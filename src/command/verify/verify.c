/***********************************************************************************************************************************
Verify Command

Verify contents of the repository.
***********************************************************************************************************************************/
#include "build.auto.h"

#include <stdlib.h>
#include <string.h>
#include <unistd.h>

#include "command/archive/common.h"
#include "command/check/common.h"
#include "command/verify/file.h"
#include "command/verify/protocol.h"
#include "command/verify/verify.h"
#include "common/compress/helper.h"
#include "common/crypto/cipherBlock.h"
#include "common/debug.h"
#include "common/io/fdWrite.h"
#include "common/io/io.h"
#include "common/log.h"
#include "config/config.h"
#include "info/infoArchive.h"
#include "info/infoBackup.h"
#include "info/manifest.h"
#include "postgres/interface.h"
#include "postgres/version.h"
#include "protocol/helper.h"
#include "protocol/parallel.h"
#include "storage/helper.h"

/***********************************************************************************************************************************
Constants
***********************************************************************************************************************************/
#define VERIFY_STATUS_OK                                            "ok"
#define VERIFY_STATUS_ERROR                                         "error"

/***********************************************************************************************************************************
Data Types and Structures
***********************************************************************************************************************************/
#define FUNCTION_LOG_VERIFY_ARCHIVE_RESULT_TYPE                                                                                    \
    VerifyArchiveResult
#define FUNCTION_LOG_VERIFY_ARCHIVE_RESULT_FORMAT(value, buffer, bufferSize)                                                       \
    objToLog(&value, "VerifyArchiveResult", buffer, bufferSize)

#define FUNCTION_LOG_VERIFY_BACKUP_RESULT_TYPE                                                                                     \
    VerifyBackupResult
#define FUNCTION_LOG_VERIFY_BACKUP_RESULT_FORMAT(value, buffer, bufferSize)                                                        \
    objToLog(&value, "VerifyBackupResult", buffer, bufferSize)

// Structure for verifying repository info files
typedef struct VerifyInfoFile
{
    InfoBackup *backup;                                             // Backup.info file contents
    InfoArchive *archive;                                           // Archive.info file contents
    Manifest *manifest;                                             // Manifest file contents
    const String *checksum;                                         // File checksum
    int errorCode;                                                  // Error code else 0 for no error
} VerifyInfoFile;

// Job data results structures for archive and backup
typedef struct VerifyArchiveResult
{
    String *archiveId;                                              // Archive Id (e.g. 9.6-1, 10-2)
    unsigned int totalWalFile;                                      // Total number of WAL files listed in directory on first read
    unsigned int totalValidWal;                                     // Total number of WAL that were verified and valid
    PgWal pgWalInfo;                                                // PG version, WAL size, system id
    List *walRangeList;                                             // List of WAL file ranges - new item is when WAL is missing
} VerifyArchiveResult;

// WAL range includes the start/stop of sequential WAL and start/stop includes the timeline (e.g. 000000020000000100000005)
typedef struct VerifyWalRange
{
    String *stop;                                                   // Last WAL segment in this sequential range
    String *start;                                                  // First WAL segment in this sequential range
    List *invalidFileList;                                          // After all jobs complete, list of VerifyInvalidFile
} VerifyWalRange;

// Invalid file information (not missing but files failing verification) - for archive and backup
typedef struct VerifyInvalidFile
{
    String *fileName;                                               // Name of the file (includes path within the stanza)
    VerifyResult reason;                                            // Reason file is invalid (e.g. incorrect checksum)
} VerifyInvalidFile;

// Status result of a backup
typedef enum
{
    backupValid,                                                    // Default: All files in backup label repo passed verification
    backupInvalid,                                                  // One of more files in backup label repo failed verification
    backupMissingManifest,                                          // Backup manifest missing (backup may have expired)
    backupInProgress,                                               // Backup appeared to be in progress (so was skipped)
} VerifyBackupResultStatus;

typedef struct VerifyBackupResult
{
    String *backupLabel;                                            // Label assigned to the backup
    VerifyBackupResultStatus status;                                // Final status of the backup
    bool fileVerifyComplete;                                        // Have all the files of the backup completed verification?
    unsigned int totalFileManifest;                                 // Total number of backup files in the manifest
    unsigned int totalFileVerify;                                   // Total number of backup files being verified
    unsigned int totalFileValid;                                    // Total number of backup files that were verified and valid
    String *backupPrior;                                            // Prior backup that this backup depends on, if any
    unsigned int pgId;                                              // PG id will be used to find WAL for the backup in the repo
    unsigned int pgVersion;                                         // PG version will be used with PG id to find WAL in the repo
    String *archiveStart;                                           // First WAL segment in the backup
    String *archiveStop;                                            // Last WAL segment in the backup
    List *invalidFileList;                                          // List of invalid files found in the backup
} VerifyBackupResult;

// Job data stucture for processing and results collection
typedef struct VerifyJobData
{
    MemContext *memContext;                                         // Context for memory allocations in this struct
    StringList *archiveIdList;                                      // List of archive ids to verify
    StringList *walPathList;                                        // WAL path list for a single archive id
    StringList *walFileList;                                        // WAL file list for a single WAL path
    StringList *backupList;                                         // List of backups to verify
    Manifest *manifest;                                             // Manifest contents with list of files to verify
    unsigned int manifestFileIdx;                                   // Index of the file within the manifest file list to process
    String *currentBackup;                                          // In progress backup, if any
    const InfoPg *pgHistory;                                        // Database history list
    bool backupProcessing;                                          // Are we processing WAL or are we processing backups
    const String *manifestCipherPass;                               // Cipher pass for reading backup manifests
    const String *walCipherPass;                                    // Cipher pass for reading WAL files
    const String *backupCipherPass;                                 // Cipher pass for reading backup files referenced in a manifest
    unsigned int jobErrorTotal;                                     // Total errors that occurred during the job execution
    List *archiveIdResultList;                                      // Archive results
    List *backupResultList;                                         // Backup results
} VerifyJobData;

/***********************************************************************************************************************************
Helper function to add a file to an invalid file list
***********************************************************************************************************************************/
static void
verifyInvalidFileAdd(List *invalidFileList, VerifyResult reason, const String *fileName)
{
    FUNCTION_TEST_BEGIN();
        FUNCTION_TEST_PARAM(LIST, invalidFileList);                 // Invalid file list to add the filename to
        FUNCTION_TEST_PARAM(ENUM, reason);                          // Reason for invalid file
        FUNCTION_TEST_PARAM(STRING, fileName);                      // Name of invalid file
    FUNCTION_TEST_END();

    ASSERT(invalidFileList != NULL);
    ASSERT(fileName != NULL);

    MEM_CONTEXT_BEGIN(lstMemContext(invalidFileList))
    {
        VerifyInvalidFile invalidFile =
        {
            .fileName = strDup(fileName),
            .reason = reason,
        };

        lstAdd(invalidFileList, &invalidFile);
    }
    MEM_CONTEXT_END();

    FUNCTION_TEST_RETURN_VOID();
}

/***********************************************************************************************************************************
Load a file into memory
***********************************************************************************************************************************/
static StorageRead *
verifyFileLoad(const String *pathFileName, const String *cipherPass)
{
    FUNCTION_TEST_BEGIN();
        FUNCTION_TEST_PARAM(STRING, pathFileName);                  // Fully qualified path/file name
        FUNCTION_TEST_PARAM(STRING, cipherPass);                    // Password to open file if encrypted
    FUNCTION_TEST_END();

    ASSERT(pathFileName != NULL);

    // Read the file and error if missing
    StorageRead *result = storageNewReadP(storageRepo(), pathFileName);

    // *read points to a location within result so update result with contents based on necessary filters
    IoRead *read = storageReadIo(result);
    cipherBlockFilterGroupAdd(
        ioReadFilterGroup(read), cfgOptionStrId(cfgOptRepoCipherType), cipherModeDecrypt, cipherPass);
    ioFilterGroupAdd(ioReadFilterGroup(read), cryptoHashNew(hashTypeSha1));

    // If the file is compressed, add a decompression filter
    if (compressTypeFromName(pathFileName) != compressTypeNone)
        ioFilterGroupAdd(ioReadFilterGroup(read), decompressFilter(compressTypeFromName(pathFileName)));

    FUNCTION_TEST_RETURN(STORAGE_READ, result);
}

/***********************************************************************************************************************************
Get status of info files in the repository
***********************************************************************************************************************************/
static VerifyInfoFile
verifyInfoFile(const String *pathFileName, bool keepFile, const String *cipherPass)
{
    FUNCTION_LOG_BEGIN(logLevelDebug);
        FUNCTION_LOG_PARAM(STRING, pathFileName);                   // Fully qualified path/file name
        FUNCTION_LOG_PARAM(BOOL, keepFile);                         // Should the file be kept in memory?
        FUNCTION_TEST_PARAM(STRING, cipherPass);                    // Password to open file if encrypted
    FUNCTION_LOG_END();

    ASSERT(pathFileName != NULL);

    VerifyInfoFile result = {.errorCode = 0};

    MEM_CONTEXT_TEMP_BEGIN()
    {
        TRY_BEGIN()
        {
            IoRead *infoRead = storageReadIo(verifyFileLoad(pathFileName, cipherPass));

            // If directed to keep the loaded file in memory, then move the file into the result, else drain the io and close it
            if (keepFile)
            {
                if (strBeginsWith(pathFileName, INFO_BACKUP_PATH_FILE_STR))
                    result.backup = infoBackupMove(infoBackupNewLoad(infoRead), memContextPrior());
                else if (strBeginsWith(pathFileName, INFO_ARCHIVE_PATH_FILE_STR))
                    result.archive = infoArchiveMove(infoArchiveNewLoad(infoRead), memContextPrior());
                else
                    result.manifest = manifestMove(manifestNewLoad(infoRead), memContextPrior());
            }
            else
                ioReadDrain(infoRead);

<<<<<<< HEAD
            Buffer *const filterResult = pckReadBinP(ioFilterGroupResultP(ioReadFilterGroup(infoRead), CRYPTO_HASH_FILTER_TYPE));
=======
            const Buffer *const filterResult = pckReadBinP(
                ioFilterGroupResultP(ioReadFilterGroup(infoRead), CRYPTO_HASH_FILTER_TYPE));
>>>>>>> 46a0af35

            MEM_CONTEXT_PRIOR_BEGIN()
            {
                result.checksum = bufHex(filterResult);
            }
            MEM_CONTEXT_PRIOR_END();
        }
        CATCH_ANY()
        {
            result.errorCode = errorCode();
            String *errorMsg = strCatZ(strNew(), errorMessage());

            if (result.errorCode == errorTypeCode(&ChecksumError))
                strCat(errorMsg, strNewFmt(" %s", strZ(pathFileName)));

            LOG_DETAIL(strZ(errorMsg));
        }
        TRY_END();
    }
    MEM_CONTEXT_TEMP_END();

    FUNCTION_LOG_RETURN_STRUCT(result);
}

/***********************************************************************************************************************************
Get the archive.info file
***********************************************************************************************************************************/
static InfoArchive *
verifyArchiveInfoFile(void)
{
    FUNCTION_LOG_VOID(logLevelDebug);

    InfoArchive *result = NULL;

    MEM_CONTEXT_TEMP_BEGIN()
    {
        // Get the main info file
        VerifyInfoFile verifyArchiveInfo = verifyInfoFile(INFO_ARCHIVE_PATH_FILE_STR, true, cfgOptionStrNull(cfgOptRepoCipherPass));

        // If the main file did not error, then report on the copy's status and check checksums
        if (verifyArchiveInfo.errorCode == 0)
        {
            result = verifyArchiveInfo.archive;
            infoArchiveMove(result, memContextPrior());

            // Attempt to load the copy and report on it's status but don't keep it in memory
            VerifyInfoFile verifyArchiveInfoCopy = verifyInfoFile(
                INFO_ARCHIVE_PATH_FILE_COPY_STR, false, cfgOptionStrNull(cfgOptRepoCipherPass));

            // If the copy loaded successfully, then check the checksums
            if (verifyArchiveInfoCopy.errorCode == 0)
            {
                // If the info and info.copy checksums don't match each other than one (or both) of the files could be corrupt so
                // log a warning but must trust main
                if (!strEq(verifyArchiveInfo.checksum, verifyArchiveInfoCopy.checksum))
                    LOG_DETAIL("archive.info.copy does not match archive.info");
            }
        }
        else
        {
            // Attempt to load the copy
            VerifyInfoFile verifyArchiveInfoCopy = verifyInfoFile(
                INFO_ARCHIVE_PATH_FILE_COPY_STR, true, cfgOptionStrNull(cfgOptRepoCipherPass));

            // If loaded successfully, then return the copy as usable
            if (verifyArchiveInfoCopy.errorCode == 0)
            {
                result = verifyArchiveInfoCopy.archive;
                infoArchiveMove(result, memContextPrior());
            }
        }
    }
    MEM_CONTEXT_TEMP_END();

    FUNCTION_LOG_RETURN(INFO_ARCHIVE, result);
}

/***********************************************************************************************************************************
Get the backup.info file
***********************************************************************************************************************************/
static InfoBackup *
verifyBackupInfoFile(void)
{
    FUNCTION_LOG_VOID(logLevelDebug);

    InfoBackup *result = NULL;

    MEM_CONTEXT_TEMP_BEGIN()
    {
        // Get the main info file
        VerifyInfoFile verifyBackupInfo = verifyInfoFile(INFO_BACKUP_PATH_FILE_STR, true, cfgOptionStrNull(cfgOptRepoCipherPass));

        // If the main file did not error, then report on the copy's status and check checksums
        if (verifyBackupInfo.errorCode == 0)
        {
            result = verifyBackupInfo.backup;
            infoBackupMove(result, memContextPrior());

            // Attempt to load the copy and report on it's status but don't keep it in memory
            VerifyInfoFile verifyBackupInfoCopy = verifyInfoFile(
                INFO_BACKUP_PATH_FILE_COPY_STR, false, cfgOptionStrNull(cfgOptRepoCipherPass));

            // If the copy loaded successfully, then check the checksums
            if (verifyBackupInfoCopy.errorCode == 0)
            {
                // If the info and info.copy checksums don't match each other than one (or both) of the files could be corrupt so
                // log a warning but must trust main
                if (!strEq(verifyBackupInfo.checksum, verifyBackupInfoCopy.checksum))
                    LOG_DETAIL("backup.info.copy does not match backup.info");
            }
        }
        else
        {
            // Attempt to load the copy
            VerifyInfoFile verifyBackupInfoCopy = verifyInfoFile(
                INFO_BACKUP_PATH_FILE_COPY_STR, true, cfgOptionStrNull(cfgOptRepoCipherPass));

            // If loaded successfully, then return the copy as usable
            if (verifyBackupInfoCopy.errorCode == 0)
            {
                result = verifyBackupInfoCopy.backup;
                infoBackupMove(result, memContextPrior());
            }
        }
    }
    MEM_CONTEXT_TEMP_END();

    FUNCTION_LOG_RETURN(INFO_BACKUP, result);
}

/***********************************************************************************************************************************
Get the manifest file
***********************************************************************************************************************************/
static Manifest *
verifyManifestFile(
    VerifyBackupResult *backupResult, const String *cipherPass, bool currentBackup, const InfoPg *pgHistory,
    unsigned int *jobErrorTotal)
{
    FUNCTION_LOG_BEGIN(logLevelDebug);
        FUNCTION_TEST_PARAM_P(VERIFY_BACKUP_RESULT, backupResult);  // The result set for the backup being processed
        FUNCTION_TEST_PARAM(STRING, cipherPass);                    // Passphrase to access the manifest file
        FUNCTION_LOG_PARAM(BOOL, currentBackup);                    // Is this possibly a backup currently in progress?
        FUNCTION_TEST_PARAM(INFO_PG, pgHistory);                    // Database history
        FUNCTION_TEST_PARAM_P(UINT, jobErrorTotal);                 // Pointer to the overall job error total
    FUNCTION_LOG_END();

    Manifest *result = NULL;

    MEM_CONTEXT_TEMP_BEGIN()
    {
        String *fileName = strNewFmt(STORAGE_REPO_BACKUP "/%s/" BACKUP_MANIFEST_FILE, strZ(backupResult->backupLabel));

        // Get the main manifest file
        VerifyInfoFile verifyManifestInfo = verifyInfoFile(fileName, true, cipherPass);

        // If the main file did not error, then report on the copy's status and check checksums
        if (verifyManifestInfo.errorCode == 0)
        {
            result = verifyManifestInfo.manifest;

            // The current in-progress backup is only notional until the main file is checked because the backup may have
            // completed by the time the main manifest is checked here. So having a main manifest file means this backup is not
            // (or is no longer) the currentBackup.
            currentBackup = false;

            // Attempt to load the copy and report on it's status but don't keep it in memory
            VerifyInfoFile verifyManifestInfoCopy = verifyInfoFile(
                strNewFmt("%s%s", strZ(fileName), INFO_COPY_EXT), false, cipherPass);

            // If the copy loaded successfully, then check the checksums
            if (verifyManifestInfoCopy.errorCode == 0)
            {
                // If the manifest and manifest.copy checksums don't match each other than one (or both) of the files could be
                // corrupt so log a warning but trust main
                if (!strEq(verifyManifestInfo.checksum, verifyManifestInfoCopy.checksum))
                    LOG_DETAIL_FMT("backup '%s' manifest.copy does not match manifest", strZ(backupResult->backupLabel));
            }
        }
        else
        {
            // If this might be an in-progress backup and the main manifest is simply missing, it is assumed the backup is an
            // actual in-progress backup and verification is skipped, otherwise, if the main is not simply missing, or this is not
            // an in-progress backup then attempt to load the copy.
            if (!(currentBackup && verifyManifestInfo.errorCode == errorTypeCode(&FileMissingError)))
            {
                currentBackup = false;

                VerifyInfoFile verifyManifestInfoCopy = verifyInfoFile(
                    strNewFmt("%s%s", strZ(fileName), INFO_COPY_EXT), true, cipherPass);

                // If loaded successfully, then return the copy as usable
                if (verifyManifestInfoCopy.errorCode == 0)
                {
                    LOG_DETAIL_FMT("%s/backup.manifest is missing or unusable, using copy", strZ(backupResult->backupLabel));

                    result = verifyManifestInfoCopy.manifest;
                }
                else if (verifyManifestInfo.errorCode == errorTypeCode(&FileMissingError) &&
                    verifyManifestInfoCopy.errorCode == errorTypeCode(&FileMissingError))
                {
                    backupResult->status = backupMissingManifest;

                    LOG_DETAIL_FMT("manifest missing for '%s' - backup may have expired", strZ(backupResult->backupLabel));
                }
            }
            else
            {
                backupResult->status = backupInProgress;

                LOG_INFO_FMT("backup '%s' appears to be in progress, skipping", strZ(backupResult->backupLabel));
            }
        }

        // If found a usable manifest then check that the database it was based on is in the history
        if (result != NULL)
        {
            bool found = false;
            const ManifestData *manData = manifestData(result);

            // Confirm the PG database information from the manifest is in the history list
            for (unsigned int infoPgIdx = 0; infoPgIdx < infoPgDataTotal(pgHistory); infoPgIdx++)
            {
                InfoPgData pgHistoryData = infoPgData(pgHistory, infoPgIdx);

                if (pgHistoryData.id == manData->pgId && pgHistoryData.systemId == manData->pgSystemId &&
                    pgHistoryData.version == manData->pgVersion)
                {
                    found = true;
                    break;
                }
            }

            // If the PG data is not found in the backup.info history, then error and reset the result
            if (!found)
            {
                LOG_INFO_FMT(
                    "'%s' may not be recoverable - PG data (id %u, version %s, system-id %" PRIu64 ") is not in the backup.info"
                        " history, skipping",
                    strZ(backupResult->backupLabel), manData->pgId, strZ(pgVersionToStr(manData->pgVersion)), manData->pgSystemId);

                manifestFree(result);
                result = NULL;
            }
            else
                manifestMove(result, memContextPrior());
        }

        // If the result is NULL and the backup status has not yet been set, then the backup is unusable (invalid)
        if (result == NULL && backupResult->status == backupValid)
        {
            backupResult->status = backupInvalid;
            (*jobErrorTotal)++;
        }
    }
    MEM_CONTEXT_TEMP_END();

    FUNCTION_LOG_RETURN(MANIFEST, result);
}

/***********************************************************************************************************************************
Check the history in the info files
***********************************************************************************************************************************/
void
verifyPgHistory(const InfoPg *archiveInfoPg, const InfoPg *backupInfoPg)
{
    FUNCTION_TEST_BEGIN();
        FUNCTION_TEST_PARAM(INFO_PG, archiveInfoPg);                // Postgres information from the archive.info file
        FUNCTION_TEST_PARAM(INFO_PG, backupInfoPg);                 // Postgres information from the backup.info file
    FUNCTION_TEST_END();

    MEM_CONTEXT_TEMP_BEGIN()
    {
        // Check archive.info and backup.info current PG data matches. If there is a mismatch, verify cannot continue since
        // the database is not considered accessible during the verify command so no way to tell which would be valid.
        InfoPgData archiveInfoPgData = infoPgData(archiveInfoPg, infoPgDataCurrentId(archiveInfoPg));
        InfoPgData backupInfoPgData = infoPgData(backupInfoPg, infoPgDataCurrentId(backupInfoPg));
        checkStanzaInfo(&archiveInfoPgData, &backupInfoPgData);

        unsigned int archiveInfoHistoryTotal = infoPgDataTotal(archiveInfoPg);
        unsigned int backupInfoHistoryTotal = infoPgDataTotal(backupInfoPg);

        String *errMsg = strNewZ("archive and backup history lists do not match");

        if (archiveInfoHistoryTotal != backupInfoHistoryTotal)
            THROW(FormatError, strZ(errMsg));

        // Confirm the lists are the same
        for (unsigned int infoPgIdx = 0; infoPgIdx < archiveInfoHistoryTotal; infoPgIdx++)
        {
            InfoPgData archiveInfoPgHistory = infoPgData(archiveInfoPg, infoPgIdx);
            InfoPgData backupInfoPgHistory = infoPgData(backupInfoPg, infoPgIdx);

            if (archiveInfoPgHistory.id != backupInfoPgHistory.id ||
                archiveInfoPgHistory.systemId != backupInfoPgHistory.systemId ||
                archiveInfoPgHistory.version != backupInfoPgHistory.version)
            {
                THROW(FormatError, strZ(errMsg));
            }
        }
    }
    MEM_CONTEXT_TEMP_END();

    FUNCTION_TEST_RETURN_VOID();
}

/***********************************************************************************************************************************
Populate the WAL ranges from the provided, sorted, WAL files list for a given archiveId
***********************************************************************************************************************************/
static void
verifyCreateArchiveIdRange(VerifyArchiveResult *archiveIdResult, StringList *walFileList, unsigned int *jobErrorTotal)
{
    FUNCTION_TEST_BEGIN();
        FUNCTION_TEST_PARAM_P(VERIFY_ARCHIVE_RESULT, archiveIdResult);  // The result set for the archive Id being processed
        FUNCTION_TEST_PARAM(STRING_LIST, walFileList);                  // Sorted (ascending) list of WAL files in a timeline
        FUNCTION_TEST_PARAM_P(UINT, jobErrorTotal);                     // Pointer to the overall job error total
    FUNCTION_TEST_END();

    ASSERT(archiveIdResult != NULL);
    ASSERT(walFileList != NULL);

    unsigned int walFileIdx = 0;

    // Initialize the WAL range
    VerifyWalRange *walRange = NULL;

    // If there is a WAL range for this archiveID, get the last one. If there is no timeline change then continue updating the last
    // WAL range.
    if (!lstEmpty(archiveIdResult->walRangeList) &&
        strEq(
            strSubN(((VerifyWalRange *)lstGetLast(archiveIdResult->walRangeList))->stop, 0, 8),
            strSubN(strSubN(strLstGet(walFileList, walFileIdx), 0, WAL_SEGMENT_NAME_SIZE), 0, 8)))
    {
        walRange = lstGetLast(archiveIdResult->walRangeList);
    }

    do
    {
        String *walSegment = strSubN(strLstGet(walFileList, walFileIdx), 0, WAL_SEGMENT_NAME_SIZE);

        // If walSegment found ends in FF for PG versions 9.2 or less then skip it but log error because it should not exist and
        // PostgreSQL will ignore it
        if (archiveIdResult->pgWalInfo.version <= PG_VERSION_92 && strEndsWithZ(walSegment, "FF"))
        {
            LOG_INFO_FMT("invalid WAL '%s' for '%s' exists, skipping", strZ(walSegment), strZ(archiveIdResult->archiveId));

            (*jobErrorTotal)++;

            // Remove the file from the original list so no attempt is made to verify it
            strLstRemoveIdx(walFileList, walFileIdx);
            continue;
        }

        // The lists are sorted so look ahead to see if this is a duplicate of the next one in the list
        if (walFileIdx + 1 < strLstSize(walFileList))
        {
            if (strEq(walSegment, strSubN(strLstGet(walFileList, walFileIdx + 1), 0, WAL_SEGMENT_NAME_SIZE)))
            {
                LOG_INFO_FMT("duplicate WAL '%s' for '%s' exists, skipping", strZ(walSegment), strZ(archiveIdResult->archiveId));

                (*jobErrorTotal)++;

                bool foundDup = true;

                // Remove all duplicates of this WAL, including this WAL, from the list
                while (walFileIdx < strLstSize(walFileList) && foundDup)
                {
                    if (strEq(walSegment, strSubN(strLstGet(walFileList, walFileIdx), 0, WAL_SEGMENT_NAME_SIZE)))
                        strLstRemoveIdx(walFileList, walFileIdx);
                    else
                        foundDup = false;
                }

                continue;
            }
        }

        // Initialize the range if it has not yet been initialized and continue to next
        if (walRange == NULL ||
            !strEq(
                walSegmentNext(walRange->stop, (size_t)archiveIdResult->pgWalInfo.size, archiveIdResult->pgWalInfo.version),
                walSegment))
        {
            // Add the initialized wal range to the range list
            MEM_CONTEXT_BEGIN(lstMemContext(archiveIdResult->walRangeList))
            {
                VerifyWalRange walRangeNew =
                {
                    .start = strDup(walSegment),
                    .stop = strDup(walSegment),
                    .invalidFileList = lstNewP(sizeof(VerifyInvalidFile), .comparator = lstComparatorStr),
                };

                lstAdd(archiveIdResult->walRangeList, &walRangeNew);
            }
            MEM_CONTEXT_END();

            // Set the current wal range being processed to what was just added
            walRange = lstGetLast(archiveIdResult->walRangeList);
        }
        // If the next WAL is the appropriate distance away, then there is no gap
        else
        {
            MEM_CONTEXT_BEGIN(lstMemContext(archiveIdResult->walRangeList))
            {
                strFree(walRange->stop);
                walRange->stop = strDup(walSegment);
            }
            MEM_CONTEXT_END();
        }

        walFileIdx++;
    }
    while (walFileIdx < strLstSize(walFileList));

    FUNCTION_TEST_RETURN_VOID();
}

/***********************************************************************************************************************************
Return verify jobs for the archive
***********************************************************************************************************************************/
static ProtocolParallelJob *
verifyArchive(VerifyJobData *const jobData)
{
    FUNCTION_TEST_BEGIN();
        FUNCTION_TEST_PARAM_P(VOID, jobData);
    FUNCTION_TEST_END();

    ProtocolParallelJob *result = NULL;

    MEM_CONTEXT_TEMP_BEGIN()
    {
        // Process archive files, if any
        while (!strLstEmpty(jobData->archiveIdList))
        {
            // Add archiveId to the result list if the list is empty or the last processed is not equal to the current archiveId
            if (lstEmpty(jobData->archiveIdResultList) ||
                !strEq(
                    ((VerifyArchiveResult *)lstGetLast(jobData->archiveIdResultList))->archiveId,
                    strLstGet(jobData->archiveIdList, 0)))
            {
                const String *archiveId = strLstGet(jobData->archiveIdList, 0);

                MEM_CONTEXT_BEGIN(lstMemContext(jobData->archiveIdResultList))
                {
                    VerifyArchiveResult archiveIdResult =
                    {
                        .archiveId = strDup(archiveId),
                        .walRangeList = lstNewP(sizeof(VerifyWalRange), .comparator = lstComparatorStr),
                    };

                    lstAdd(jobData->archiveIdResultList, &archiveIdResult);
                }
                MEM_CONTEXT_END();

                // Free the old WAL path list
                strLstFree(jobData->walPathList);

                // Get the WAL paths for the archive Id
                const String *archiveIdPath = strNewFmt(STORAGE_REPO_ARCHIVE "/%s", strZ(archiveId));

                MEM_CONTEXT_BEGIN(jobData->memContext)
                {
                    jobData->walPathList = strLstSort(
                        storageListP(storageRepo(), archiveIdPath, .expression = WAL_SEGMENT_DIR_REGEXP_STR), sortOrderAsc);
                }
                MEM_CONTEXT_END();
            }

            // If there are WAL paths then get the file lists
            if (!strLstEmpty(jobData->walPathList))
            {
                // Get the archive id info for the current (last) archive id being processed
                VerifyArchiveResult *archiveResult = lstGetLast(jobData->archiveIdResultList);

                do
                {
                    String *walPath = strLstGet(jobData->walPathList, 0);

                    // Get the WAL files for the first item in the WAL paths list and initialize WAL info and ranges
                    if (strLstEmpty(jobData->walFileList))
                    {
                        // Free the old WAL file list
                        strLstFree(jobData->walFileList);

                        // Get WAL file list
                        const String *walFilePath = strNewFmt(
                            STORAGE_REPO_ARCHIVE "/%s/%s", strZ(archiveResult->archiveId), strZ(walPath));

                        MEM_CONTEXT_BEGIN(jobData->memContext)
                        {
                            jobData->walFileList = strLstSort(
                                storageListP(storageRepo(), walFilePath, .expression = WAL_SEGMENT_FILE_REGEXP_STR), sortOrderAsc);
                        }
                        MEM_CONTEXT_END();

                        if (!strLstEmpty(jobData->walFileList))
                        {
                            if (archiveResult->pgWalInfo.size == 0)
                            {
                                // Initialize the WAL segment size from the first WAL
                                StorageRead *walRead = verifyFileLoad(
                                    strNewFmt(
                                        STORAGE_REPO_ARCHIVE "/%s/%s/%s", strZ(archiveResult->archiveId), strZ(walPath),
                                        strZ(strLstGet(jobData->walFileList, 0))),
                                    jobData->walCipherPass);

                                PgWal walInfo = pgWalFromBuffer(storageGetP(walRead, .exactSize = PG_WAL_HEADER_SIZE));

                                archiveResult->pgWalInfo.size = walInfo.size;
                                archiveResult->pgWalInfo.version = walInfo.version;
                            }

                            // Add total number of WAL files in the directory to the total WAL - this number will include
                            // duplicates, if any, that will be filtered out and not checked but will be reported as errors in the
                            // log
                            archiveResult->totalWalFile += strLstSize(jobData->walFileList);

                            verifyCreateArchiveIdRange(archiveResult, jobData->walFileList, &jobData->jobErrorTotal);
                        }
                    }

                    // If there are WAL files, then verify them
                    if (!strLstEmpty(jobData->walFileList))
                    {
                        // Get the fully qualified file name and checksum
                        const String *fileName = strLstGet(jobData->walFileList, 0);
                        const String *filePathName = strNewFmt(
                            STORAGE_REPO_ARCHIVE "/%s/%s/%s", strZ(archiveResult->archiveId), strZ(walPath), strZ(fileName));
                        String *checksum = strSubN(fileName, WAL_SEGMENT_NAME_SIZE + 1, HASH_TYPE_SHA1_SIZE_HEX);

                        // Set up the job
                        ProtocolCommand *command = protocolCommandNew(PROTOCOL_COMMAND_VERIFY_FILE);
                        PackWrite *const param = protocolCommandParam(command);

                        pckWriteStrP(param, filePathName);
                        pckWriteBoolP(param, false);
                        pckWriteU32P(param, compressTypeFromName(filePathName));
                        pckWriteStrP(param, checksum);
                        pckWriteU64P(param, archiveResult->pgWalInfo.size);
                        pckWriteStrP(param, jobData->walCipherPass);

                        // Assign job to result, prepending the archiveId to the key for consistency with backup processing
                        const String *const jobKey = strNewFmt("%s/%s", strZ(archiveResult->archiveId), strZ(filePathName));

                        MEM_CONTEXT_PRIOR_BEGIN()
                        {
                            result = protocolParallelJobNew(VARSTR(jobKey), command);
                        }
                        MEM_CONTEXT_PRIOR_END();

                        // Remove the file to process from the list
                        strLstRemoveIdx(jobData->walFileList, 0);

                        // If this is the last file to process for this timeline, then remove the path
                        if (strLstEmpty(jobData->walFileList))
                            strLstRemoveIdx(jobData->walPathList, 0);
                    }
                    else
                    {
                        // No valid WAL to process (may be only duplicates or nothing in WAL path) - remove WAL path from the list
                        LOG_DETAIL_FMT(
                            "path '%s/%s' does not contain any valid WAL to be processed", strZ(archiveResult->archiveId),
                            strZ(walPath));
                        strLstRemoveIdx(jobData->walPathList, 0);
                    }

                    // If a job was found to be processed then break out to process it
                    if (result != NULL)
                        break;
                }
                while (!strLstEmpty(jobData->walPathList));

                // If this is the last timeline to process for this archiveId, then remove the archiveId
                if (strLstEmpty(jobData->walPathList))
                    strLstRemoveIdx(jobData->archiveIdList, 0);

                // If a file was sent to be processed then break so we can process it
                if (result != NULL)
                    break;
            }
            else
            {
                // Log that no WAL paths exist in the archive Id dir - remove the archive Id from the list (nothing to process)
                LOG_DETAIL_FMT("archive path '%s' is empty", strZ(strLstGet(jobData->archiveIdList, 0)));
                strLstRemoveIdx(jobData->archiveIdList, 0);
            }
        }
    }
    MEM_CONTEXT_TEMP_END();

    FUNCTION_TEST_RETURN(PROTOCOL_PARALLEL_JOB, result);
}

/***********************************************************************************************************************************
Verify the job data backups
***********************************************************************************************************************************/
static ProtocolParallelJob *
verifyBackup(VerifyJobData *const jobData)
{
    FUNCTION_TEST_BEGIN();
        FUNCTION_TEST_PARAM_P(VOID, jobData);
    FUNCTION_TEST_END();

    ProtocolParallelJob *result = NULL;

    MEM_CONTEXT_TEMP_BEGIN()
    {
        // Process backup files, if any
        while (!strLstEmpty(jobData->backupList))
        {
            // If result list is empty or the last processed is not equal to the backup being processed, then initialize the backup
            // data and results
            if (lstEmpty(jobData->backupResultList) ||
                !strEq(
                    ((VerifyBackupResult *)lstGetLast(jobData->backupResultList))->backupLabel, strLstGet(jobData->backupList, 0)))
            {
                MEM_CONTEXT_BEGIN(lstMemContext(jobData->backupResultList))
                {
                    VerifyBackupResult backupResultNew =
                    {
                        .backupLabel = strDup(strLstGet(jobData->backupList, 0)),
                        .invalidFileList = lstNewP(sizeof(VerifyInvalidFile), .comparator = lstComparatorStr),
                    };

                    // Add the backup to the result list
                    lstAdd(jobData->backupResultList, &backupResultNew);
                }
                MEM_CONTEXT_END();

                // Get the result just added so it can be updated directly
                VerifyBackupResult *backupResult = lstGetLast(jobData->backupResultList);

                // If currentBackup is set (meaning the newest backup label on disk was not in the db:current section when the
                // backup.info file was read) and this is the same label, then set inProgessBackup to true, else false.
                // inProgressBackup may be changed in verifyManifestFile if a main backup.manifest exists since that would indicate
                // the backup completed during the verify process.
                bool inProgressBackup = strEq(jobData->currentBackup, backupResult->backupLabel);

                // Get a usable backup manifest file
                Manifest *manifest = verifyManifestFile(
                    backupResult, jobData->manifestCipherPass, inProgressBackup, jobData->pgHistory, &jobData->jobErrorTotal);

                // If a usable backup.manifest file is not found
                if (manifest == NULL)
                {
                    // Remove this backup from the processing list
                    strLstRemoveIdx(jobData->backupList, 0);

                    // No files to process so continue to the next backup in the list
                    continue;
                }
                // Initialize the backup results and manifest for processing
                else
                {
                    // Move the manifest to the jobData for processing
                    jobData->manifest = manifestMove(manifest, jobData->memContext);

                    // Initialize the jobData
                    MEM_CONTEXT_BEGIN(jobData->memContext)
                    {
                        // Get the cipher subpass used to decrypt files in the backup and initialize the file list index
                        jobData->backupCipherPass = strDup(manifestCipherSubPass(jobData->manifest));
                        jobData->manifestFileIdx = 0;
                    }
                    MEM_CONTEXT_END();

                    const ManifestData *manData = manifestData(jobData->manifest);

                    MEM_CONTEXT_BEGIN(lstMemContext(jobData->backupResultList))
                    {
                        backupResult->totalFileManifest = manifestFileTotal(jobData->manifest);
                        backupResult->backupPrior = strDup(manData->backupLabelPrior);
                        backupResult->pgId = manData->pgId;
                        backupResult->pgVersion = manData->pgVersion;
                        backupResult->archiveStart = strDup(manData->archiveStart);
                        backupResult->archiveStop = strDup(manData->archiveStop);
                    }
                    MEM_CONTEXT_END();
                }
            }

            VerifyBackupResult *backupResult = lstGetLast(jobData->backupResultList);

            // Process any files in the manifest
            if (jobData->manifestFileIdx < manifestFileTotal(jobData->manifest))
            {
                do
                {
                    const ManifestFile fileData = manifestFile(jobData->manifest, jobData->manifestFileIdx);

                    // Track the files verified in order to determine when the processing of the backup is complete
                    backupResult->totalFileVerify++;

                    // Check the file if it is not zero-length or not bundled
                    if (fileData.size != 0 || !manifestData(jobData->manifest)->bundle)
                    {
                        // Check if the file is referenced in a prior backup
                        const String *fileBackupLabel = NULL;

                        if (fileData.reference != NULL)
                        {
                            // If the prior backup is not in the result list, then that backup was never processed (likely due to
                            // the --set option) so verify the file
                            unsigned int backupPriorIdx = lstFindIdx(jobData->backupResultList, &fileData.reference);

                            if (backupPriorIdx == LIST_NOT_FOUND)
                            {
                                fileBackupLabel = fileData.reference;
                            }
                            // Else the backup this file references has a result so check the processing state for the referenced
                            // backup
                            else
                            {
                                VerifyBackupResult *backupResultPrior = lstGet(jobData->backupResultList, backupPriorIdx);

                                // If the verify-state of the backup is not complete then verify the file
                                if (!backupResultPrior->fileVerifyComplete)
                                {
                                    fileBackupLabel = fileData.reference;
                                }
                                // Else skip verification
                                else
                                {
                                    String *priorFile = strNewFmt(
                                        "%s/%s%s", strZ(fileData.reference), strZ(fileData.name),
                                        strZ(compressExtStr((manifestData(jobData->manifest))->backupOptionCompressType)));

                                    unsigned int backupPriorInvalidIdx = lstFindIdx(backupResultPrior->invalidFileList, &priorFile);

                                    // If the file is in the invalid file list of the prior backup where it is referenced then add
                                    // the file as invalid to this backup result and set the backup result status; since already
                                    // logged an error on this file, don't log again
                                    if (backupPriorInvalidIdx != LIST_NOT_FOUND)
                                    {
                                        VerifyInvalidFile *invalidFile = lstGet(
                                            backupResultPrior->invalidFileList, backupPriorInvalidIdx);
                                        verifyInvalidFileAdd(
                                            backupResult->invalidFileList, invalidFile->reason, invalidFile->fileName);
                                        backupResult->status = backupInvalid;
                                    }
                                    // Else file in prior backup was valid so increment total valid files for this backup
                                    else
                                    {
                                        backupResult->totalFileValid++;
                                    }
                                }
                            }
                        }
                        // Else file is not referenced in a prior backup
                        else
                            fileBackupLabel = backupResult->backupLabel;

                        // If backup label is not null then send it off for processing
                        if (fileBackupLabel != NULL)
                        {
                            // Set up the job
                            ProtocolCommand *command = protocolCommandNew(PROTOCOL_COMMAND_VERIFY_FILE);
                            PackWrite *const param = protocolCommandParam(command);

                            const String *const filePathName = strNewFmt(
                                    STORAGE_REPO_BACKUP "/%s/%s%s", strZ(fileBackupLabel), strZ(fileData.name),
                                    strZ(compressExtStr((manifestData(jobData->manifest))->backupOptionCompressType)));

                            if (fileData.bundleId != 0)
                            {
                                pckWriteStrP(
                                    param,
                                    strNewFmt(
                                        STORAGE_REPO_BACKUP "/%s/" MANIFEST_PATH_BUNDLE "/%" PRIu64, strZ(fileBackupLabel),
                                        fileData.bundleId));
                                pckWriteBoolP(param, true);
                                pckWriteU64P(param, fileData.bundleOffset);
                                pckWriteU64P(param, fileData.sizeRepo);
                            }
                            else
                            {
                                pckWriteStrP(param, filePathName);
                                pckWriteBoolP(param, false);
                            }

                            pckWriteU32P(param, manifestData(jobData->manifest)->backupOptionCompressType);
                            // If the checksum is not present in the manifest, it will be calculated by manifest load
                            pckWriteStrP(param, STR(fileData.checksumSha1));
                            pckWriteU64P(param, fileData.size);
                            pckWriteStrP(param, jobData->backupCipherPass);

                            // Assign job to result (prepend backup label being processed to the key since some files are in a prior
                            // backup)
                            const String *const jobKey = strNewFmt("%s/%s", strZ(backupResult->backupLabel), strZ(filePathName));

                            MEM_CONTEXT_PRIOR_BEGIN()
                            {
                                result = protocolParallelJobNew(VARSTR(jobKey), command);
                            }
                            MEM_CONTEXT_PRIOR_END();
                        }
                    }
                    // Else mark the zero-length file as valid
                    else
                        backupResult->totalFileValid++;

                    // Increment the index to point to the next file
                    jobData->manifestFileIdx++;

                    // If this was the last file to process for this backup, then free the manifest and remove this backup from the
                    // processing list
                    if (jobData->manifestFileIdx == backupResult->totalFileManifest)
                    {
                        manifestFree(jobData->manifest);
                        jobData->manifest = NULL;
                        strLstRemoveIdx(jobData->backupList, 0);
                    }

                    // If a job was found to be processed then break out to process it
                    if (result != NULL)
                        break;
                }
                while (jobData->manifestFileIdx < backupResult->totalFileManifest);
            }
            else
            {
                // Nothing to process so report an error, free the manifest, set the status, and remove the backup from processing
                // list
                LOG_INFO_FMT("backup '%s' manifest does not contain any target files to verify", strZ(backupResult->backupLabel));

                jobData->jobErrorTotal++;

                manifestFree(jobData->manifest);
                jobData->manifest = NULL;

                backupResult->status = backupInvalid;

                strLstRemoveIdx(jobData->backupList, 0);
            }

            // If a job was found to be processed then break out to process it
            if (result != NULL)
                break;
        }
    }
    MEM_CONTEXT_TEMP_END();

    FUNCTION_TEST_RETURN(PROTOCOL_PARALLEL_JOB, result);
}

/***********************************************************************************************************************************
Process the job data
***********************************************************************************************************************************/
static ProtocolParallelJob *
verifyJobCallback(void *data, unsigned int clientIdx)
{
    FUNCTION_TEST_BEGIN();
        FUNCTION_TEST_PARAM_P(VOID, data);                          // Pointer to the job data
        (void)clientIdx;                                            // Client index (not used for this process)
    FUNCTION_TEST_END();

    ASSERT(data != NULL);

    // Initialize the result
    ProtocolParallelJob *result = NULL;
    VerifyJobData *const jobData = data;

    if (!jobData->backupProcessing)
    {
        result = verifyArchive(jobData);

        // Set the backupProcessing flag if the archive processing is finished so backup processing can begin immediately after
        jobData->backupProcessing = strLstEmpty(jobData->archiveIdList);
    }

    if (jobData->backupProcessing)
    {
        // Only begin backup verification if the last archive result was processed
        if (result == NULL)
            result = verifyBackup(jobData);
    }

    FUNCTION_TEST_RETURN(PROTOCOL_PARALLEL_JOB, result);
}

/***********************************************************************************************************************************
Helper function for returning a string corresponding to the result code
***********************************************************************************************************************************/
static const char *
verifyErrorMsg(const VerifyResult verifyResult)
{
    FUNCTION_TEST_BEGIN();
        FUNCTION_TEST_PARAM(ENUM, verifyResult);                    // Result code from the verifyFile() function
    FUNCTION_TEST_END();

    ASSERT(verifyResult != verifyOk);

    switch (verifyResult)
    {
        case verifyFileMissing:
            FUNCTION_TEST_RETURN_CONST(STRINGZ, "file missing");

        case verifyChecksumMismatch:
            FUNCTION_TEST_RETURN_CONST(STRINGZ, "invalid checksum");

        case verifySizeInvalid:
            FUNCTION_TEST_RETURN_CONST(STRINGZ, "invalid size");

        default:
            ASSERT(verifyResult == verifyOtherError);
            FUNCTION_TEST_RETURN_CONST(STRINGZ, "invalid result");
    }
}

/***********************************************************************************************************************************
Helper function to output a log message based on job result that is not verifyOk and return an error count
***********************************************************************************************************************************/
static unsigned int
verifyLogInvalidResult(const String *fileType, VerifyResult verifyResult, unsigned int processId, const String *filePathName)
{
    FUNCTION_TEST_BEGIN();
        FUNCTION_TEST_PARAM(STRING, fileType);                      // Indicates archive or backup file
        FUNCTION_TEST_PARAM(ENUM, verifyResult);                    // Result code from the verifyFile() function
        FUNCTION_TEST_PARAM(UINT, processId);                       // Process Id reporting the result
        FUNCTION_TEST_PARAM(STRING, filePathName);                  // File for which results are being reported
    FUNCTION_TEST_END();

    ASSERT(fileType != NULL);
    ASSERT(filePathName != NULL);

    // Log a warning because the WAL may have gone missing if expire came through and removed it
    // legitimately so it is not necessarily an error so the jobErrorTotal should not be incremented
    if (strEq(fileType, STORAGE_REPO_ARCHIVE_STR) && verifyResult == verifyFileMissing)
    {
        LOG_WARN_PID_FMT(processId, "%s '%s'", verifyErrorMsg(verifyResult), strZ(filePathName));
        FUNCTION_TEST_RETURN(UINT, 0);
    }

    LOG_INFO_PID_FMT(processId, "%s '%s'", verifyErrorMsg(verifyResult), strZ(filePathName));
    FUNCTION_TEST_RETURN(UINT, 1);
}

/***********************************************************************************************************************************
Helper function to set the currently processing backup label, if any, and check that the archiveIds are in the db history
***********************************************************************************************************************************/
static String *
verifySetBackupCheckArchive(
    const StringList *backupList, const InfoBackup *backupInfo, const StringList *archiveIdList, const InfoPg *pgHistory,
    unsigned int *jobErrorTotal)
{
    FUNCTION_TEST_BEGIN();
        FUNCTION_TEST_PARAM(STRING_LIST, backupList);               // List of backup labels in the backup directory
        FUNCTION_TEST_PARAM(INFO_BACKUP, backupInfo);               // Contents of the backup.info file
        FUNCTION_TEST_PARAM(STRING_LIST, archiveIdList);            // List of archiveIds in the archive directory
        FUNCTION_TEST_PARAM(INFO_PG, pgHistory);                    // Pointer to InfoPg of archive.info for accessing PG history
        FUNCTION_TEST_PARAM_P(UINT, jobErrorTotal);                 // Pointer to overall job error total
    FUNCTION_TEST_END();

    String *result = NULL;

    MEM_CONTEXT_TEMP_BEGIN()
    {
        // If there are backups, set the last backup as current if it is not in backup.info - if it is, then it is complete, else
        // it will be checked later
        if (!strLstEmpty(backupList))
        {
            // Get the last backup as current if it is not in backup.info current list
            String *backupLabel = strLstGet(backupList, strLstSize(backupList) - 1);

            if (!infoBackupLabelExists(backupInfo, backupLabel))
            {
                // Duplicate the string into the prior context
                MEM_CONTEXT_PRIOR_BEGIN()
                {
                    result = strDup(backupLabel);
                }
                MEM_CONTEXT_PRIOR_END();
            }
        }

        // If there are archive directories on disk, make sure they are in the database history list
        if (!strLstEmpty(archiveIdList))
        {
            StringList *archiveIdHistoryList = strLstNew();

            for (unsigned int histIdx = 0; histIdx < infoPgDataTotal(pgHistory); histIdx++)
                strLstAdd(archiveIdHistoryList, infoPgArchiveId(pgHistory, histIdx));

            // Sort the history list
            strLstSort(strLstComparatorSet(archiveIdHistoryList, archiveIdComparator), sortOrderAsc);

            String *missingFromHistory = strNew();

            // Check if the archiveId on disk exists in the archive.info history list and report it if not
            for (unsigned int archiveIdx = 0; archiveIdx < strLstSize(archiveIdList); archiveIdx++)
            {
                String *archiveId = strLstGet(archiveIdList, archiveIdx);

                if (!strLstExists(archiveIdHistoryList, archiveId))
                    strCat(missingFromHistory, (strEmpty(missingFromHistory) ? archiveId : strNewFmt(", %s", strZ(archiveId))));
            }

            if (!strEmpty(missingFromHistory))
            {
                LOG_INFO_FMT("archiveIds '%s' are not in the archive.info history list", strZ(missingFromHistory));

                (*jobErrorTotal)++;
            }
        }
    }
    MEM_CONTEXT_TEMP_END();

    FUNCTION_TEST_RETURN(STRING, result);
}

/***********************************************************************************************************************************
Add the file to the invalid file list for the range in which it exists
***********************************************************************************************************************************/
static void
verifyAddInvalidWalFile(List *walRangeList, VerifyResult fileResult, const String *fileName, const String *walSegment)
{
    FUNCTION_TEST_BEGIN();
        FUNCTION_TEST_PARAM(LIST, walRangeList);                    // List of WAL ranges for an archive Id
        FUNCTION_TEST_PARAM(UINT, fileResult);                      // Result of verifyFile()
        FUNCTION_TEST_PARAM(STRING, fileName);                      // File name (without the REPO prefix)
        FUNCTION_TEST_PARAM(STRING, walSegment);                    // WAL segment, i.e. 000000010000000000000005
    FUNCTION_TEST_END();

    ASSERT(walRangeList != NULL);
    ASSERT(fileName != NULL);
    ASSERT(walSegment != NULL);

    MEM_CONTEXT_TEMP_BEGIN()
    {
        for (unsigned int walIdx = 0; walIdx < lstSize(walRangeList); walIdx++)
        {
            VerifyWalRange *walRange = lstGet(walRangeList, walIdx);

            // If the WAL segment is less/equal to the stop file then it falls in this range since ranges are sorted by stop file in
            // ascending order, therefore first one found is the range
            if (strCmp(walRange->stop, walSegment) >= 0)
            {
                // Add the file to the range where it was found and exit the loop
                verifyInvalidFileAdd(walRange->invalidFileList, fileResult, fileName);
                break;
            }
        }
    }
    MEM_CONTEXT_TEMP_END();

    FUNCTION_TEST_RETURN_VOID();
}

/***********************************************************************************************************************************
Create file errors string
***********************************************************************************************************************************/
static String *
verifyCreateFileErrorsStr(
    const unsigned int errMissing, const unsigned int errChecksum, const unsigned int errSize, const unsigned int errOther,
    const bool verboseText)
{
    FUNCTION_TEST_BEGIN();
        FUNCTION_TEST_PARAM(UINT, errMissing);                      // Number of files missing
        FUNCTION_TEST_PARAM(UINT, errChecksum);                     // Number of files with checksum errors
        FUNCTION_TEST_PARAM(UINT, errSize);                         // Number of files with invalid size
        FUNCTION_TEST_PARAM(UINT, errOther);                        // Number of files with other errors
        FUNCTION_TEST_PARAM(BOOL, verboseText);                     // Is verbose output requested
    FUNCTION_TEST_END();

    String *result = strNew();

    MEM_CONTEXT_TEMP_BEGIN()
    {
        // List all if verbose text, otherwise only list if type has errors
        strCatFmt(
            result, "\n    %s%s%s%s",
            verboseText || errMissing ? zNewFmt("missing: %u, ", errMissing) : "",
            verboseText || errChecksum ? zNewFmt("checksum invalid: %u, ", errChecksum) : "",
            verboseText || errSize ? zNewFmt("size invalid: %u, ", errSize) : "",
            verboseText || errOther ? zNewFmt("other: %u", errOther) : "");

        // Clean up trailing comma when necessary
        if (strEndsWithZ(result, ", "))
            strTruncIdx(result, (int)strSize(result) - 2);
    }
    MEM_CONTEXT_TEMP_END();

    FUNCTION_TEST_RETURN(STRING, result);
}

/***********************************************************************************************************************************
Render the results of the verify command
***********************************************************************************************************************************/
static String *
verifyRender(const List *const archiveIdResultList, const List *const backupResultList, const bool verboseText)
{
    FUNCTION_TEST_BEGIN();
        FUNCTION_TEST_PARAM(LIST, archiveIdResultList);             // Result list for all archive Ids in the repo
        FUNCTION_TEST_PARAM(LIST, backupResultList);                // Result list for all backups in the repo
        FUNCTION_TEST_PARAM(BOOL, verboseText);                     // Is verbose output requested?
    FUNCTION_TEST_END();

    ASSERT(archiveIdResultList != NULL);
    ASSERT(backupResultList != NULL);

    String *result = strNew();

    // Render archive results
    if (verboseText && lstEmpty(archiveIdResultList))
        strCatZ(result, "\n  archiveId: none found");
    else
    {
        for (unsigned int archiveIdx = 0; archiveIdx < lstSize(archiveIdResultList); archiveIdx++)
        {
            VerifyArchiveResult *archiveIdResult = lstGet(archiveIdResultList, archiveIdx);
            if (verboseText || archiveIdResult->totalWalFile - archiveIdResult->totalValidWal != 0)
            {
                strCatFmt(
                    result, "\n  archiveId: %s, total WAL checked: %u, total valid WAL: %u", strZ(archiveIdResult->archiveId),
                    archiveIdResult->totalWalFile, archiveIdResult->totalValidWal);
            }

            if (archiveIdResult->totalWalFile > 0)
            {
                unsigned int errMissing = 0;
                unsigned int errChecksum = 0;
                unsigned int errSize = 0;
                unsigned int errOther = 0;

                for (unsigned int walIdx = 0; walIdx < lstSize(archiveIdResult->walRangeList); walIdx++)
                {
                    VerifyWalRange *walRange = lstGet(archiveIdResult->walRangeList, walIdx);

                    LOG_DETAIL_FMT(
                        "archiveId: %s, wal start: %s, wal stop: %s", strZ(archiveIdResult->archiveId), strZ(walRange->start),
                        strZ(walRange->stop));

                    unsigned int invalidIdx = 0;

                    while (invalidIdx < lstSize(walRange->invalidFileList))
                    {
                        VerifyInvalidFile *invalidFile = lstGet(walRange->invalidFileList, invalidIdx);

                        if (invalidFile->reason == verifyFileMissing)
                            errMissing++;
                        else if (invalidFile->reason == verifyChecksumMismatch)
                            errChecksum++;
                        else if (invalidFile->reason == verifySizeInvalid)
                            errSize++;
                        else
                            errOther++;

                        invalidIdx++;
                    }
                }

                // Create/append file errors string
                if (verboseText || errMissing + errChecksum + errSize + errOther > 0)
                    strCat(result, verifyCreateFileErrorsStr(errMissing, errChecksum, errSize, errOther, verboseText));
            }
        }
    }

    // Render backup results
    if (verboseText && lstEmpty(backupResultList))
        strCatZ(result, "\n  backup: none found");
    else
    {
        for (unsigned int backupIdx = 0; backupIdx < lstSize(backupResultList); backupIdx++)
        {
            VerifyBackupResult *backupResult = lstGet(backupResultList, backupIdx);
            const char *status;

            switch (backupResult->status)
            {
                case backupInvalid:
                    status = "invalid";
                    break;

                case backupMissingManifest:
                    status = "manifest missing";
                    break;

                case backupInProgress:
                    status = "in-progress";
                    break;

                default:
                {
                    ASSERT(backupResult->status == backupValid);

                    status = "valid";
                    break;
                }
            }

            if (verboseText || (strcmp(status, "valid") != 0 && strcmp(status, "in-progress") != 0))
            {
                strCatFmt(
                    result, "\n  backup: %s, status: %s, total files checked: %u, total valid files: %u",
                    strZ(backupResult->backupLabel), status, backupResult->totalFileVerify, backupResult->totalFileValid);
            }

            if (backupResult->totalFileVerify > 0)
            {
                unsigned int errMissing = 0;
                unsigned int errChecksum = 0;
                unsigned int errSize = 0;
                unsigned int errOther = 0;

                for (unsigned int invalidIdx = 0; invalidIdx < lstSize(backupResult->invalidFileList); invalidIdx++)
                {
                    VerifyInvalidFile *invalidFile = lstGet(backupResult->invalidFileList, invalidIdx);

                    if (invalidFile->reason == verifyFileMissing)
                        errMissing++;
                    else if (invalidFile->reason == verifyChecksumMismatch)
                        errChecksum++;
                    else if (invalidFile->reason == verifySizeInvalid)
                        errSize++;
                    else
                        errOther++;
                }

                // Create/append file errors string
                if (verboseText || errMissing + errChecksum + errSize + errOther > 0)
                    strCat(result, verifyCreateFileErrorsStr(errMissing, errChecksum, errSize, errOther, verboseText));
            }
        }
    }

    FUNCTION_TEST_RETURN(STRING, result);
}

/***********************************************************************************************************************************
Process the verify command
***********************************************************************************************************************************/
static String *
verifyProcess(const bool verboseText)
{
    FUNCTION_LOG_BEGIN(logLevelDebug);
        FUNCTION_TEST_PARAM(BOOL, verboseText);                     // Is verbose output requested?
    FUNCTION_LOG_END();

    String *const result = strNew();

    MEM_CONTEXT_TEMP_BEGIN()
    {
        unsigned int errorTotal = 0;
        String *resultStr = strNew();

        // Get the repo storage in case it is remote and encryption settings need to be pulled down
        const Storage *storage = storageRepo();

        // Get a usable backup info file
        InfoBackup *backupInfo = verifyBackupInfoFile();

        // If a usable backup.info file is not found, then report an error in the log
        if (backupInfo == NULL)
        {
            strCatZ(resultStr, "\n  No usable backup.info file");
            errorTotal++;
        }

        // Get a usable archive info file
        InfoArchive *archiveInfo = verifyArchiveInfoFile();

        // If a usable archive.info file is not found, then report an error in the log
        if (archiveInfo == NULL)
        {
            strCatZ(resultStr, "\n  No usable archive.info file");
            errorTotal++;
        }

        // If both a usable archive info and backup info file were found, then proceed with verification
        if (archiveInfo != NULL && backupInfo != NULL)
        {
            TRY_BEGIN()
            {
                // Verify that the archive.info and backup.info current database info and history lists are the same
                verifyPgHistory(infoArchivePg(archiveInfo), infoBackupPg(backupInfo));
            }
            CATCH_ANY()
            {
                strCatFmt(resultStr, "\n%s", errorMessage());
                errorTotal++;
            }
            TRY_END();
        }

        // If valid info files, then begin process of checking backups and archives in the repo
        if (errorTotal == 0)
        {
            // Initialize the job data
            VerifyJobData jobData =
            {
                .memContext = memContextCurrent(),
                .walPathList = NULL,
                .walFileList = strLstNew(),
                .pgHistory = infoArchivePg(archiveInfo),
                .manifestCipherPass = infoPgCipherPass(infoBackupPg(backupInfo)),
                .walCipherPass = infoPgCipherPass(infoArchivePg(archiveInfo)),
                .archiveIdResultList = lstNewP(sizeof(VerifyArchiveResult), .comparator = archiveIdComparator),
                .backupResultList = lstNewP(sizeof(VerifyBackupResult), .comparator = lstComparatorStr),
            };

            // Get a list of backups in the repo sorted ascending
            jobData.backupList = strLstSort(
                storageListP(
                    storage, STORAGE_REPO_BACKUP_STR,
                    .expression = backupRegExpP(.full = true, .differential = true, .incremental = true)),
                sortOrderAsc);

            // Get a list of archive Ids in the repo (e.g. 9.4-1, 10-2, etc) sorted ascending by the db-id (number after the dash)
            jobData.archiveIdList = strLstSort(
                strLstComparatorSet(
                    storageListP(storage, STORAGE_REPO_ARCHIVE_STR, .expression = STRDEF(REGEX_ARCHIVE_DIR_DB_VERSION)),
                    archiveIdComparator),
                sortOrderAsc);

            // Only begin processing if there are some archives or backups in the repo
            if (!strLstEmpty(jobData.archiveIdList) || !strLstEmpty(jobData.backupList))
            {
                // Warn if there are no archives or there are no backups in the repo so that the callback need not try to
                // distinguish between having processed all of the list or if the list was missing in the first place
                if (strLstEmpty(jobData.archiveIdList) || strLstEmpty(jobData.backupList))
                    LOG_DETAIL_FMT("no %s exist in the repo", strLstEmpty(jobData.archiveIdList) ? "archives" : "backups");

                // If there are no archives to process, then set the processing flag to skip to processing the backups
                if (strLstEmpty(jobData.archiveIdList))
                    jobData.backupProcessing = true;

                // Set current backup if there is one and verify the archive history on disk is in the database history
                jobData.currentBackup = verifySetBackupCheckArchive(
                    jobData.backupList, backupInfo, jobData.archiveIdList, jobData.pgHistory, &jobData.jobErrorTotal);

                // Create the parallel executor
                ProtocolParallel *parallelExec = protocolParallelNew(
                    cfgOptionUInt64(cfgOptProtocolTimeout) / 2, verifyJobCallback, &jobData);

                for (unsigned int processIdx = 1; processIdx <= cfgOptionUInt(cfgOptProcessMax); processIdx++)
                    protocolParallelClientAdd(parallelExec, protocolLocalGet(protocolStorageTypeRepo, 0, processIdx));

                // Process jobs
                MEM_CONTEXT_TEMP_RESET_BEGIN()
                {
                    do
                    {
                        unsigned int completed = protocolParallelProcess(parallelExec);

                        // Process completed jobs
                        for (unsigned int jobIdx = 0; jobIdx < completed; jobIdx++)
                        {
                            // Get the job and job key
                            ProtocolParallelJob *job = protocolParallelResult(parallelExec);
                            unsigned int processId = protocolParallelJobProcessId(job);
                            StringList *filePathLst = strLstNewSplit(varStr(protocolParallelJobKey(job)), FSLASH_STR);

                            // Remove the result and file type identifier and recreate the path file name
                            const String *resultId = strLstGet(filePathLst, 0);
                            strLstRemoveIdx(filePathLst, 0);
                            const String *fileType = strLstGet(filePathLst, 0);
                            strLstRemoveIdx(filePathLst, 0);
                            String *filePathName = strLstJoin(filePathLst, "/");

                            // Initialize the result sets
                            VerifyArchiveResult *archiveIdResult = NULL;
                            VerifyBackupResult *backupResult = NULL;

                            // Get archiveId result data
                            if (strEq(fileType, STORAGE_REPO_ARCHIVE_STR))
                            {
                                // Find the archiveId in the list - assert if not found since this should never happen
                                unsigned int index = lstFindIdx(jobData.archiveIdResultList, &resultId);
                                ASSERT(index != LIST_NOT_FOUND);

                                archiveIdResult = lstGet(jobData.archiveIdResultList, index);
                            }
                            // Else get the backup result data
                            else
                            {
                                unsigned int index = lstFindIdx(jobData.backupResultList, &resultId);
                                ASSERT(index != LIST_NOT_FOUND);

                                backupResult = lstGet(jobData.backupResultList, index);
                            }

                            // The job was successful
                            if (protocolParallelJobErrorCode(job) == 0)
                            {
                                const VerifyResult verifyResult = (VerifyResult)pckReadU32P(protocolParallelJobResult(job));

                                // Update the result set for the type of file being processed
                                if (strEq(fileType, STORAGE_REPO_ARCHIVE_STR))
                                {
                                    if (verifyResult == verifyOk)
                                        archiveIdResult->totalValidWal++;
                                    else
                                    {
                                        jobData.jobErrorTotal += verifyLogInvalidResult(
                                            fileType, verifyResult, processId, filePathName);

                                        // Add invalid file to the WAL range
                                        verifyAddInvalidWalFile(
                                            archiveIdResult->walRangeList, verifyResult, filePathName,
                                            strSubN(strLstGet(filePathLst, strLstSize(filePathLst) - 1), 0,
                                            WAL_SEGMENT_NAME_SIZE));
                                    }
                                }
                                else
                                {
                                    if (verifyResult == verifyOk)
                                        backupResult->totalFileValid++;
                                    else
                                    {
                                        jobData.jobErrorTotal += verifyLogInvalidResult(
                                            fileType, verifyResult, processId, filePathName);
                                        backupResult->status = backupInvalid;
                                        verifyInvalidFileAdd(backupResult->invalidFileList, verifyResult, filePathName);
                                    }
                                }
                            }
                            // Else the job errored
                            else
                            {
                                // Log a protocol error and increment the jobErrorTotal
                                LOG_INFO_PID_FMT(
                                    processId,
                                    "%s %s: [%d] %s", verifyErrorMsg(verifyOtherError), strZ(filePathName),
                                    protocolParallelJobErrorCode(job), strZ(protocolParallelJobErrorMessage(job)));

                                jobData.jobErrorTotal++;

                                // Add invalid file with "OtherError" reason to invalid file list
                                if (strEq(fileType, STORAGE_REPO_ARCHIVE_STR))
                                {
                                    // Add invalid file to the WAL range
                                    verifyAddInvalidWalFile(
                                        archiveIdResult->walRangeList, verifyOtherError, filePathName,
                                        strSubN(strLstGet(filePathLst, strLstSize(filePathLst) - 1), 0, WAL_SEGMENT_NAME_SIZE));
                                }
                                else
                                {
                                    backupResult->status = backupInvalid;
                                    verifyInvalidFileAdd(backupResult->invalidFileList, verifyOtherError, filePathName);
                                }
                            }

                            // Set backup verification complete for a backup if all files have run through verification
                            if (strEq(fileType, STORAGE_REPO_BACKUP_STR) &&
                                backupResult->totalFileVerify == backupResult->totalFileManifest)
                            {
                                backupResult->fileVerifyComplete = true;
                            }

                            // Free the job
                            protocolParallelJobFree(job);
                        }

                        // Reset the memory context occasionally so we don't use too much memory or slow down processing
                        MEM_CONTEXT_TEMP_RESET(1000);
                    }
                    while (!protocolParallelDone(parallelExec));
                }
                MEM_CONTEXT_TEMP_END();

                // ??? Need to do the final reconciliation - checking backup required WAL against, valid WAL

                // Report results
                resultStr = verifyRender(jobData.archiveIdResultList, jobData.backupResultList, verboseText);
            }
            else
                strCatZ(resultStr, "\n    no archives or backups exist in the repo");

            errorTotal += jobData.jobErrorTotal;
        }

        // If verbose output or errors then output results
        if (verboseText || errorTotal > 0)
        {
            strCatFmt(
                result, "stanza: %s\nstatus: %s%s", strZ(cfgOptionStr(cfgOptStanza)),
                errorTotal > 0 ? VERIFY_STATUS_ERROR : VERIFY_STATUS_OK, strZ(resultStr));
        }
    }
    MEM_CONTEXT_TEMP_END();

    FUNCTION_LOG_RETURN(STRING, result);
}

/**********************************************************************************************************************************/
void
cmdVerify(void)
{
    FUNCTION_LOG_VOID(logLevelDebug);

    MEM_CONTEXT_TEMP_BEGIN()
    {
        const String *const result = verifyProcess(cfgOptionBool(cfgOptVerbose));

        // Output results if any
        if (!strEmpty(result))
        {
            // Log results
            LOG_INFO_FMT("%s", strZ(result));

            // Output to console when requested
            if (cfgOptionStrId(cfgOptOutput) == CFGOPTVAL_OUTPUT_TEXT)
            {
                ioFdWriteOneStr(STDOUT_FILENO, result);
                ioFdWriteOneStr(STDOUT_FILENO, LF_STR);
            }
        }
    }
    MEM_CONTEXT_TEMP_END();

    FUNCTION_LOG_RETURN_VOID();
}<|MERGE_RESOLUTION|>--- conflicted
+++ resolved
@@ -224,12 +224,8 @@
             else
                 ioReadDrain(infoRead);
 
-<<<<<<< HEAD
-            Buffer *const filterResult = pckReadBinP(ioFilterGroupResultP(ioReadFilterGroup(infoRead), CRYPTO_HASH_FILTER_TYPE));
-=======
             const Buffer *const filterResult = pckReadBinP(
                 ioFilterGroupResultP(ioReadFilterGroup(infoRead), CRYPTO_HASH_FILTER_TYPE));
->>>>>>> 46a0af35
 
             MEM_CONTEXT_PRIOR_BEGIN()
             {
