/***********************************************************************************************************************************
Verify Command

Verify contents of the repository.
***********************************************************************************************************************************/
#include "build.auto.h"

#include <stdlib.h>
#include <string.h>
#include <unistd.h>

#include "command/archive/common.h"
#include "command/check/common.h"
#include "command/verify/file.h"
#include "command/verify/protocol.h"
#include "command/verify/verify.h"
#include "common/compress/helper.h"
#include "common/crypto/cipherBlock.h"
#include "common/debug.h"
#include "common/io/fdWrite.h"
#include "common/io/io.h"
#include "common/log.h"
#include "common/regExp.h"
#include "config/config.h"
#include "info/infoArchive.h"
#include "info/infoBackup.h"
#include "info/manifest.h"
#include "postgres/interface.h"
#include "postgres/version.h"
#include "protocol/helper.h"
#include "protocol/parallel.h"
#include "storage/helper.h"

/***********************************************************************************************************************************
Constants
***********************************************************************************************************************************/
#define VERIFY_STATUS_OK                                            "ok"
#define VERIFY_STATUS_ERROR                                         "error"

/***********************************************************************************************************************************
Data Types and Structures
***********************************************************************************************************************************/
#define FUNCTION_LOG_VERIFY_ARCHIVE_RESULT_TYPE                                                                                    \
    VerifyArchiveResult
#define FUNCTION_LOG_VERIFY_ARCHIVE_RESULT_FORMAT(value, buffer, bufferSize)                                                       \
    objNameToLog(&value, "VerifyArchiveResult", buffer, bufferSize)

#define FUNCTION_LOG_VERIFY_BACKUP_RESULT_TYPE                                                                                     \
    VerifyBackupResult
#define FUNCTION_LOG_VERIFY_BACKUP_RESULT_FORMAT(value, buffer, bufferSize)                                                        \
    objNameToLog(&value, "VerifyBackupResult", buffer, bufferSize)

// Structure for verifying repository info files
typedef struct VerifyInfoFile
{
    InfoBackup *backup;                                             // Backup.info file contents
    InfoArchive *archive;                                           // Archive.info file contents
    Manifest *manifest;                                             // Manifest file contents
    const String *checksum;                                         // File checksum
    int errorCode;                                                  // Error code else 0 for no error
} VerifyInfoFile;

// Job data results structures for archive and backup
typedef struct VerifyArchiveResult
{
    String *archiveId;                                              // Archive Id (e.g. 9.6-1, 10-2)
    unsigned int totalWalFile;                                      // Total number of WAL files listed in directory on first read
    unsigned int totalValidWal;                                     // Total number of WAL that were verified and valid
    PgWal pgWalInfo;                                                // PG version, WAL size, system id
    List *walRangeList;                                             // List of WAL file ranges - new item is when WAL is missing
} VerifyArchiveResult;

// WAL range includes the start/stop of sequential WAL and start/stop includes the timeline (e.g. 000000020000000100000005)
typedef struct VerifyWalRange
{
    String *stop;                                                   // Last WAL segment in this sequential range
    String *start;                                                  // First WAL segment in this sequential range
    List *invalidFileList;                                          // After all jobs complete, list of VerifyInvalidFile
} VerifyWalRange;

// Invalid file information (not missing but files failing verification) - for archive and backup
typedef struct VerifyInvalidFile
{
    String *fileName;                                               // Name of the file (includes path within the stanza)
    VerifyResult reason;                                            // Reason file is invalid (e.g. incorrect checksum)
} VerifyInvalidFile;

// Status result of a backup
typedef enum
{
    backupValid,                                                    // Default: All files in backup label repo passed verification
    backupInvalid,                                                  // One of more files in backup label repo failed verification
    backupMissingManifest,                                          // Backup manifest missing (backup may have expired)
    backupInProgress,                                               // Backup appeared to be in progress (so was skipped)
} VerifyBackupResultStatus;

typedef struct VerifyBackupResult
{
    String *backupLabel;                                            // Label assigned to the backup
    VerifyBackupResultStatus status;                                // Final status of the backup
    bool fileVerifyComplete;                                        // Have all the files of the backup completed verification?
    unsigned int totalFileManifest;                                 // Total number of backup files in the manifest
    unsigned int totalFileVerify;                                   // Total number of backup files being verified
    unsigned int totalFileValid;                                    // Total number of backup files that were verified and valid
    String *backupPrior;                                            // Prior backup that this backup depends on, if any
    unsigned int pgId;                                              // PG id will be used to find WAL for the backup in the repo
    unsigned int pgVersion;                                         // PG version will be used with PG id to find WAL in the repo
    String *archiveStart;                                           // First WAL segment in the backup
    String *archiveStop;                                            // Last WAL segment in the backup
    List *invalidFileList;                                          // List of invalid files found in the backup
} VerifyBackupResult;

// Job data structure for processing and results collection
typedef struct VerifyJobData
{
    MemContext *memContext;                                         // Context for memory allocations in this struct
    StringList *archiveIdList;                                      // List of archive ids to verify
    StringList *walPathList;                                        // WAL path list for a single archive id
    StringList *walFileList;                                        // WAL file list for a single WAL path
    StringList *backupList;                                         // List of backups to verify
    Manifest *manifest;                                             // Manifest contents with list of files to verify
    unsigned int manifestFileIdx;                                   // Index of the file within the manifest file list to process
    String *currentBackup;                                          // In progress backup, if any
    const InfoPg *pgHistory;                                        // Database history list
    bool backupProcessing;                                          // Are we processing WAL or are we processing backups
    const String *manifestCipherPass;                               // Cipher pass for reading backup manifests
    const String *walCipherPass;                                    // Cipher pass for reading WAL files
    const String *backupCipherPass;                                 // Cipher pass for reading backup files referenced in a manifest
    unsigned int jobErrorTotal;                                     // Total errors that occurred during the job execution
    List *archiveIdResultList;                                      // Archive results
    List *backupResultList;                                         // Backup results
    bool enableArchiveFilter;                                       // Only check archives in the specified range
    const String *archiveStart;                                     // Start of the WAL range to be verified
    const String *archiveStop;                                      // End of the WAL range to be verified
} VerifyJobData;

/***********************************************************************************************************************************
Helper function to add a file to an invalid file list
***********************************************************************************************************************************/
static void
verifyInvalidFileAdd(List *const invalidFileList, const VerifyResult reason, const String *const fileName)
{
    FUNCTION_TEST_BEGIN();
        FUNCTION_TEST_PARAM(LIST, invalidFileList);                 // Invalid file list to add the filename to
        FUNCTION_TEST_PARAM(ENUM, reason);                          // Reason for invalid file
        FUNCTION_TEST_PARAM(STRING, fileName);                      // Name of invalid file
    FUNCTION_TEST_END();

    ASSERT(invalidFileList != NULL);
    ASSERT(fileName != NULL);

    MEM_CONTEXT_BEGIN(lstMemContext(invalidFileList))
    {
        const VerifyInvalidFile invalidFile =
        {
            .fileName = strDup(fileName),
            .reason = reason,
        };

        lstAdd(invalidFileList, &invalidFile);
    }
    MEM_CONTEXT_END();

    FUNCTION_TEST_RETURN_VOID();
}

/***********************************************************************************************************************************
Load a file into memory
***********************************************************************************************************************************/
static StorageRead *
verifyFileLoad(const String *const pathFileName, const String *const cipherPass)
{
    FUNCTION_TEST_BEGIN();
        FUNCTION_TEST_PARAM(STRING, pathFileName);                  // Fully qualified path/file name
        FUNCTION_TEST_PARAM(STRING, cipherPass);                    // Password to open file if encrypted
    FUNCTION_TEST_END();

    ASSERT(pathFileName != NULL);

    // Read the file and error if missing
    StorageRead *const result = storageNewReadP(storageRepo(), pathFileName);

    // *read points to a location within result so update result with contents based on necessary filters
    IoRead *const read = storageReadIo(result);

    cipherBlockFilterGroupAdd(
        ioReadFilterGroup(read), cfgOptionStrId(cfgOptRepoCipherType), cipherModeDecrypt, cipherPass);
    ioFilterGroupAdd(ioReadFilterGroup(read), cryptoHashNew(hashTypeSha1));

    // If the file is compressed, add a decompression filter
    if (compressTypeFromName(pathFileName) != compressTypeNone)
        ioFilterGroupAdd(ioReadFilterGroup(read), decompressFilterP(compressTypeFromName(pathFileName)));

    FUNCTION_TEST_RETURN(STORAGE_READ, result);
}

/***********************************************************************************************************************************
Get status of info files in the repository
***********************************************************************************************************************************/
static VerifyInfoFile
verifyInfoFile(const String *const pathFileName, const bool keepFile, const String *const cipherPass)
{
    FUNCTION_LOG_BEGIN(logLevelDebug);
        FUNCTION_LOG_PARAM(STRING, pathFileName);                   // Fully qualified path/file name
        FUNCTION_LOG_PARAM(BOOL, keepFile);                         // Should the file be kept in memory?
        FUNCTION_TEST_PARAM(STRING, cipherPass);                    // Password to open file if encrypted
    FUNCTION_LOG_END();

    FUNCTION_AUDIT_STRUCT();

    ASSERT(pathFileName != NULL);

    VerifyInfoFile result = {.errorCode = 0};

    MEM_CONTEXT_TEMP_BEGIN()
    {
        TRY_BEGIN()
        {
            IoRead *const infoRead = storageReadIo(verifyFileLoad(pathFileName, cipherPass));

            // If directed to keep the loaded file in memory, then move the file into the result, else drain the io and close it
            if (keepFile)
            {
                if (strBeginsWith(pathFileName, INFO_BACKUP_PATH_FILE_STR))
                    result.backup = infoBackupMove(infoBackupNewLoad(infoRead), memContextPrior());
                else if (strBeginsWith(pathFileName, INFO_ARCHIVE_PATH_FILE_STR))
                    result.archive = infoArchiveMove(infoArchiveNewLoad(infoRead), memContextPrior());
                else
                    result.manifest = manifestMove(manifestNewLoad(infoRead), memContextPrior());
            }
            else
                ioReadDrain(infoRead);

            const Buffer *const filterResult = pckReadBinP(
                ioFilterGroupResultP(ioReadFilterGroup(infoRead), CRYPTO_HASH_FILTER_TYPE));

            MEM_CONTEXT_PRIOR_BEGIN()
            {
                result.checksum = strNewEncode(encodingHex, filterResult);
            }
            MEM_CONTEXT_PRIOR_END();
        }
        CATCH_ANY()
        {
            result.errorCode = errorCode();
            String *const errorMsg = strCatZ(strNew(), errorMessage());

            if (result.errorCode == errorTypeCode(&ChecksumError))
                strCat(errorMsg, strNewFmt(" %s", strZ(pathFileName)));

            LOG_DETAIL(strZ(errorMsg));
        }
        TRY_END();
    }
    MEM_CONTEXT_TEMP_END();

    FUNCTION_LOG_RETURN_STRUCT(result);
}

/***********************************************************************************************************************************
Get the archive.info file
***********************************************************************************************************************************/
static InfoArchive *
verifyArchiveInfoFile(void)
{
    FUNCTION_LOG_VOID(logLevelDebug);

    InfoArchive *result = NULL;

    MEM_CONTEXT_TEMP_BEGIN()
    {
        // Get the main info file
        const VerifyInfoFile verifyArchiveInfo = verifyInfoFile(
            INFO_ARCHIVE_PATH_FILE_STR, true, cfgOptionStrNull(cfgOptRepoCipherPass));

        // If the main file did not error, then report on the copy's status and check checksums
        if (verifyArchiveInfo.errorCode == 0)
        {
            result = verifyArchiveInfo.archive;
            infoArchiveMove(result, memContextPrior());

            // Attempt to load the copy and report on it's status but don't keep it in memory
            const VerifyInfoFile verifyArchiveInfoCopy = verifyInfoFile(
                INFO_ARCHIVE_PATH_FILE_COPY_STR, false, cfgOptionStrNull(cfgOptRepoCipherPass));

            // If the copy loaded successfully, then check the checksums
            if (verifyArchiveInfoCopy.errorCode == 0)
            {
                // If the info and info.copy checksums don't match each other than one (or both) of the files could be corrupt so
                // log a warning but must trust main
                if (!strEq(verifyArchiveInfo.checksum, verifyArchiveInfoCopy.checksum))
                    LOG_DETAIL("archive.info.copy does not match archive.info");
            }
        }
        else
        {
            // Attempt to load the copy
            const VerifyInfoFile verifyArchiveInfoCopy = verifyInfoFile(
                INFO_ARCHIVE_PATH_FILE_COPY_STR, true, cfgOptionStrNull(cfgOptRepoCipherPass));

            // If loaded successfully, then return the copy as usable
            if (verifyArchiveInfoCopy.errorCode == 0)
            {
                result = verifyArchiveInfoCopy.archive;
                infoArchiveMove(result, memContextPrior());
            }
        }
    }
    MEM_CONTEXT_TEMP_END();

    FUNCTION_LOG_RETURN(INFO_ARCHIVE, result);
}

/***********************************************************************************************************************************
Get the backup.info file
***********************************************************************************************************************************/
static InfoBackup *
verifyBackupInfoFile(void)
{
    FUNCTION_LOG_VOID(logLevelDebug);

    InfoBackup *result = NULL;

    MEM_CONTEXT_TEMP_BEGIN()
    {
        // Get the main info file
        const VerifyInfoFile verifyBackupInfo = verifyInfoFile(
            INFO_BACKUP_PATH_FILE_STR, true, cfgOptionStrNull(cfgOptRepoCipherPass));

        // If the main file did not error, then report on the copy's status and check checksums
        if (verifyBackupInfo.errorCode == 0)
        {
            result = verifyBackupInfo.backup;
            infoBackupMove(result, memContextPrior());

            // Attempt to load the copy and report on it's status but don't keep it in memory
            const VerifyInfoFile verifyBackupInfoCopy = verifyInfoFile(
                INFO_BACKUP_PATH_FILE_COPY_STR, false, cfgOptionStrNull(cfgOptRepoCipherPass));

            // If the copy loaded successfully, then check the checksums
            if (verifyBackupInfoCopy.errorCode == 0)
            {
                // If the info and info.copy checksums don't match each other than one (or both) of the files could be corrupt so
                // log a warning but must trust main
                if (!strEq(verifyBackupInfo.checksum, verifyBackupInfoCopy.checksum))
                    LOG_DETAIL("backup.info.copy does not match backup.info");
            }
        }
        else
        {
            // Attempt to load the copy
            const VerifyInfoFile verifyBackupInfoCopy = verifyInfoFile(
                INFO_BACKUP_PATH_FILE_COPY_STR, true, cfgOptionStrNull(cfgOptRepoCipherPass));

            // If loaded successfully, then return the copy as usable
            if (verifyBackupInfoCopy.errorCode == 0)
            {
                result = verifyBackupInfoCopy.backup;
                infoBackupMove(result, memContextPrior());
            }
        }
    }
    MEM_CONTEXT_TEMP_END();

    FUNCTION_LOG_RETURN(INFO_BACKUP, result);
}

/***********************************************************************************************************************************
Get the manifest file
***********************************************************************************************************************************/
static Manifest *
verifyManifestFile(
    VerifyBackupResult *const backupResult, const String *const cipherPass, bool currentBackup, const InfoPg *const pgHistory,
    unsigned int *const jobErrorTotal)
{
    FUNCTION_LOG_BEGIN(logLevelDebug);
        FUNCTION_LOG_PARAM_P(VERIFY_BACKUP_RESULT, backupResult);   // The result set for the backup being processed
        FUNCTION_TEST_PARAM(STRING, cipherPass);                    // Passphrase to access the manifest file
        FUNCTION_LOG_PARAM(BOOL, currentBackup);                    // Is this possibly a backup currently in progress?
        FUNCTION_LOG_PARAM(INFO_PG, pgHistory);                     // Database history
        FUNCTION_LOG_PARAM_P(UINT, jobErrorTotal);                  // Pointer to the overall job error total
    FUNCTION_LOG_END();

    Manifest *result = NULL;

    MEM_CONTEXT_TEMP_BEGIN()
    {
        const String *const fileName = strNewFmt(STORAGE_REPO_BACKUP "/%s/" BACKUP_MANIFEST_FILE, strZ(backupResult->backupLabel));

        // Get the main manifest file
        const VerifyInfoFile verifyManifestInfo = verifyInfoFile(fileName, true, cipherPass);

        // If the main file did not error, then report on the copy's status and check checksums
        if (verifyManifestInfo.errorCode == 0)
        {
            result = verifyManifestInfo.manifest;

            // The current in-progress backup is only notional until the main file is checked because the backup may have
            // completed by the time the main manifest is checked here. So having a main manifest file means this backup is not
            // (or is no longer) the currentBackup.
            currentBackup = false;

            // Attempt to load the copy and report on it's status but don't keep it in memory
            const VerifyInfoFile verifyManifestInfoCopy = verifyInfoFile(
                strNewFmt("%s%s", strZ(fileName), INFO_COPY_EXT), false, cipherPass);

            // If the copy loaded successfully, then check the checksums
            if (verifyManifestInfoCopy.errorCode == 0)
            {
                // If the manifest and manifest.copy checksums don't match each other than one (or both) of the files could be
                // corrupt so log a warning but trust main
                if (!strEq(verifyManifestInfo.checksum, verifyManifestInfoCopy.checksum))
                    LOG_DETAIL_FMT("backup '%s' manifest.copy does not match manifest", strZ(backupResult->backupLabel));
            }
        }
        else
        {
            // If this might be an in-progress backup and the main manifest is simply missing, it is assumed the backup is an
            // actual in-progress backup and verification is skipped, otherwise, if the main is not simply missing, or this is not
            // an in-progress backup then attempt to load the copy.
            if (!(currentBackup && verifyManifestInfo.errorCode == errorTypeCode(&FileMissingError)))
            {
                currentBackup = false;

                const VerifyInfoFile verifyManifestInfoCopy = verifyInfoFile(
                    strNewFmt("%s%s", strZ(fileName), INFO_COPY_EXT), true, cipherPass);

                // If loaded successfully, then return the copy as usable
                if (verifyManifestInfoCopy.errorCode == 0)
                {
                    LOG_DETAIL_FMT("%s/backup.manifest is missing or unusable, using copy", strZ(backupResult->backupLabel));

                    result = verifyManifestInfoCopy.manifest;
                }
                else if (verifyManifestInfo.errorCode == errorTypeCode(&FileMissingError) &&
                         verifyManifestInfoCopy.errorCode == errorTypeCode(&FileMissingError))
                {
                    backupResult->status = backupMissingManifest;

                    LOG_DETAIL_FMT("manifest missing for '%s' - backup may have expired", strZ(backupResult->backupLabel));
                }
            }
            else
            {
                backupResult->status = backupInProgress;

                LOG_INFO_FMT("backup '%s' appears to be in progress, skipping", strZ(backupResult->backupLabel));
            }
        }

        // If found a usable manifest then check that the database it was based on is in the history
        if (result != NULL)
        {
            bool found = false;
            const ManifestData *const manData = manifestData(result);

            // Confirm the PG database information from the manifest is in the history list
            for (unsigned int infoPgIdx = 0; infoPgIdx < infoPgDataTotal(pgHistory); infoPgIdx++)
            {
                const InfoPgData pgHistoryData = infoPgData(pgHistory, infoPgIdx);

                if (pgHistoryData.id == manData->pgId && pgHistoryData.systemId == manData->pgSystemId &&
                    pgHistoryData.version == manData->pgVersion)
                {
                    found = true;
                    break;
                }
            }

            // If the PG data is not found in the backup.info history, then error and reset the result
            if (!found)
            {
                LOG_INFO_FMT(
                    "'%s' may not be recoverable - PG data (id %u, version %s, system-id %" PRIu64 ") is not in the backup.info"
                    " history, skipping",
                    strZ(backupResult->backupLabel), manData->pgId, strZ(pgVersionToStr(manData->pgVersion)), manData->pgSystemId);

                manifestFree(result);
                result = NULL;
            }
            else
                manifestMove(result, memContextPrior());
        }

        // If the result is NULL and the backup status has not yet been set, then the backup is unusable (invalid)
        if (result == NULL && backupResult->status == backupValid)
        {
            backupResult->status = backupInvalid;
            (*jobErrorTotal)++;
        }
    }
    MEM_CONTEXT_TEMP_END();

    FUNCTION_LOG_RETURN(MANIFEST, result);
}

/***********************************************************************************************************************************
Check the history in the info files
***********************************************************************************************************************************/
static void
verifyPgHistory(const InfoPg *const archiveInfoPg, const InfoPg *const backupInfoPg)
{
    FUNCTION_TEST_BEGIN();
        FUNCTION_TEST_PARAM(INFO_PG, archiveInfoPg);                // Postgres information from the archive.info file
        FUNCTION_TEST_PARAM(INFO_PG, backupInfoPg);                 // Postgres information from the backup.info file
    FUNCTION_TEST_END();

    MEM_CONTEXT_TEMP_BEGIN()
    {
        // Check archive.info and backup.info current PG data matches. If there is a mismatch, verify cannot continue since
        // the database is not considered accessible during the verify command so no way to tell which would be valid.
        const InfoPgData archiveInfoPgData = infoPgData(archiveInfoPg, infoPgDataCurrentId(archiveInfoPg));
        const InfoPgData backupInfoPgData = infoPgData(backupInfoPg, infoPgDataCurrentId(backupInfoPg));
        checkStanzaInfo(&archiveInfoPgData, &backupInfoPgData);

        const unsigned int archiveInfoHistoryTotal = infoPgDataTotal(archiveInfoPg);
        const unsigned int backupInfoHistoryTotal = infoPgDataTotal(backupInfoPg);

        String *const errMsg = strNewZ("archive and backup history lists do not match");

        if (archiveInfoHistoryTotal != backupInfoHistoryTotal)
            THROW(FormatError, strZ(errMsg));

        // Confirm the lists are the same
        for (unsigned int infoPgIdx = 0; infoPgIdx < archiveInfoHistoryTotal; infoPgIdx++)
        {
            const InfoPgData archiveInfoPgHistory = infoPgData(archiveInfoPg, infoPgIdx);
            const InfoPgData backupInfoPgHistory = infoPgData(backupInfoPg, infoPgIdx);

            if (archiveInfoPgHistory.id != backupInfoPgHistory.id ||
                archiveInfoPgHistory.systemId != backupInfoPgHistory.systemId ||
                archiveInfoPgHistory.version != backupInfoPgHistory.version)
            {
                THROW(FormatError, strZ(errMsg));
            }
        }
    }
    MEM_CONTEXT_TEMP_END();

    FUNCTION_TEST_RETURN_VOID();
}

/***********************************************************************************************************************************
Populate the WAL ranges from the provided, sorted, WAL files list for a given archiveId
***********************************************************************************************************************************/
static void
verifyCreateArchiveIdRange(
    const VerifyArchiveResult *const archiveIdResult, StringList *const walFileList, unsigned int *const jobErrorTotal)
{
    FUNCTION_TEST_BEGIN();
        FUNCTION_TEST_PARAM_P(VERIFY_ARCHIVE_RESULT, archiveIdResult);  // The result set for the archive Id being processed
        FUNCTION_TEST_PARAM(STRING_LIST, walFileList);                  // Sorted (ascending) list of WAL files in a timeline
        FUNCTION_TEST_PARAM_P(UINT, jobErrorTotal);                     // Pointer to the overall job error total
    FUNCTION_TEST_END();

    FUNCTION_AUDIT_HELPER();

    ASSERT(archiveIdResult != NULL);
    ASSERT(walFileList != NULL);

    unsigned int walFileIdx = 0;

    // Initialize the WAL range
    VerifyWalRange *walRange = NULL;

    // If there is a WAL range for this archiveID, get the last one. If there is no timeline change then continue updating the last
    // WAL range.
    if (!lstEmpty(archiveIdResult->walRangeList) &&
        strEq(
            strSubN(((VerifyWalRange *)lstGetLast(archiveIdResult->walRangeList))->stop, 0, 8),
            strSubN(strSubN(strLstGet(walFileList, walFileIdx), 0, WAL_SEGMENT_NAME_SIZE), 0, 8)))
    {
        walRange = lstGetLast(archiveIdResult->walRangeList);
    }

    do
    {
        const String *const walSegment = strSubN(strLstGet(walFileList, walFileIdx), 0, WAL_SEGMENT_NAME_SIZE);

        // The lists are sorted so look ahead to see if this is a duplicate of the next one in the list
        if (walFileIdx + 1 < strLstSize(walFileList))
        {
            if (strEq(walSegment, strSubN(strLstGet(walFileList, walFileIdx + 1), 0, WAL_SEGMENT_NAME_SIZE)))
            {
                LOG_INFO_FMT("duplicate WAL '%s' for '%s' exists, skipping", strZ(walSegment), strZ(archiveIdResult->archiveId));

                (*jobErrorTotal)++;

                bool foundDup = true;

                // Remove all duplicates of this WAL, including this WAL, from the list
                while (walFileIdx < strLstSize(walFileList) && foundDup)
                {
                    if (strEq(walSegment, strSubN(strLstGet(walFileList, walFileIdx), 0, WAL_SEGMENT_NAME_SIZE)))
                        strLstRemoveIdx(walFileList, walFileIdx);
                    else
                        foundDup = false;
                }

                continue;
            }
        }

        // Initialize the range if it has not yet been initialized and continue to next
        if (walRange == NULL ||
            !strEq(
                walSegmentNext(walRange->stop, (size_t)archiveIdResult->pgWalInfo.size, archiveIdResult->pgWalInfo.version),
                walSegment))
        {
            // Add the initialized wal range to the range list
            MEM_CONTEXT_BEGIN(lstMemContext(archiveIdResult->walRangeList))
            {
                const VerifyWalRange walRangeNew =
                {
                    .start = strDup(walSegment),
                    .stop = strDup(walSegment),
                    .invalidFileList = lstNewP(sizeof(VerifyInvalidFile), .comparator = lstComparatorStr),
                };

                lstAdd(archiveIdResult->walRangeList, &walRangeNew);
            }
            MEM_CONTEXT_END();

            // Set the current wal range being processed to what was just added
            walRange = lstGetLast(archiveIdResult->walRangeList);
        }
        // If the next WAL is the appropriate distance away, then there is no gap
        else
        {
            MEM_CONTEXT_BEGIN(lstMemContext(archiveIdResult->walRangeList))
            {
                strFree(walRange->stop);
                walRange->stop = strDup(walSegment);
            }
            MEM_CONTEXT_END();
        }

        walFileIdx++;
    }
    while (walFileIdx < strLstSize(walFileList));

    FUNCTION_TEST_RETURN_VOID();
}

/***********************************************************************************************************************************
Check if backup is block incremental and populate backup list from its references and set the WAL range to verify based on WAL
required to make the backup consistent.
***********************************************************************************************************************************/
static void
verifyBackupSet(VerifyJobData *const jobData, const String *const backupLabel)
{
    FUNCTION_TEST_BEGIN();
        FUNCTION_TEST_PARAM_P(VOID, jobData);                       // Pointer to the job data
        FUNCTION_TEST_PARAM(STRING, backupLabel);                   // Label of backup to check
    FUNCTION_TEST_END();

    FUNCTION_AUDIT_HELPER();

    MEM_CONTEXT_TEMP_BEGIN()
    {
        TRY_BEGIN()
        {
            const Manifest *const manifest = manifestLoadFile(
                storageRepo(), strNewFmt(STORAGE_REPO_BACKUP "/%s/" BACKUP_MANIFEST_FILE, strZ(backupLabel)),
                cfgOptionStrId(cfgOptRepoCipherType), jobData->manifestCipherPass);

            // Check files for block incremental
            bool hasBlockIncr = false;

            for (unsigned int fileIdx = 0; fileIdx < manifestFileTotal(manifest); fileIdx++)
            {
                const ManifestFile file = manifestFile(manifest, fileIdx);

                if (file.blockIncrMapSize != 0)
                {
                    hasBlockIncr = true;
                    break;
                }
            }

            // Block incremental backups can depend on any referenced backups through block maps which means we have to verify all
            // referenced backups as well. ??? Make this more efficient by verifying only required blocks.
            if (hasBlockIncr)
            {
                const StringList *const referenceList = manifestReferenceList(manifest);

                MEM_CONTEXT_BEGIN(jobData->memContext)
                {
                    for (unsigned int referenceIdx = 0; referenceIdx < strLstSize(referenceList); referenceIdx++)
                        strLstAddIfMissing(jobData->backupList, strLstGet(referenceList, referenceIdx));

                    strLstSort(jobData->backupList, sortOrderAsc);
                }
                MEM_CONTEXT_END();
            }

            // Save WAL range required to make the backup consistent
            MEM_CONTEXT_BEGIN(jobData->memContext)
            {
                const ManifestData *const manData = manifestData(manifest);

                jobData->archiveStart = strDup(manData->archiveStart);
                jobData->archiveStop = strDup(manData->archiveStop);
            }
            MEM_CONTEXT_END();
        }
        CATCH_ANY()
        {
            jobData->archiveStart = NULL;
            jobData->archiveStop = NULL;
        }
        TRY_END();

        jobData->enableArchiveFilter = true;
    }
    MEM_CONTEXT_TEMP_END();

    FUNCTION_TEST_RETURN_VOID();
}

/***********************************************************************************************************************************
Return verify jobs for the archive
***********************************************************************************************************************************/
static ProtocolParallelJob *
verifyArchive(VerifyJobData *const jobData)
{
    FUNCTION_TEST_BEGIN();
        FUNCTION_TEST_PARAM_P(VOID, jobData);
    FUNCTION_TEST_END();

    ProtocolParallelJob *result = NULL;

    MEM_CONTEXT_TEMP_BEGIN()
    {
        // Process archive files, if any
        while (!strLstEmpty(jobData->archiveIdList))
        {
            // Add archiveId to the result list if the list is empty or the last processed is not equal to the current archiveId
            if (lstEmpty(jobData->archiveIdResultList) ||
                !strEq(
                    ((VerifyArchiveResult *)lstGetLast(jobData->archiveIdResultList))->archiveId,
                    strLstGet(jobData->archiveIdList, 0)))
            {
                const String *const archiveId = strLstGet(jobData->archiveIdList, 0);

                MEM_CONTEXT_BEGIN(lstMemContext(jobData->archiveIdResultList))
                {
                    const VerifyArchiveResult archiveIdResult =
                    {
                        .archiveId = strDup(archiveId),
                        .walRangeList = lstNewP(sizeof(VerifyWalRange), .comparator = lstComparatorStr),
                    };

                    lstAdd(jobData->archiveIdResultList, &archiveIdResult);
                }
                MEM_CONTEXT_END();

                // Free the old WAL path list
                strLstFree(jobData->walPathList);

                // Get the WAL paths for the archive Id
                const String *const archiveIdPath = strNewFmt(STORAGE_REPO_ARCHIVE "/%s", strZ(archiveId));

                MEM_CONTEXT_BEGIN(jobData->memContext)
                {
                    jobData->walPathList = strLstSort(
                        storageListP(storageRepo(), archiveIdPath, .expression = WAL_SEGMENT_DIR_REGEXP_STR), sortOrderAsc);
                }
                MEM_CONTEXT_END();
            }

            // If there are WAL paths then get the file lists
            if (!strLstEmpty(jobData->walPathList))
            {
                // Get the archive id info for the current (last) archive id being processed
                VerifyArchiveResult *const archiveResult = lstGetLast(jobData->archiveIdResultList);

                do
                {
                    const String *const walPath = strLstGet(jobData->walPathList, 0);

                    // Get the WAL files for the first item in the WAL paths list and initialize WAL info and ranges
                    if (strLstEmpty(jobData->walFileList))
                    {
                        // Free the old WAL file list
                        strLstFree(jobData->walFileList);

                        // Get WAL file list
                        const String *const walFilePath = strNewFmt(
                            STORAGE_REPO_ARCHIVE "/%s/%s", strZ(archiveResult->archiveId), strZ(walPath));

                        MEM_CONTEXT_BEGIN(jobData->memContext)
                        {
                            jobData->walFileList = strLstSort(
                                storageListP(storageRepo(), walFilePath, .expression = WAL_SEGMENT_FILE_REGEXP_STR), sortOrderAsc);
                        }
                        MEM_CONTEXT_END();

                        // Filter WAL files if needed
                        if (jobData->enableArchiveFilter)
                        {
                            // If backup manifest is broken, skip all archives to report the error immediately
                            if (!jobData->archiveStart)
                                jobData->walFileList = strLstNew();

                            // Skip WAL files that come before range
                            while (strLstSize(jobData->walFileList) > 0)
                            {
                                const String *const item = strLstGet(jobData->walFileList, 0);

                                if (strCmp(strSubN(item, 0, WAL_SEGMENT_NAME_SIZE), jobData->archiveStart) < 0)
                                    jobData->walFileList = strLstRemoveIdx(jobData->walFileList, 0);
                                else
                                    break;
                            }

                            // Skip WAL files that come after range
                            while (strLstSize(jobData->walFileList) > 0)
                            {
                                unsigned int lastIdx = strLstSize(jobData->walFileList) - 1;
                                const String *const item = strLstGet(jobData->walFileList, lastIdx);

                                if (strCmp(strSubN(item, 0, WAL_SEGMENT_NAME_SIZE), jobData->archiveStop) > 0)
                                    jobData->walFileList = strLstRemoveIdx(jobData->walFileList, lastIdx);
                                else
                                    break;
                            }
                        }

                        if (!strLstEmpty(jobData->walFileList))
                        {
                            if (archiveResult->pgWalInfo.size == 0)
                            {
                                // Initialize the WAL segment size from the first WAL
                                StorageRead *const walRead = verifyFileLoad(
                                    strNewFmt(
                                        STORAGE_REPO_ARCHIVE "/%s/%s/%s", strZ(archiveResult->archiveId), strZ(walPath),
                                        strZ(strLstGet(jobData->walFileList, 0))),
                                    jobData->walCipherPass);

                                const PgWal walInfo = pgWalFromBuffer(
                                    storageGetP(walRead, .exactSize = PG_WAL_HEADER_SIZE), cfgOptionStrNull(cfgOptPgVersionForce));

                                archiveResult->pgWalInfo.size = walInfo.size;
                                archiveResult->pgWalInfo.version = walInfo.version;
                            }

                            // Add total number of WAL files in the directory to the total WAL - this number will include
                            // duplicates, if any, that will be filtered out and not checked but will be reported as errors in the
                            // log
                            archiveResult->totalWalFile += strLstSize(jobData->walFileList);

                            verifyCreateArchiveIdRange(archiveResult, jobData->walFileList, &jobData->jobErrorTotal);
                        }
                    }

                    // If there are WAL files, then verify them
                    if (!strLstEmpty(jobData->walFileList))
                    {
                        // Get the fully qualified file name and checksum
                        const String *const fileName = strLstGet(jobData->walFileList, 0);
                        const String *const filePathName = strNewFmt(
                            STORAGE_REPO_ARCHIVE "/%s/%s/%s", strZ(archiveResult->archiveId), strZ(walPath), strZ(fileName));
                        const Buffer *const checksum = bufNewDecode(
                            encodingHex, strSubN(fileName, WAL_SEGMENT_NAME_SIZE + 1, HASH_TYPE_SHA1_SIZE_HEX));

                        // Set up the job
                        PackWrite *const param = protocolPackNew();

                        pckWriteStrP(param, filePathName);
                        pckWriteBoolP(param, false);
                        pckWriteU32P(param, compressTypeFromName(filePathName));
                        pckWriteBinP(param, checksum);
                        pckWriteU64P(param, archiveResult->pgWalInfo.size);
                        pckWriteStrP(param, jobData->walCipherPass);

                        // Assign job to result, prepending the archiveId to the key for consistency with backup processing
                        const String *const jobKey = strNewFmt("%s/%s", strZ(archiveResult->archiveId), strZ(filePathName));

                        MEM_CONTEXT_PRIOR_BEGIN()
                        {
                            result = protocolParallelJobNew(VARSTR(jobKey), PROTOCOL_COMMAND_VERIFY_FILE, param);
                        }
                        MEM_CONTEXT_PRIOR_END();

                        // Remove the file to process from the list
                        strLstRemoveIdx(jobData->walFileList, 0);

                        // If this is the last file to process for this timeline, then remove the path
                        if (strLstEmpty(jobData->walFileList))
                            strLstRemoveIdx(jobData->walPathList, 0);
                    }
                    else
                    {
                        // No valid WAL to process (may be only duplicates or nothing in WAL path) - remove WAL path from the list
                        LOG_DETAIL_FMT(
                            "path '%s/%s' does not contain any valid WAL to be processed", strZ(archiveResult->archiveId),
                            strZ(walPath));
                        strLstRemoveIdx(jobData->walPathList, 0);
                    }

                    // If a job was found to be processed then break out to process it
                    if (result != NULL)
                        break;
                }
                while (!strLstEmpty(jobData->walPathList));

                // If this is the last timeline to process for this archiveId, then remove the archiveId
                if (strLstEmpty(jobData->walPathList))
                    strLstRemoveIdx(jobData->archiveIdList, 0);

                // If a file was sent to be processed then break so we can process it
                if (result != NULL)
                    break;
            }
            else
            {
                // Log that no WAL paths exist in the archive Id dir - remove the archive Id from the list (nothing to process)
                LOG_DETAIL_FMT("archive path '%s' is empty", strZ(strLstGet(jobData->archiveIdList, 0)));
                strLstRemoveIdx(jobData->archiveIdList, 0);
            }
        }
    }
    MEM_CONTEXT_TEMP_END();

    FUNCTION_TEST_RETURN(PROTOCOL_PARALLEL_JOB, result);
}

/***********************************************************************************************************************************
Verify the job data backups
***********************************************************************************************************************************/
static ProtocolParallelJob *
verifyBackup(VerifyJobData *const jobData)
{
    FUNCTION_TEST_BEGIN();
        FUNCTION_TEST_PARAM_P(VOID, jobData);
    FUNCTION_TEST_END();

    ProtocolParallelJob *result = NULL;

    MEM_CONTEXT_TEMP_BEGIN()
    {
        // Process backup files, if any
        while (!strLstEmpty(jobData->backupList))
        {
            // If result list is empty or the last processed is not equal to the backup being processed, then initialize the backup
            // data and results
            if (lstEmpty(jobData->backupResultList) ||
                !strEq(
                    ((VerifyBackupResult *)lstGetLast(jobData->backupResultList))->backupLabel, strLstGet(jobData->backupList, 0)))
            {
                MEM_CONTEXT_BEGIN(lstMemContext(jobData->backupResultList))
                {
                    const VerifyBackupResult backupResultNew =
                    {
                        .backupLabel = strDup(strLstGet(jobData->backupList, 0)),
                        .invalidFileList = lstNewP(sizeof(VerifyInvalidFile), .comparator = lstComparatorStr),
                    };

                    // Add the backup to the result list
                    lstAdd(jobData->backupResultList, &backupResultNew);
                }
                MEM_CONTEXT_END();

                // Get the result just added so it can be updated directly
                VerifyBackupResult *const backupResult = lstGetLast(jobData->backupResultList);

                // If currentBackup is set (meaning the newest backup label on disk was not in the db:current section when the
                // backup.info file was read) and this is the same label, then set inProgressBackup to true, else false.
                // inProgressBackup may be changed in verifyManifestFile if a main backup.manifest exists since that would indicate
                // the backup completed during the verify process.
                const bool inProgressBackup = strEq(jobData->currentBackup, backupResult->backupLabel);

                // Get a usable backup manifest file
                Manifest *const manifest = verifyManifestFile(
                    backupResult, jobData->manifestCipherPass, inProgressBackup, jobData->pgHistory, &jobData->jobErrorTotal);

                // If a usable backup.manifest file is not found
                if (manifest == NULL)
                {
                    // Remove this backup from the processing list
                    strLstRemoveIdx(jobData->backupList, 0);

                    // No files to process so continue to the next backup in the list
                    continue;
                }
                // Initialize the backup results and manifest for processing
                else
                {
                    // Move the manifest to the jobData for processing
                    jobData->manifest = manifestMove(manifest, jobData->memContext);

                    // Initialize the jobData
                    MEM_CONTEXT_BEGIN(jobData->memContext)
                    {
                        // Get the cipher subpass used to decrypt files in the backup and initialize the file list index
                        jobData->backupCipherPass = strDup(manifestCipherSubPass(jobData->manifest));
                        jobData->manifestFileIdx = 0;
                    }
                    MEM_CONTEXT_END();

                    const ManifestData *const manData = manifestData(jobData->manifest);

                    MEM_CONTEXT_BEGIN(lstMemContext(jobData->backupResultList))
                    {
                        backupResult->totalFileManifest = manifestFileTotal(jobData->manifest);
                        backupResult->backupPrior = strDup(manData->backupLabelPrior);
                        backupResult->pgId = manData->pgId;
                        backupResult->pgVersion = manData->pgVersion;
                        backupResult->archiveStart = strDup(manData->archiveStart);
                        backupResult->archiveStop = strDup(manData->archiveStop);
                    }
                    MEM_CONTEXT_END();
                }
            }

            VerifyBackupResult *const backupResult = lstGetLast(jobData->backupResultList);

            // Process any files in the manifest
            if (jobData->manifestFileIdx < manifestFileTotal(jobData->manifest))
            {
                do
                {
                    const ManifestFile fileData = manifestFile(jobData->manifest, jobData->manifestFileIdx);

                    // Track the files verified in order to determine when the processing of the backup is complete
                    backupResult->totalFileVerify++;

                    // Check the file if it is not zero-length or not bundled
                    if (fileData.size != 0 || !manifestData(jobData->manifest)->bundle)
                    {
                        // Check if the file is referenced in a prior backup
                        const String *fileBackupLabel = NULL;

                        if (fileData.reference != NULL)
                        {
                            // If the prior backup is not in the result list, then that backup was never processed (likely due to
                            // the --set option) so verify the file
                            const unsigned int backupPriorIdx = lstFindIdx(jobData->backupResultList, &fileData.reference);

                            if (backupPriorIdx == LIST_NOT_FOUND)
                            {
                                fileBackupLabel = fileData.reference;
                            }
                            // Else the backup this file references has a result so check the processing state for the referenced
                            // backup
                            else
                            {
                                const VerifyBackupResult *const backupResultPrior = lstGet(
                                    jobData->backupResultList, backupPriorIdx);

                                // If the verify-state of the backup is not complete then verify the file
                                if (!backupResultPrior->fileVerifyComplete)
                                {
                                    fileBackupLabel = fileData.reference;
                                }
                                // Else skip verification
                                else
                                {
                                    const String *const priorFile = strNewFmt(
                                        "%s/%s%s", strZ(fileData.reference), strZ(fileData.name),
                                        strZ(compressExtStr((manifestData(jobData->manifest))->backupOptionCompressType)));
                                    const unsigned int backupPriorInvalidIdx = lstFindIdx(
                                        backupResultPrior->invalidFileList, &priorFile);

                                    // If the file is in the invalid file list of the prior backup where it is referenced then add
                                    // the file as invalid to this backup result and set the backup result status; since already
                                    // logged an error on this file, don't log again
                                    if (backupPriorInvalidIdx != LIST_NOT_FOUND)
                                    {
                                        VerifyInvalidFile *invalidFile = lstGet(
                                            backupResultPrior->invalidFileList, backupPriorInvalidIdx);
                                        verifyInvalidFileAdd(
                                            backupResult->invalidFileList, invalidFile->reason, invalidFile->fileName);
                                        backupResult->status = backupInvalid;
                                    }
                                    // Else file in prior backup was valid so increment total valid files for this backup
                                    else
                                    {
                                        backupResult->totalFileValid++;
                                    }
                                }
                            }
                        }
                        // Else file is not referenced in a prior backup
                        else
                            fileBackupLabel = backupResult->backupLabel;

                        // If backup label is not null then send it off for processing
                        if (fileBackupLabel != NULL)
                        {
                            // Set up the job
                            PackWrite *const param = protocolPackNew();

                            const String *const filePathName = backupFileRepoPathP(
                                fileBackupLabel, .manifestName = fileData.name, .bundleId = fileData.bundleId,
                                .compressType = manifestData(jobData->manifest)->backupOptionCompressType,
                                .blockIncr = fileData.blockIncrMapSize != 0);

                            pckWriteStrP(param, filePathName);

                            if (fileData.bundleId != 0)
                            {
                                pckWriteBoolP(param, true);
                                pckWriteU64P(param, fileData.bundleOffset);
                                pckWriteU64P(param, fileData.sizeRepo);
                            }
                            else
                                pckWriteBoolP(param, false);

                            // Use the repo checksum when present
                            if (fileData.checksumRepoSha1 != NULL)
                            {
                                pckWriteU32P(param, compressTypeNone);
                                pckWriteBinP(param, BUF(fileData.checksumRepoSha1, HASH_TYPE_SHA1_SIZE));
                                pckWriteU64P(param, fileData.sizeRepo);
                                pckWriteStrP(param, NULL);
                            }
                            // Else use the file checksum, which may require additional filters, e.g. decompression
                            else
                            {
                                pckWriteU32P(param, manifestData(jobData->manifest)->backupOptionCompressType);
                                pckWriteBinP(param, BUF(fileData.checksumSha1, HASH_TYPE_SHA1_SIZE));
                                pckWriteU64P(param, fileData.size);
                                pckWriteStrP(param, jobData->backupCipherPass);
                            }

                            // Assign job to result (prepend backup label being processed to the key since some files are in a prior
                            // backup)
                            const String *const jobKey = strNewFmt("%s/%s", strZ(backupResult->backupLabel), strZ(filePathName));

                            MEM_CONTEXT_PRIOR_BEGIN()
                            {
                                result = protocolParallelJobNew(VARSTR(jobKey), PROTOCOL_COMMAND_VERIFY_FILE, param);
                            }
                            MEM_CONTEXT_PRIOR_END();
                        }
                    }
                    // Else mark the zero-length file as valid
                    else
                        backupResult->totalFileValid++;

                    // Increment the index to point to the next file
                    jobData->manifestFileIdx++;

                    // If this was the last file to process for this backup, then free the manifest and remove this backup from the
                    // processing list
                    if (jobData->manifestFileIdx == backupResult->totalFileManifest)
                    {
                        manifestFree(jobData->manifest);
                        jobData->manifest = NULL;
                        strLstRemoveIdx(jobData->backupList, 0);
                    }

                    // If a job was found to be processed then break out to process it
                    if (result != NULL)
                        break;
                }
                while (jobData->manifestFileIdx < backupResult->totalFileManifest);
            }
            else
            {
                // Nothing to process so report an error, free the manifest, set the status, and remove the backup from processing
                // list
                LOG_INFO_FMT("backup '%s' manifest does not contain any target files to verify", strZ(backupResult->backupLabel));

                jobData->jobErrorTotal++;

                manifestFree(jobData->manifest);
                jobData->manifest = NULL;

                backupResult->status = backupInvalid;

                strLstRemoveIdx(jobData->backupList, 0);
            }

            // If a job was found to be processed then break out to process it
            if (result != NULL)
                break;
        }
    }
    MEM_CONTEXT_TEMP_END();

    FUNCTION_TEST_RETURN(PROTOCOL_PARALLEL_JOB, result);
}

/***********************************************************************************************************************************
Process the job data
***********************************************************************************************************************************/
static ProtocolParallelJob *
verifyJobCallback(void *const data, const unsigned int clientIdx)
{
    FUNCTION_TEST_BEGIN();
        FUNCTION_TEST_PARAM_P(VOID, data);                          // Pointer to the job data
        (void)clientIdx;                                            // Client index (not used for this process)
    FUNCTION_TEST_END();

    ASSERT(data != NULL);

    // Initialize the result
    ProtocolParallelJob *result = NULL;
    VerifyJobData *const jobData = data;

    if (!jobData->backupProcessing)
    {
        result = verifyArchive(jobData);

        // Set the backupProcessing flag if the archive processing is finished so backup processing can begin immediately after
        jobData->backupProcessing = strLstEmpty(jobData->archiveIdList);
    }

    if (jobData->backupProcessing)
    {
        // Only begin backup verification if the last archive result was processed
        if (result == NULL)
            result = verifyBackup(jobData);
    }

    FUNCTION_TEST_RETURN(PROTOCOL_PARALLEL_JOB, result);
}

/***********************************************************************************************************************************
Helper function for returning a string corresponding to the result code
***********************************************************************************************************************************/
static const char *
verifyErrorMsg(const VerifyResult verifyResult)
{
    FUNCTION_TEST_BEGIN();
        FUNCTION_TEST_PARAM(ENUM, verifyResult);                    // Result code from the verifyFile() function
    FUNCTION_TEST_END();

    ASSERT(verifyResult != verifyOk);

    switch (verifyResult)
    {
        case verifyFileMissing:
            FUNCTION_TEST_RETURN_CONST(STRINGZ, "file missing");

        case verifyChecksumMismatch:
            FUNCTION_TEST_RETURN_CONST(STRINGZ, "invalid checksum");

        case verifySizeInvalid:
            FUNCTION_TEST_RETURN_CONST(STRINGZ, "invalid size");

        default:
            ASSERT(verifyResult == verifyOtherError);
            FUNCTION_TEST_RETURN_CONST(STRINGZ, "invalid result");
    }
}

/***********************************************************************************************************************************
Helper function to output a log message based on job result that is not verifyOk and return an error count
***********************************************************************************************************************************/
static unsigned int
verifyLogInvalidResult(
    const String *const fileType, const VerifyResult verifyResult, const unsigned int processId, const String *const filePathName)
{
    FUNCTION_TEST_BEGIN();
        FUNCTION_TEST_PARAM(STRING, fileType);                      // Indicates archive or backup file
        FUNCTION_TEST_PARAM(ENUM, verifyResult);                    // Result code from the verifyFile() function
        FUNCTION_TEST_PARAM(UINT, processId);                       // Process Id reporting the result
        FUNCTION_TEST_PARAM(STRING, filePathName);                  // File for which results are being reported
    FUNCTION_TEST_END();

    ASSERT(fileType != NULL);
    ASSERT(filePathName != NULL);

    // Log a warning because the WAL may have gone missing if expire came through and removed it
    // legitimately so it is not necessarily an error so the jobErrorTotal should not be incremented
    if (strEq(fileType, STORAGE_REPO_ARCHIVE_STR) && verifyResult == verifyFileMissing)
    {
        LOG_WARN_PID_FMT(processId, "%s '%s'", verifyErrorMsg(verifyResult), strZ(filePathName));
        FUNCTION_TEST_RETURN(UINT, 0);
    }

    LOG_INFO_PID_FMT(processId, "%s '%s'", verifyErrorMsg(verifyResult), strZ(filePathName));
    FUNCTION_TEST_RETURN(UINT, 1);
}

/***********************************************************************************************************************************
Helper function to set the currently processing backup label, if any, and check that the archiveIds are in the db history
***********************************************************************************************************************************/
static String *
verifySetBackupCheckArchive(
    const StringList *const backupList, const InfoBackup *const backupInfo, const StringList *const archiveIdList,
    const InfoPg *const pgHistory, unsigned int *const jobErrorTotal)
{
    FUNCTION_TEST_BEGIN();
        FUNCTION_TEST_PARAM(STRING_LIST, backupList);               // List of backup labels in the backup directory
        FUNCTION_TEST_PARAM(INFO_BACKUP, backupInfo);               // Contents of the backup.info file
        FUNCTION_TEST_PARAM(STRING_LIST, archiveIdList);            // List of archiveIds in the archive directory
        FUNCTION_TEST_PARAM(INFO_PG, pgHistory);                    // Pointer to InfoPg of archive.info for accessing PG history
        FUNCTION_TEST_PARAM_P(UINT, jobErrorTotal);                 // Pointer to overall job error total
    FUNCTION_TEST_END();

    String *result = NULL;

    MEM_CONTEXT_TEMP_BEGIN()
    {
        // If there are backups, set the last backup as current if it is not in backup.info - if it is, then it is complete, else
        // it will be checked later
        if (!strLstEmpty(backupList))
        {
            // Get the last backup as current if it is not in backup.info current list
            const String *const backupLabel = strLstGet(backupList, strLstSize(backupList) - 1);

            if (!infoBackupLabelExists(backupInfo, backupLabel))
            {
                // Duplicate the string into the prior context
                MEM_CONTEXT_PRIOR_BEGIN()
                {
                    result = strDup(backupLabel);
                }
                MEM_CONTEXT_PRIOR_END();
            }
        }

        // If there are archive directories on disk, make sure they are in the database history list
        if (!strLstEmpty(archiveIdList))
        {
            StringList *const archiveIdHistoryList = strLstNew();

            for (unsigned int histIdx = 0; histIdx < infoPgDataTotal(pgHistory); histIdx++)
                strLstAdd(archiveIdHistoryList, infoPgArchiveId(pgHistory, histIdx));

            // Sort the history list
            strLstSort(strLstComparatorSet(archiveIdHistoryList, archiveIdComparator), sortOrderAsc);

            String *const missingFromHistory = strNew();

            // Check if the archiveId on disk exists in the archive.info history list and report it if not
            for (unsigned int archiveIdx = 0; archiveIdx < strLstSize(archiveIdList); archiveIdx++)
            {
                const String *const archiveId = strLstGet(archiveIdList, archiveIdx);

                if (!strLstExists(archiveIdHistoryList, archiveId))
                    strCat(missingFromHistory, (strEmpty(missingFromHistory) ? archiveId : strNewFmt(", %s", strZ(archiveId))));
            }

            if (!strEmpty(missingFromHistory))
            {
                LOG_INFO_FMT("archiveIds '%s' are not in the archive.info history list", strZ(missingFromHistory));

                (*jobErrorTotal)++;
            }
        }
    }
    MEM_CONTEXT_TEMP_END();

    FUNCTION_TEST_RETURN(STRING, result);
}

/***********************************************************************************************************************************
Add the file to the invalid file list for the range in which it exists
***********************************************************************************************************************************/
static void
verifyAddInvalidWalFile(
    const List *const walRangeList, const VerifyResult fileResult, const String *const fileName, const String *const walSegment)
{
    FUNCTION_TEST_BEGIN();
        FUNCTION_TEST_PARAM(LIST, walRangeList);                    // List of WAL ranges for an archive Id
        FUNCTION_TEST_PARAM(UINT, fileResult);                      // Result of verifyFile()
        FUNCTION_TEST_PARAM(STRING, fileName);                      // File name (without the REPO prefix)
        FUNCTION_TEST_PARAM(STRING, walSegment);                    // WAL segment, i.e. 000000010000000000000005
    FUNCTION_TEST_END();

    ASSERT(walRangeList != NULL);
    ASSERT(fileName != NULL);
    ASSERT(walSegment != NULL);

    MEM_CONTEXT_TEMP_BEGIN()
    {
        for (unsigned int walIdx = 0; walIdx < lstSize(walRangeList); walIdx++)
        {
            const VerifyWalRange *const walRange = lstGet(walRangeList, walIdx);

            // If the WAL segment is less/equal to the stop file then it falls in this range since ranges are sorted by stop file in
            // ascending order, therefore first one found is the range
            if (strCmp(walRange->stop, walSegment) >= 0)
            {
                // Add the file to the range where it was found and exit the loop
                verifyInvalidFileAdd(walRange->invalidFileList, fileResult, fileName);
                break;
            }
        }
    }
    MEM_CONTEXT_TEMP_END();

    FUNCTION_TEST_RETURN_VOID();
}

/***********************************************************************************************************************************
Create file errors string
***********************************************************************************************************************************/
static String *
verifyCreateFileErrorsStr(
    const unsigned int errMissing, const unsigned int errChecksum, const unsigned int errSize, const unsigned int errOther,
    const bool verboseText)
{
    FUNCTION_TEST_BEGIN();
        FUNCTION_TEST_PARAM(UINT, errMissing);                      // Number of files missing
        FUNCTION_TEST_PARAM(UINT, errChecksum);                     // Number of files with checksum errors
        FUNCTION_TEST_PARAM(UINT, errSize);                         // Number of files with invalid size
        FUNCTION_TEST_PARAM(UINT, errOther);                        // Number of files with other errors
        FUNCTION_TEST_PARAM(BOOL, verboseText);                     // Is verbose output requested
    FUNCTION_TEST_END();

    String *const result = strNew();

    MEM_CONTEXT_TEMP_BEGIN()
    {
        // List all if verbose text, otherwise only list if type has errors
        strCatFmt(
            result, "\n    %s%s%s%s",
            verboseText || errMissing ? zNewFmt("missing: %u, ", errMissing) : "",
            verboseText || errChecksum ? zNewFmt("checksum invalid: %u, ", errChecksum) : "",
            verboseText || errSize ? zNewFmt("size invalid: %u, ", errSize) : "",
            verboseText || errOther ? zNewFmt("other: %u", errOther) : "");

        // Clean up trailing comma when necessary
        if (strEndsWithZ(result, ", "))
            strTruncIdx(result, (int)strSize(result) - 2);
    }
    MEM_CONTEXT_TEMP_END();

    FUNCTION_TEST_RETURN(STRING, result);
}

/***********************************************************************************************************************************
Render the results of the verify command in plain text or json
***********************************************************************************************************************************/
static String *
verifyRender(const List *const archiveIdResultList, const List *const backupResultList, const bool verboseText, const bool json)
{
    FUNCTION_TEST_BEGIN();
        FUNCTION_TEST_PARAM(LIST, archiveIdResultList);             // Result list for all archive Ids in the repo
        FUNCTION_TEST_PARAM(LIST, backupResultList);                // Result list for all backups in the repo
        FUNCTION_TEST_PARAM(BOOL, verboseText);                     // Is verbose output requested?
        FUNCTION_TEST_PARAM(BOOL, json);                            // Is JSON output requested?
    FUNCTION_TEST_END();

    FUNCTION_AUDIT_HELPER();

    ASSERT(archiveIdResultList != NULL);
    ASSERT(backupResultList != NULL);

    String *const result = strNew();

    // Render archive results

    if (json)
    {
        strCatZ(result, "  \"archives\": [");
    }

    if (!json && verboseText && lstEmpty(archiveIdResultList))
    {
        strCatZ(result, "\n  archiveId: none found");
    }
    else
    {
        bool archiveFound = false;
        for (unsigned int archiveIdx = 0; archiveIdx < lstSize(archiveIdResultList); archiveIdx++)
        {
            const VerifyArchiveResult *const archiveIdResult = lstGet(archiveIdResultList, archiveIdx);

            if (verboseText || json || archiveIdResult->totalWalFile - archiveIdResult->totalValidWal != 0)
            {
                if (json)
                {
                    strCatFmt(
                        result, "%s\n    {\n      \"archiveId\": \"%s\",\n      \"checked\": %u,\n      \"valid\": %u,",
                        archiveFound ? "," : "",
                        strZ(archiveIdResult->archiveId),
                        archiveIdResult->totalWalFile, archiveIdResult->totalValidWal);
                    archiveFound = true;
                }
                else
                {
                    strCatFmt(
                        result, "\n  archiveId: %s, total WAL checked: %u, total valid WAL: %u", strZ(archiveIdResult->archiveId),
                        archiveIdResult->totalWalFile, archiveIdResult->totalValidWal);
                }
            }

            if (archiveIdResult->totalWalFile > 0)
            {
                unsigned int errMissing = 0;
                unsigned int errChecksum = 0;
                unsigned int errSize = 0;
                unsigned int errOther = 0;

                for (unsigned int walIdx = 0; walIdx < lstSize(archiveIdResult->walRangeList); walIdx++)
                {
                    const VerifyWalRange *const walRange = lstGet(archiveIdResult->walRangeList, walIdx);

                    LOG_DETAIL_FMT(
                        "archiveId: %s, wal start: %s, wal stop: %s", strZ(archiveIdResult->archiveId), strZ(walRange->start),
                        strZ(walRange->stop));

                    unsigned int invalidIdx = 0;

                    while (invalidIdx < lstSize(walRange->invalidFileList))
                    {
                        VerifyInvalidFile *invalidFile = lstGet(walRange->invalidFileList, invalidIdx);

                        if (invalidFile->reason == verifyFileMissing)
                            errMissing++;
                        else if (invalidFile->reason == verifyChecksumMismatch)
                            errChecksum++;
                        else if (invalidFile->reason == verifySizeInvalid)
                            errSize++;
                        else
                            errOther++;

                        invalidIdx++;
                    }
                }

                if (json)
                {
                    strCatFmt(result,
                              "\n      \"missing\": %u,"
                              "\n      \"checksumInvalid\": %u,"
                              "\n      \"sizeInvalid\": %u,"
                              "\n      \"other\": %u\n    }",
                              errMissing, errChecksum, errSize, errOther);
                }
                // Create/append file errors string
                else if (verboseText || errMissing + errChecksum + errSize + errOther > 0)
                {
                    const String *errorStr = verifyCreateFileErrorsStr(errMissing, errChecksum, errSize, errOther, verboseText);
                    strCat(result, errorStr);
                }
            }
            else
            {
                if (json)
                {
                    strCatZ(result,
                            "\n      \"missing\": 0,"
                            "\n      \"checksumInvalid\": 0,"
                            "\n      \"sizeInvalid\": 0,"
                            "\n      \"other\": 0\n    }");
                }
            }
        }
    }
    if (json)
    {
        strCatZ(result, "\n  ],\n  \"backups\": [");
    }
    // Render backup results
    if (!json && verboseText && lstEmpty(backupResultList))
    {
        strCatZ(result, "\n  backup: none found");
    }
    else
    {
        for (unsigned int backupIdx = 0; backupIdx < lstSize(backupResultList); backupIdx++)
        {
            const VerifyBackupResult *const backupResult = lstGet(backupResultList, backupIdx);
            const char *status;

            switch (backupResult->status)
            {
                case backupInvalid:
                    status = "invalid";
                    break;

                case backupMissingManifest:
                    status = "manifest missing";
                    break;

                case backupInProgress:
                    status = "in-progress";
                    break;

                default:
                {
                    ASSERT(backupResult->status == backupValid);

                    status = "valid";
                    break;
                }
            }

            if (json)
            {
                strCatFmt(
                    result,
                    "%s\n    {\n      \"label\": \"%s\",\n      \"status\": \"%s\",\n      \"checked\": %u,\n      \"valid\": %u",
                    backupIdx == 0 ? "" : ",",
                    strZ(backupResult->backupLabel), status, backupResult->totalFileVerify, backupResult->totalFileValid);
            }
            else if (verboseText || (strcmp(status, "valid") != 0 && strcmp(status, "in-progress") != 0))
            {
                strCatFmt(
                    result, "\n  backup: %s, status: %s, total files checked: %u, total valid files: %u",
                    strZ(backupResult->backupLabel), status, backupResult->totalFileVerify, backupResult->totalFileValid);
            }

            if (backupResult->totalFileVerify > 0)
            {
                unsigned int errMissing = 0;
                unsigned int errChecksum = 0;
                unsigned int errSize = 0;
                unsigned int errOther = 0;

                for (unsigned int invalidIdx = 0; invalidIdx < lstSize(backupResult->invalidFileList); invalidIdx++)
                {
                    const VerifyInvalidFile *const invalidFile = lstGet(backupResult->invalidFileList, invalidIdx);

                    if (invalidFile->reason == verifyFileMissing)
                        errMissing++;
                    else if (invalidFile->reason == verifyChecksumMismatch)
                        errChecksum++;
                    else if (invalidFile->reason == verifySizeInvalid)
                        errSize++;
                    else
                        errOther++;
                }

                // Create/append file errors string
                if (json)
                {
                    strCatFmt(
                        result,
                        ",\n      \"missing\": %u,"
                        "\n      \"checksumInvalid\": %u,"
                        "\n      \"sizeInvalid\": %u,"
                        "\n      \"other\": %u\n    }",
                        errMissing, errChecksum, errSize, errOther);
                }
                else if (verboseText || errMissing + errChecksum + errSize + errOther > 0)
                {
                    strCat(result, verifyCreateFileErrorsStr(errMissing, errChecksum, errSize, errOther, verboseText));
                }
            }
            else
            {
                if (json)
                {
                    strCatZ(result,
                            ",\n      \"missing\": 0,"
                            "\n      \"checksumInvalid\": 0,"
                            "\n      \"sizeInvalid\": 0,"
                            "\n      \"other\": 0\n    }");
                }
            }
        }
    }
    if (json)
    {
        strCatFmt(result, "\n  ]");
    }

    FUNCTION_TEST_RETURN(STRING, result);
}

/***********************************************************************************************************************************
Process the verify command
***********************************************************************************************************************************/
static String *
verifyProcess(const bool verboseText)
{
    FUNCTION_LOG_BEGIN(logLevelDebug);
        FUNCTION_LOG_PARAM(BOOL, verboseText);                      // Is verbose output requested?
    FUNCTION_LOG_END();

    String *const result = strNew();
    bool json = cfgOptionStrId(cfgOptOutput) == CFGOPTVAL_OUTPUT_JSON;

    MEM_CONTEXT_TEMP_BEGIN()
    {
        unsigned int errorTotal = 0;
        String *resultStr = strNew();
        StringList *errorList = strLstNew();

        // Get the repo storage in case it is remote and encryption settings need to be pulled down
        const Storage *const storage = storageRepo();

        // Get a usable backup info file
        const InfoBackup *const backupInfo = verifyBackupInfoFile();

        // If a usable backup.info file is not found, then report an error in the log
        if (backupInfo == NULL)
        {
            if (json)
            {
                strLstAddZ(errorList, "No usable backup.info file");
            }
            else
            {
                strCatZ(resultStr, "\n  No usable backup.info file");
            }
            errorTotal++;
        }

        // Get a usable archive info file
        const InfoArchive *const archiveInfo = verifyArchiveInfoFile();

        // If a usable archive.info file is not found, then report an error in the log
        if (archiveInfo == NULL)
        {
            if (json)
            {
                strLstAddZ(errorList, "No usable archive.info file");
            }
            else
            {
                strCatZ(resultStr, "\n  No usable archive.info file");
            }
            errorTotal++;
        }

        // If both a usable archive info and backup info file were found, then proceed with verification
        if (archiveInfo != NULL && backupInfo != NULL)
        {
            TRY_BEGIN()
            {
                // Verify that the archive.info and backup.info current database info and history lists are the same
                verifyPgHistory(infoArchivePg(archiveInfo), infoBackupPg(backupInfo));
            }
            CATCH_ANY()
            {
                if (json)
                {
                    strLstAddZ(errorList, errorMessage());
                }
                else
                {
                    strCatFmt(resultStr, "\n%s", errorMessage());
                }
                errorTotal++;
            }
            TRY_END();
        }

        // If valid info files, then begin process of checking backups and archives in the repo
        if (errorTotal == 0)
        {
            // Initialize the job data
            VerifyJobData jobData =
            {
                .memContext = memContextCurrent(),
                .walPathList = NULL,
                .walFileList = strLstNew(),
                .pgHistory = infoArchivePg(archiveInfo),
                .manifestCipherPass = infoPgCipherPass(infoBackupPg(backupInfo)),
                .walCipherPass = infoPgCipherPass(infoArchivePg(archiveInfo)),
                .archiveIdResultList = lstNewP(sizeof(VerifyArchiveResult), .comparator = archiveIdComparator),
                .backupResultList = lstNewP(sizeof(VerifyBackupResult), .comparator = lstComparatorStr),
            };

            // Use backup label if specified via --set
            const String *const backupLabel = cfgOptionStrNull(cfgOptSet);
            const String *backupRegExpStr = backupRegExpP(.full = true, .differential = true, .incremental = true);
            bool backupLabelInvalid = false;

            if (backupLabel != NULL)
            {
                if (!regExpMatchOne(backupRegExpStr, backupLabel))
                {
                    strCatFmt(resultStr, "\n  '%s' is not a valid backup label format", strZ(backupLabel));

                    backupLabelInvalid = true;
                    errorTotal++;
                }
                else
                    backupRegExpStr = strNewFmt("^%s$", strZ(backupLabel));
            }

            // Get a list of backups in the repo sorted ascending
            if (!backupLabelInvalid)
            {
                jobData.backupList = strLstSort(
                    storageListP(storage, STORAGE_REPO_BACKUP_STR, .expression = backupRegExpStr), sortOrderAsc);
            }

            if (!backupLabelInvalid && backupLabel != NULL && strLstEmpty(jobData.backupList))
            {
                strCatFmt(resultStr, "\n  backup set %s is not valid", strZ(backupLabel));

                backupLabelInvalid = true;
                errorTotal++;
            }

            // Get a list of archive ids in the repo (e.g. 9.4-1, 10-2, etc) sorted ascending by the db-id (number after the dash)
            if (!backupLabelInvalid)
            {
                jobData.archiveIdList = strLstSort(
                    strLstComparatorSet(
                        storageListP(storage, STORAGE_REPO_ARCHIVE_STR, .expression = STRDEF(REGEX_ARCHIVE_DIR_DB_VERSION)),
                        archiveIdComparator),
                    sortOrderAsc);
            }

            // Check for block map dependencies if --set option is specified
            if (!backupLabelInvalid && backupLabel != NULL)
                verifyBackupSet(&jobData, backupLabel);

            // Only begin processing if there are some archives or backups in the repo
            if (!backupLabelInvalid && (!strLstEmpty(jobData.archiveIdList) || !strLstEmpty(jobData.backupList)))
            {
                // Warn if there are no archives or there are no backups in the repo so that the callback need not try to
                // distinguish between having processed all of the list or if the list was missing in the first place
                if (strLstEmpty(jobData.archiveIdList) || strLstEmpty(jobData.backupList))
                    LOG_DETAIL_FMT("no %s exist in the repo", strLstEmpty(jobData.archiveIdList) ? "archives" : "backups");

                // If there are no archives to process, then set the processing flag to skip to processing the backups
                if (strLstEmpty(jobData.archiveIdList))
                    jobData.backupProcessing = true;

                // Set current backup if there is one and verify the archive history on disk is in the database history
                jobData.currentBackup = verifySetBackupCheckArchive(
                    jobData.backupList, backupInfo, jobData.archiveIdList, jobData.pgHistory, &jobData.jobErrorTotal);

                // Create the parallel executor
                ProtocolParallel *const parallelExec = protocolParallelNew(
                    cfgOptionUInt64(cfgOptProtocolTimeout) / 2, verifyJobCallback, &jobData);

                for (unsigned int processIdx = 1; processIdx <= cfgOptionUInt(cfgOptProcessMax); processIdx++)
                    protocolParallelClientAdd(parallelExec, protocolLocalGet(protocolStorageTypeRepo, 0, processIdx));

                // Process jobs
                MEM_CONTEXT_TEMP_RESET_BEGIN()
                {
                    do
                    {
                        unsigned int completed = protocolParallelProcess(parallelExec);

                        // Process completed jobs
                        for (unsigned int jobIdx = 0; jobIdx < completed; jobIdx++)
                        {
                            // Get the job and job key
                            ProtocolParallelJob *const job = protocolParallelResult(parallelExec);
                            const unsigned int processId = protocolParallelJobProcessId(job);
                            StringList *const filePathLst = strLstNewSplit(varStr(protocolParallelJobKey(job)), FSLASH_STR);

                            // Remove the result and file type identifier and recreate the path file name
                            const String *const resultId = strLstGet(filePathLst, 0);
                            strLstRemoveIdx(filePathLst, 0);
                            const String *const fileType = strLstGet(filePathLst, 0);
                            strLstRemoveIdx(filePathLst, 0);
                            const String *const filePathName = strLstJoin(filePathLst, "/");

                            // Initialize the result sets
                            VerifyArchiveResult *archiveIdResult = NULL;
                            VerifyBackupResult *backupResult = NULL;

                            // Get archiveId result data
                            if (strEq(fileType, STORAGE_REPO_ARCHIVE_STR))
                            {
                                // Find the archiveId in the list - assert if not found since this should never happen
                                const unsigned int index = lstFindIdx(jobData.archiveIdResultList, &resultId);
                                ASSERT(index != LIST_NOT_FOUND);

                                archiveIdResult = lstGet(jobData.archiveIdResultList, index);
                            }
                            // Else get the backup result data
                            else
                            {
                                const unsigned int index = lstFindIdx(jobData.backupResultList, &resultId);
                                ASSERT(index != LIST_NOT_FOUND);

                                backupResult = lstGet(jobData.backupResultList, index);
                            }

                            // The job was successful
                            if (protocolParallelJobErrorCode(job) == 0)
                            {
                                const VerifyResult verifyResult = (VerifyResult)pckReadU32P(protocolParallelJobResult(job));

                                // Update the result set for the type of file being processed
                                if (strEq(fileType, STORAGE_REPO_ARCHIVE_STR))
                                {
                                    if (verifyResult == verifyOk)
                                        archiveIdResult->totalValidWal++;
                                    else
                                    {
                                        jobData.jobErrorTotal += verifyLogInvalidResult(
                                            fileType, verifyResult, processId, filePathName);

                                        // Add invalid file to the WAL range
                                        verifyAddInvalidWalFile(
                                            archiveIdResult->walRangeList, verifyResult, filePathName,
                                            strSubN(
                                                strLstGet(filePathLst, strLstSize(filePathLst) - 1), 0, WAL_SEGMENT_NAME_SIZE));
                                    }
                                }
                                else
                                {
                                    if (verifyResult == verifyOk)
                                        backupResult->totalFileValid++;
                                    else
                                    {
                                        jobData.jobErrorTotal += verifyLogInvalidResult(
                                            fileType, verifyResult, processId, filePathName);
                                        backupResult->status = backupInvalid;
                                        verifyInvalidFileAdd(backupResult->invalidFileList, verifyResult, filePathName);
                                    }
                                }
                            }
                            // Else the job errored
                            else
                            {
                                // Log a protocol error and increment the jobErrorTotal
                                LOG_INFO_PID_FMT(
                                    processId,
                                    "%s %s: [%d] %s", verifyErrorMsg(verifyOtherError), strZ(filePathName),
                                    protocolParallelJobErrorCode(job), strZ(protocolParallelJobErrorMessage(job)));

                                jobData.jobErrorTotal++;

                                // Add invalid file with "OtherError" reason to invalid file list
                                if (strEq(fileType, STORAGE_REPO_ARCHIVE_STR))
                                {
                                    // Add invalid file to the WAL range
                                    verifyAddInvalidWalFile(
                                        archiveIdResult->walRangeList, verifyOtherError, filePathName,
                                        strSubN(strLstGet(filePathLst, strLstSize(filePathLst) - 1), 0, WAL_SEGMENT_NAME_SIZE));
                                }
                                else
                                {
                                    backupResult->status = backupInvalid;
                                    verifyInvalidFileAdd(backupResult->invalidFileList, verifyOtherError, filePathName);
                                }
                            }

                            // Set backup verification complete for a backup if all files have run through verification
                            if (strEq(fileType, STORAGE_REPO_BACKUP_STR) &&
                                backupResult->totalFileVerify == backupResult->totalFileManifest)
                            {
                                backupResult->fileVerifyComplete = true;
                            }

                            // Free the job
                            protocolParallelJobFree(job);
                        }

                        // Reset the memory context occasionally so we don't use too much memory or slow down processing
                        MEM_CONTEXT_TEMP_RESET(1000);
                    }
                    while (!protocolParallelDone(parallelExec));
                }
                MEM_CONTEXT_TEMP_END();

                // ??? Need to do the final reconciliation - checking backup required WAL against, valid WAL

                // Report results
                resultStr = verifyRender(jobData.archiveIdResultList, jobData.backupResultList, verboseText, json);
            }
<<<<<<< HEAD
            else
            {
                if (!json)
                {
                    strCatZ(resultStr, "\n    no archives or backups exist in the repo");
                }
            }
=======
            else if (!backupLabelInvalid)
                strCatZ(resultStr, "\n    no archives or backups exist in the repo");
>>>>>>> e4def884

            errorTotal += jobData.jobErrorTotal;
        }

        if (json)
        {
            strCatFmt(result, "{\n  \"stanza\": \"%s\",\n  \"status\": \"%s\"",
                      strZ(cfgOptionStr(cfgOptStanza)),
                      errorTotal > 0 ? VERIFY_STATUS_ERROR : VERIFY_STATUS_OK);

            if (strSize(resultStr) > 0){
                strCatFmt(result, ",\n%s", strZ(resultStr));
            }

            if (strLstSize(errorList) > 0)
            {
                strCatZ(result, ",\n  \"errors\": [");
                for (unsigned int errIdx = 0; errIdx < strLstSize(errorList); errIdx++)
                {
                    const String *const err = strLstGet(errorList, errIdx);
                    const String *const err_escaped = strEscape(err);
                    strCatFmt(result, "%s\n    \"%s\"", errIdx > 0 ? "," : "", strZ(err_escaped));
                }
                strCatZ(result, "\n  ]");
            }
            strCatZ(result, "\n}\n");
        }
        // If verbose output or errors then output results
        else if (verboseText || errorTotal > 0)
        {
            strCatFmt(
                result, "stanza: %s\nstatus: %s%s", strZ(cfgOptionStr(cfgOptStanza)),
                errorTotal > 0 ? VERIFY_STATUS_ERROR : VERIFY_STATUS_OK, strZ(resultStr));
        }
    }
    MEM_CONTEXT_TEMP_END();

    FUNCTION_LOG_RETURN(STRING, result);
}

/**********************************************************************************************************************************/
FN_EXTERN void
cmdVerify(void)
{
    FUNCTION_LOG_VOID(logLevelDebug);

    MEM_CONTEXT_TEMP_BEGIN()
    {
        const String *const result = verifyProcess(cfgOptionBool(cfgOptVerbose));

        // Output results if any
        if (!strEmpty(result))
        {
            // Log results
            LOG_INFO_FMT("%s", strZ(result));

            // Output to console when requested
            if (cfgOptionStrId(cfgOptOutput) == CFGOPTVAL_OUTPUT_TEXT
                || cfgOptionStrId(cfgOptOutput) == CFGOPTVAL_OUTPUT_JSON)
            {
                ioFdWriteOneStr(STDOUT_FILENO, result);
                ioFdWriteOneStr(STDOUT_FILENO, LF_STR);
            }
        }
    }
    MEM_CONTEXT_TEMP_END();

    FUNCTION_LOG_RETURN_VOID();
}<|MERGE_RESOLUTION|>--- conflicted
+++ resolved
@@ -1951,18 +1951,13 @@
                 // Report results
                 resultStr = verifyRender(jobData.archiveIdResultList, jobData.backupResultList, verboseText, json);
             }
-<<<<<<< HEAD
             else
             {
-                if (!json)
+                if (!json && !backupLabelInvalid)
                 {
                     strCatZ(resultStr, "\n    no archives or backups exist in the repo");
                 }
             }
-=======
-            else if (!backupLabelInvalid)
-                strCatZ(resultStr, "\n    no archives or backups exist in the repo");
->>>>>>> e4def884
 
             errorTotal += jobData.jobErrorTotal;
         }
