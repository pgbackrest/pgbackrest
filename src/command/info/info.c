--- conflicted
+++ resolved
@@ -94,7 +94,6 @@
 #define INFO_STANZA_STATUS_MESSAGE_LOCK_BACKUP                      "backup/expire running"
 
 /***********************************************************************************************************************************
-<<<<<<< HEAD
 Data Types and Structures
 ***********************************************************************************************************************************/
 // Repository information for a stanza
@@ -146,9 +145,6 @@
 
 /***********************************************************************************************************************************
 Set the overall error status code and message for the stanza to the code and message passed.
-=======
-Set error status code and message for the stanza to the code and message passed
->>>>>>> e6f48ece
 ***********************************************************************************************************************************/
 static void
 stanzaStatus(const int code, bool backupLockHeld, Variant *stanzaInfo)
@@ -209,7 +205,6 @@
 }
 
 /***********************************************************************************************************************************
-<<<<<<< HEAD
 Set the error status code and message for the stanza on the repo to the code and message passed.
 ***********************************************************************************************************************************/
 static void
@@ -256,9 +251,6 @@
 
 /***********************************************************************************************************************************
 Set the data for the archive section of the stanza for the database info from the backup.info file.
-=======
-Set the data for the archive section of the stanza for the database info from the backup.info file
->>>>>>> e6f48ece
 ***********************************************************************************************************************************/
 static void
 archiveDbList(
@@ -352,11 +344,7 @@
 }
 
 /***********************************************************************************************************************************
-<<<<<<< HEAD
 Add the backup data to the backup section.
-=======
-For each current backup in the backup.info file of the stanza, set the data for the backup section
->>>>>>> e6f48ece
 ***********************************************************************************************************************************/
 static void
 backupListAdd(
@@ -631,7 +619,6 @@
         // Get the stanza for each requested repo
         for (unsigned int repoIdx = repoIdxStart; repoIdx < repoIdxMax; repoIdx++)
         {
-<<<<<<< HEAD
             InfoRepoData *repoData = &stanzaData->repoList[repoIdx];
 
             Variant *repoInfo = varNewKv(kvNew());
@@ -642,14 +629,6 @@
             // other repos but not this one
             if (repoData->stanzaStatus == INFO_STANZA_STATUS_CODE_OK && repoData->backupInfo == NULL)
                 repoData->stanzaStatus = INFO_STANZA_STATUS_CODE_MISSING_STANZA_PATH;
-=======
-            // Determine if encryption is enabled by checking for a cipher passphrase. This is not ideal since it does not tell us
-            // what type of encryption is in use, but to figure that out we need a way to query the (possibly) remote repo to find
-            // out. No such mechanism exists so this will have to do for now. Probably the easiest thing to do is store the cipher
-            // type in the info file.
-            if (infoPgCipherPass(infoBackupPg(info)) != NULL)
-                kvPut(varKv(stanzaInfo), STANZA_KEY_CIPHER_VAR, VARSTR(CIPHER_TYPE_AES_256_CBC_STR));
->>>>>>> e6f48ece
 
             // If the backup.info file has been read, then get the backup and archive information on this repo
             if (repoData->backupInfo != NULL)
@@ -1125,13 +1104,8 @@
         }
         TRY_END();
 
-<<<<<<< HEAD
         // If backup.info was found, then get the archive.info file, which must exist if the backup.info exists, else throw error
         if (info != NULL)
-=======
-        // If there is data to display, then display it
-        if (strSize(archiveResult) > 0 || strSize(backupResult) > 0)
->>>>>>> e6f48ece
         {
             stanzaRepo->repoList[repoIdx].archiveInfo = infoArchiveLoadFile(
                 storage, strNewFmt(STORAGE_PATH_ARCHIVE "/%s/%s", strZ(stanzaRepo->name), INFO_ARCHIVE_FILE),
@@ -1276,11 +1250,6 @@
             }
         }
 
-<<<<<<< HEAD
-=======
-        // Get a list of stanzas in the backup directory
-        StringList *stanzaList = storageListP(storageRepo(), STORAGE_PATH_BACKUP_STR);
->>>>>>> e6f48ece
         VariantList *infoList = varLstNew();
         String *resultStr = strNew("");
 
