--- conflicted
+++ resolved
@@ -715,29 +715,6 @@
 }
 
 /***********************************************************************************************************************************
-Render backrest text version (in PROJECT_VERSION style) as 6-digits number format
-***********************************************************************************************************************************/
-FN_EXTERN const char *
-versionNumRender(const char *const versionStr)
-{
-    FUNCTION_TEST_BEGIN();
-        FUNCTION_TEST_PARAM(STRINGZ, versionStr);
-    FUNCTION_TEST_END();
-
-    // The conversion should handle the case where we have "2.55dev", "2.55" or "2.55.0".
-    if (regExpMatchOne(STRDEF("^[0-9]+\\.[0-9]+(\\.[0-9]+)?(dev)?$"), STRDEF(versionStr)))
-    {
-        int major = 0, minor = 0, patch = 0;
-        sscanf(versionStr, "%d.%d.%d", &major, &minor, &patch);
-        int projectVersionNum = (major * 10000) + (minor * 100) + patch;
-
-        FUNCTION_TEST_RETURN(STRINGZ, zNewFmt("%06d", projectVersionNum));
-    }
-    else
-        FUNCTION_TEST_RETURN(STRINGZ, NULL);
-}
-
-/***********************************************************************************************************************************
 Set the stanza data for each stanza found in the repo
 ***********************************************************************************************************************************/
 static VariantList *
@@ -885,11 +862,7 @@
         // Set backrest section
         KeyValue *const backrestInfo = kvPutKv(varKv(stanzaInfo), BACKUP_KEY_BACKREST_VAR);
         kvPut(backrestInfo, BACKREST_KEY_VERSION_VAR, varNewStrZ(PROJECT_VERSION));
-<<<<<<< HEAD
-        kvPut(backrestInfo, BACKREST_KEY_VERSION_NUM_VAR, varNewStrZ(versionNumRender(PROJECT_VERSION)));
-=======
         kvPut(backrestInfo, BACKREST_KEY_VERSION_NUM_VAR, VARUINT(PROJECT_VERSION_NUM));
->>>>>>> 4675d64b
 
         varLstAdd(result, stanzaInfo);
     }
