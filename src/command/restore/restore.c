/***********************************************************************************************************************************
Restore Command
***********************************************************************************************************************************/
#include "build.auto.h"

#include <string.h>
#include <sys/stat.h>
#include <time.h>
#include <unistd.h>

#include "command/restore/protocol.h"
#include "command/restore/restore.h"
#include "common/crypto/cipherBlock.h"
#include "common/debug.h"
#include "common/log.h"
#include "common/regExp.h"
#include "common/user.h"
#include "config/config.h"
#include "config/exec.h"
#include "info/infoBackup.h"
#include "info/manifest.h"
#include "postgres/interface.h"
#include "postgres/version.h"
#include "protocol/helper.h"
#include "protocol/parallel.h"
#include "storage/helper.h"
#include "storage/write.intern.h"
#include "version.h"

/***********************************************************************************************************************************
Recovery constants
***********************************************************************************************************************************/
#define RESTORE_COMMAND                                             "restore_command"
    STRING_STATIC(RESTORE_COMMAND_STR,                              RESTORE_COMMAND);

#define RECOVERY_TARGET                                             "recovery_target"
#define RECOVERY_TARGET_LSN                                         "recovery_target_lsn"
#define RECOVERY_TARGET_NAME                                        "recovery_target_name"
#define RECOVERY_TARGET_TIME                                        "recovery_target_time"
#define RECOVERY_TARGET_XID                                         "recovery_target_xid"

#define RECOVERY_TARGET_ACTION                                      "recovery_target_action"

#define RECOVERY_TARGET_INCLUSIVE                                   "recovery_target_inclusive"
#define RECOVERY_TARGET_TIMELINE                                    "recovery_target_timeline"
#define PAUSE_AT_RECOVERY_TARGET                                    "pause_at_recovery_target"
#define STANDBY_MODE                                                "standby_mode"
    STRING_STATIC(STANDBY_MODE_STR,                                 STANDBY_MODE);

#define ARCHIVE_MODE                                                "archive_mode"

/***********************************************************************************************************************************
Validate restore path
***********************************************************************************************************************************/
static void
restorePathValidate(void)
{
    FUNCTION_LOG_VOID(logLevelDebug);

    MEM_CONTEXT_TEMP_BEGIN()
    {
        // PostgreSQL must not be running
        if (storageExistsP(storagePg(), PG_FILE_POSTMTRPID_STR))
        {
            THROW_FMT(
                PgRunningError,
                "unable to restore while PostgreSQL is running\n"
                    "HINT: presence of '" PG_FILE_POSTMTRPID "' in '%s' indicates PostgreSQL is running.\n"
                    "HINT: remove '" PG_FILE_POSTMTRPID "' only if PostgreSQL is not running.",
                strZ(cfgOptionDisplay(cfgOptPgPath)));
        }

        // If the restore will be destructive attempt to verify that PGDATA looks like a valid PostgreSQL directory
        if ((cfgOptionBool(cfgOptDelta) || cfgOptionBool(cfgOptForce)) &&
            !storageExistsP(storagePg(), PG_FILE_PGVERSION_STR) && !storageExistsP(storagePg(), BACKUP_MANIFEST_FILE_STR))
        {
            LOG_WARN_FMT(
                "--delta or --force specified but unable to find '" PG_FILE_PGVERSION "' or '" BACKUP_MANIFEST_FILE "' in '%s' to"
                    " confirm that this is a valid $PGDATA directory.  --delta and --force have been disabled and if any files"
                    " exist in the destination directories the restore will be aborted.",
               strZ(cfgOptionDisplay(cfgOptPgPath)));

            // Disable delta and force so restore will fail if the directories are not empty
            cfgOptionSet(cfgOptDelta, cfgSourceDefault, VARBOOL(false));
            cfgOptionSet(cfgOptForce, cfgSourceDefault, VARBOOL(false));
        }
    }
    MEM_CONTEXT_TEMP_END();

    FUNCTION_LOG_RETURN_VOID();
}

/***********************************************************************************************************************************
Get epoch time from formatted string
***********************************************************************************************************************************/
static time_t
getEpoch(const String *targetTime)
{
    FUNCTION_LOG_BEGIN(logLevelDebug);
        FUNCTION_LOG_PARAM(STRING, targetTime);
    FUNCTION_LOG_END();

    ASSERT(targetTime != NULL);

    time_t result = 0;

    MEM_CONTEXT_TEMP_BEGIN()
    {
        // Build the regex to accept formats: YYYY-MM-DD HH:MM:SS with optional msec (up to 6 digits and separated from minutes by
        // a comma or period), optional timezone offset +/- HH or HHMM or HH:MM, where offset boundaries are UTC-12 to UTC+14
        const String *expression = STRDEF(
            "^[0-9]{4}-[0-9]{2}-[0-9]{2} [0-9]{2}:[0-9]{2}:[0-9]{2}((\\,|\\.)[0-9]{1,6})?((\\+|\\-)[0-9]{2}(:?)([0-9]{2})?)?$");

        RegExp *regExp = regExpNew(expression);

        // If the target-recovery time matches the regular expression then validate it
        if (regExpMatch(regExp, targetTime))
        {
            // Strip off the date and time and put the remainder into another string
            String *datetime = strSubN(targetTime, 0, 19);

            int dtYear = cvtZToInt(strZ(strSubN(datetime, 0, 4)));
            int dtMonth = cvtZToInt(strZ(strSubN(datetime, 5, 2)));
            int dtDay = cvtZToInt(strZ(strSubN(datetime, 8, 2)));
            int dtHour = cvtZToInt(strZ(strSubN(datetime, 11, 2)));
            int dtMinute = cvtZToInt(strZ(strSubN(datetime, 14, 2)));
            int dtSecond = cvtZToInt(strZ(strSubN(datetime, 17, 2)));

            // Confirm date and time parts are valid
            datePartsValid(dtYear, dtMonth, dtDay);
            timePartsValid(dtHour, dtMinute, dtSecond);

            String *timeTargetZone = strSub(targetTime, 19);

            // Find the + or - indicating a timezone offset was provided (there may be milliseconds before the timezone, so need to
            // skip). If a timezone offset was not provided, then local time is assumed.
            int idxSign = strChr(timeTargetZone, '+');

            if (idxSign == -1)
                idxSign = strChr(timeTargetZone, '-');

            if (idxSign != -1)
            {
                String *timezoneOffset = strSub(timeTargetZone, (size_t)idxSign);

                // Include the sign with the hour
                int tzHour = cvtZToInt(strZ(strSubN(timezoneOffset, 0, 3)));
                int tzMinute = 0;

                // If minutes are included in timezone offset then extract the minutes based on whether a colon separates them from
                // the hour
                if (strSize(timezoneOffset) > 3)
                    tzMinute = cvtZToInt(strZ(strSubN(timezoneOffset, 3 + (strChr(timezoneOffset, ':') == -1 ? 0 : 1), 2)));

                result = epochFromParts(dtYear, dtMonth, dtDay, dtHour, dtMinute, dtSecond, tzOffsetSeconds(tzHour, tzMinute));
            }
            // If there is no timezone offset, then assume it is local time
            else
            {
                // Set tm_isdst to -1 to force mktime to consider if DST. For example, if system time is America/New_York then
                // 2019-09-14 20:02:49 was a time in DST so the Epoch value should be 1568505769 (and not 1568509369 which would be
                // 2019-09-14 21:02:49 - an hour too late)
                result = mktime(
                    &(struct tm){.tm_sec = dtSecond, .tm_min = dtMinute, .tm_hour = dtHour, .tm_mday = dtDay, .tm_mon = dtMonth - 1,
                    .tm_year = dtYear - 1900, .tm_isdst = -1});
            }
        }
        else
        {
            THROW_FMT(
                FormatError,
                "automatic backup set selection cannot be performed with provided time '%s'\n"
                "HINT: time format must be YYYY-MM-DD HH:MM:SS with optional msec and optional timezone (+/- HH or HHMM or HH:MM)"
                    " - if timezone is omitted, local time is assumed (for UTC use +00)",
                strZ(targetTime));
        }
    }
    MEM_CONTEXT_TEMP_END();

    FUNCTION_LOG_RETURN(TIME, result);
}

/***********************************************************************************************************************************
Get the backup set to restore
***********************************************************************************************************************************/
typedef struct RestoreBackupData
{
    unsigned int repoIdx;                                           // Internal repo index
    CipherType repoCipherType;                                      // Repo encryption type (0 = none)
    const String *backupCipherPass;                                 // Passphrase of backup files if repo is encrypted (else NULL)
    const String *backupSet;                                        // Backup set to restore
} RestoreBackupData;

#define FUNCTION_LOG_RESTORE_BACKUP_DATA_TYPE                                                                                      \
    RestoreBackupData
#define FUNCTION_LOG_RESTORE_BACKUP_DATA_FORMAT(value, buffer, bufferSize)                                                         \
    objToLog(&value, "RestoreBackupData", buffer, bufferSize)

// Helper function for restoreBackupSet
static RestoreBackupData
restoreBackupData(const String *backupLabel, unsigned int repoIdx, const String *backupCipherPass)
{
    ASSERT(backupLabel != NULL);

    RestoreBackupData restoreBackup = {0};

    MEM_CONTEXT_PRIOR_BEGIN()
    {
        restoreBackup.backupSet = strDup(backupLabel);
        restoreBackup.repoIdx = repoIdx;
        restoreBackup.repoCipherType = cfgOptionIdxStrId(cfgOptRepoCipherType, repoIdx);
        restoreBackup.backupCipherPass = strDup(backupCipherPass);
    }
    MEM_CONTEXT_PRIOR_END();

    return restoreBackup;
}

static RestoreBackupData
restoreBackupSet(void)
{
    FUNCTION_LOG_VOID(logLevelDebug);

    RestoreBackupData result = {0};

    MEM_CONTEXT_TEMP_BEGIN()
    {
        // Initialize the repo index
        unsigned int repoIdxMin = 0;
        unsigned int repoIdxMax = cfgOptionGroupIdxTotal(cfgOptGrpRepo) - 1;

        // If the repo was specified then set index to the array location and max to loop only once
        if (cfgOptionTest(cfgOptRepo))
        {
            repoIdxMin = cfgOptionGroupIdxDefault(cfgOptGrpRepo);
            repoIdxMax = repoIdxMin;
        }

        // If the set option was not provided by the user but a time to recover was set, then we will need to search for a backup
        // set that satisfies the time condition, else we will use the backup provided
        const String *backupSetRequested = NULL;
        time_t timeTargetEpoch = 0;

        if (cfgOptionSource(cfgOptSet) == cfgSourceDefault)
        {
            if (cfgOptionStrId(cfgOptType) == CFGOPTVAL_TYPE_TIME)
                timeTargetEpoch = getEpoch(cfgOptionStr(cfgOptTarget));
        }
        else
            backupSetRequested = cfgOptionStr(cfgOptSet);

        // Search through the repo list for a backup set to use for recovery
        for (unsigned int repoIdx = repoIdxMin; repoIdx <= repoIdxMax; repoIdx++)
        {
            // Get the repo storage in case it is remote and encryption settings need to be pulled down
            storageRepoIdx(repoIdx);

            InfoBackup *infoBackup = NULL;

            // Attempt to load backup.info
            TRY_BEGIN()
            {
                infoBackup = infoBackupLoadFile(
                    storageRepoIdx(repoIdx), INFO_BACKUP_PATH_FILE_STR, cfgOptionIdxStrId(cfgOptRepoCipherType, repoIdx),
                    cfgOptionIdxStrNull(cfgOptRepoCipherPass, repoIdx));
            }
            CATCH_ANY()
            {
                LOG_WARN_FMT("%s: [%s] %s", cfgOptionGroupName(cfgOptGrpRepo, repoIdx), errorTypeName(errorType()), errorMessage());
            }
            TRY_END();

            // If unable to load the backup info file, then move on to next repo
            if (infoBackup == NULL)
                continue;

            if (infoBackupDataTotal(infoBackup) == 0)
            {
                LOG_WARN_FMT(
                    "%s: [%s] no backup sets to restore", cfgOptionGroupName(cfgOptGrpRepo, repoIdx),
                    errorTypeName(&BackupSetInvalidError));
                continue;
            }

            // If a backup set was not specified, then see if a time to recover was requested
            if (backupSetRequested == NULL)
            {
                // Get the latest backup
                InfoBackupData latestBackup = infoBackupData(infoBackup, infoBackupDataTotal(infoBackup) - 1);

                // If the recovery type is time, attempt to determine the backup set
                if (timeTargetEpoch != 0)
                {
                    bool found = false;

                    // Search current backups from newest to oldest
                    for (unsigned int keyIdx = infoBackupDataTotal(infoBackup) - 1; (int)keyIdx >= 0; keyIdx--)
                    {
                        // Get the backup data
                        InfoBackupData backupData = infoBackupData(infoBackup, keyIdx);

                        // If the end of the backup is before the target time, then select this backup
                        if (backupData.backupTimestampStop < timeTargetEpoch)
                        {
                            found = true;

                            result = restoreBackupData(
                                backupData.backupLabel, repoIdx, infoPgCipherPass(infoBackupPg(infoBackup)));
                            break;
                        }
                    }

                    // If a backup was found on this repo matching the criteria for time then exit
                    if (found)
                        break;
                }
                // Else use backup set found
                else
                {
                    result = restoreBackupData(latestBackup.backupLabel, repoIdx, infoPgCipherPass(infoBackupPg(infoBackup)));
                    break;
                }
            }
            // Otherwise check to see if the specified backup set is on this repo
            else
            {
                for (unsigned int backupIdx = 0; backupIdx < infoBackupDataTotal(infoBackup); backupIdx++)
                {
                    if (strEq(infoBackupData(infoBackup, backupIdx).backupLabel, backupSetRequested))
                    {
                        result = restoreBackupData(backupSetRequested, repoIdx, infoPgCipherPass(infoBackupPg(infoBackup)));
                        break;
                    }
                }

                // If the backup set is found, then exit, else continue to next repo
                if (result.backupSet != NULL)
                    break;
            }
        }

        // Still no backup set to use after checking all the repos required to be checked?
        if (result.backupSet == NULL)
        {
            if (backupSetRequested != NULL)
                THROW_FMT(BackupSetInvalidError, "backup set %s is not valid", strZ(backupSetRequested));
            else if (timeTargetEpoch != 0)
            {
                THROW_FMT(
                    BackupSetInvalidError, "unable to find backup set with stop time less than '%s'",
                    strZ(cfgOptionDisplay(cfgOptTarget)));
            }
            else
                THROW(BackupSetInvalidError, "no backup set found to restore");
        }
    }
    MEM_CONTEXT_TEMP_END();

    FUNCTION_LOG_RETURN_STRUCT(result);
}

/***********************************************************************************************************************************
Validate the manifest
***********************************************************************************************************************************/
static void
restoreManifestValidate(Manifest *manifest, const String *backupSet)
{
    FUNCTION_LOG_BEGIN(logLevelDebug);
        FUNCTION_LOG_PARAM(MANIFEST, manifest);
        FUNCTION_LOG_PARAM(STRING, backupSet);
    FUNCTION_LOG_END();

    ASSERT(manifest != NULL);
    ASSERT(backupSet != NULL);

    MEM_CONTEXT_TEMP_BEGIN()
    {
        // If there are no files in the manifest then something has gone horribly wrong
        CHECK(FormatError, manifestFileTotal(manifest) > 0, "manifest missing files");

        // Sanity check to ensure the manifest has not been moved to a new directory
        const ManifestData *data = manifestData(manifest);

        if (!strEq(data->backupLabel, backupSet))
        {
            THROW_FMT(
                FormatError,
                "requested backup '%s' and manifest label '%s' do not match\n"
                "HINT: this indicates some sort of corruption (at the very least paths have been renamed).",
                strZ(backupSet), strZ(data->backupLabel));
        }
    }
    MEM_CONTEXT_TEMP_END();

    FUNCTION_LOG_RETURN_VOID();
}

/***********************************************************************************************************************************
Remap the manifest based on mappings provided by the user
***********************************************************************************************************************************/
static void
restoreManifestMap(Manifest *manifest)
{
    FUNCTION_LOG_BEGIN(logLevelDebug);
        FUNCTION_LOG_PARAM(MANIFEST, manifest);
    FUNCTION_LOG_END();

    ASSERT(manifest != NULL);

    MEM_CONTEXT_TEMP_BEGIN()
    {
        // Remap the data directory
        // -------------------------------------------------------------------------------------------------------------------------
        const String *pgPath = cfgOptionStr(cfgOptPgPath);
        const ManifestTarget *targetBase = manifestTargetBase(manifest);

        if (!strEq(targetBase->path, pgPath))
        {
            LOG_INFO_FMT("remap data directory to '%s'", strZ(pgPath));
            manifestTargetUpdate(manifest, targetBase->name, pgPath, NULL);
        }

        // Remap tablespaces
        // -------------------------------------------------------------------------------------------------------------------------
        const KeyValue *const tablespaceMap = cfgOptionKvNull(cfgOptTablespaceMap);
        const String *tablespaceMapAllPath = cfgOptionStrNull(cfgOptTablespaceMapAll);

        if (tablespaceMap != NULL || tablespaceMapAllPath != NULL)
        {
            StringList *tablespaceRemapped = strLstNew();

            for (unsigned int targetIdx = 0; targetIdx < manifestTargetTotal(manifest); targetIdx++)
            {
                const ManifestTarget *target = manifestTarget(manifest, targetIdx);

                // Is this a tablespace?
                if (target->tablespaceId != 0)
                {
                    const String *tablespacePath = NULL;

                    // Check for an individual mapping for this tablespace
                    if (tablespaceMap != NULL)
                    {
                        // Attempt to get the tablespace by name
                        const String *tablespacePathByName = varStr(kvGet(tablespaceMap, VARSTR(target->tablespaceName)));

                        if (tablespacePathByName != NULL)
                            strLstAdd(tablespaceRemapped, target->tablespaceName);

                        // Attempt to get the tablespace by id
                        const String *tablespacePathById = varStr(
                            kvGet(tablespaceMap, VARSTR(varStrForce(VARUINT(target->tablespaceId)))));

                        if (tablespacePathById != NULL)
                            strLstAdd(tablespaceRemapped, varStrForce(VARUINT(target->tablespaceId)));

                        // Error when both are set but the paths are different
                        if (tablespacePathByName != NULL && tablespacePathById != NULL && !
                            strEq(tablespacePathByName, tablespacePathById))
                        {
                            THROW_FMT(
                                TablespaceMapError, "tablespace remapped by name '%s' and id %u with different paths",
                                strZ(target->tablespaceName), target->tablespaceId);
                        }
                        // Else set the path by name
                        else if (tablespacePathByName != NULL)
                        {
                            tablespacePath = tablespacePathByName;
                        }
                        // Else set the path by id
                        else if (tablespacePathById != NULL)
                            tablespacePath = tablespacePathById;
                    }

                    // If not individual mapping check if all tablespaces are being remapped
                    if (tablespacePath == NULL && tablespaceMapAllPath != NULL)
                        tablespacePath = strNewFmt("%s/%s", strZ(tablespaceMapAllPath), strZ(target->tablespaceName));

                    // Remap tablespace if a mapping was found
                    if (tablespacePath != NULL)
                    {
                        LOG_INFO_FMT("map tablespace '%s' to '%s'", strZ(target->name), strZ(tablespacePath));

                        manifestTargetUpdate(manifest, target->name, tablespacePath, NULL);
                        manifestLinkUpdate(manifest, strNewFmt(MANIFEST_TARGET_PGDATA "/%s", strZ(target->name)), tablespacePath);
                    }
                }
            }

            // Error on invalid tablespaces
            if (tablespaceMap != NULL)
            {
                const VariantList *tablespaceMapList = kvKeyList(tablespaceMap);
                strLstSort(tablespaceRemapped, sortOrderAsc);

                for (unsigned int tablespaceMapIdx = 0; tablespaceMapIdx < varLstSize(tablespaceMapList); tablespaceMapIdx++)
                {
                    const String *tablespace = varStr(varLstGet(tablespaceMapList, tablespaceMapIdx));

                    if (!strLstExists(tablespaceRemapped, tablespace))
                        THROW_FMT(TablespaceMapError, "unable to remap invalid tablespace '%s'", strZ(tablespace));
                }
            }

            // Issue a warning message when remapping tablespaces in PostgreSQL < 9.2
            if (manifestData(manifest)->pgVersion <= PG_VERSION_92)
                LOG_WARN("update pg_tablespace.spclocation with new tablespace locations for PostgreSQL <= " PG_VERSION_92_STR);
        }

        // Remap links
        // -------------------------------------------------------------------------------------------------------------------------
        const KeyValue *const linkMap = cfgOptionKvNull(cfgOptLinkMap);

        if (linkMap != NULL)
        {
            const StringList *const linkMapList = strLstSort(strLstNewVarLst(kvKeyList(linkMap)), sortOrderAsc);

            for (unsigned int linkMapIdx = 0; linkMapIdx < strLstSize(linkMapList); linkMapIdx++)
            {
                const String *const link = strLstGet(linkMapList, linkMapIdx);
                const String *const linkPath = varStr(kvGet(linkMap, VARSTR(link)));
                const String *const manifestName = strNewFmt(MANIFEST_TARGET_PGDATA "/%s", strZ(link));

                // Attempt to find the link target
                ManifestTarget target = {0};

                if (manifestTargetFindDefault(manifest, manifestName, NULL) != NULL)
                    target = *manifestTargetFind(manifest, manifestName);

                // If the target was not found then check if the link is a valid file or path
                bool create = false;

                if (target.name == NULL)
                {
                    // Is the specified link a file or a path? Error if they both match.
                    const bool pathExists = manifestPathFindDefault(manifest, manifestName, NULL) != NULL;
                    const bool fileExists = manifestFileExists(manifest, manifestName);

                    CHECK(FormatError, !pathExists || !fileExists, "link may not be both file and path");

                    target = (ManifestTarget){.name = manifestName, .path = linkPath, .type = manifestTargetTypeLink};

                    // If a file
                    if (fileExists)
                    {
                        // File needs to be set so the file/path is updated later but set it to something invalid just in case it
                        // it does not get updated due to a regression
                        target.file = DOT_STR;
                    }
                    // Else error if not a path
                    else if (!pathExists)
                    {
                        THROW_FMT(
                            LinkMapError,
                            "unable to map link '%s'\n"
                            "HINT: Does the link reference a valid backup path or file?",
                            strZ(link));
                    }

                    // Add the link. Copy user/group from the base data directory.
                    const ManifestPath *const pathBase = manifestPathFind(manifest, MANIFEST_TARGET_PGDATA_STR);

                    manifestLinkAdd(
                        manifest,
                        &(ManifestLink){
                            .name = manifestName, .destination = linkPath, .group = pathBase->group, .user = pathBase->user});

                    create = true;
                }
                // Else update target to new path
                else
                    target.path = linkPath;

                // The target must be a link since pg_data/ was prepended and pgdata is the only allowed path
                CHECK(FormatError, target.type == manifestTargetTypeLink, "target must be a link");

                // Error if the target is a tablespace
                if (target.tablespaceId != 0)
                {
                    THROW_FMT(
                        LinkMapError,
                        "unable to remap tablespace '%s'\n"
                        "HINT: use '" CFGOPT_TABLESPACE_MAP "' option to remap tablespaces.",
                        strZ(link));
                }

                LOG_INFO_FMT("%slink '%s' to '%s'", create ? "" : "map ", strZ(link), strZ(target.path));

                // If the link was not created update to the new destination
                if (!create)
                    manifestLinkUpdate(manifest, target.name, target.path);

                // If the link is a file separate the file name from the path
                if (target.file != NULL)
                {
                    // The link destination must have at least one path component in addition to the file part. So '..' would
                    // not be a valid destination but '../file' or '/file' is.
                    if (strSize(strPath(target.path)) == 0)
                    {
                        THROW_FMT(
                            LinkMapError, "'%s' is not long enough to be the destination for file link '%s'", strZ(target.path),
                            strZ(link));
                    }

                    target.file = strBase(target.path);
                    target.path = strPath(target.path);
                }

                // Create a new target or update the existing target file/path
                if (create)
                    manifestTargetAdd(manifest, &target);
                else
                    manifestTargetUpdate(manifest, target.name, target.path, target.file);
            }
        }

        // If all links are not being restored then check for links that were not remapped and remove them
        if (!cfgOptionBool(cfgOptLinkAll))
        {
            for (unsigned int targetIdx = 0; targetIdx < manifestTargetTotal(manifest); targetIdx++)
            {
                const ManifestTarget *const target = manifestTarget(manifest, targetIdx);

                // Is this a non-tablespace link?
                if (target->type == manifestTargetTypeLink && target->tablespaceId == 0)
                {
                    const String *const link = strSub(target->name, strSize(MANIFEST_TARGET_PGDATA_STR) + 1);

                    // If the link was not remapped then remove it
                    if (linkMap == NULL || kvGet(linkMap, VARSTR(link)) == NULL)
                    {
                        if (target->file != NULL)
                            LOG_WARN_FMT("file link '%s' will be restored as a file at the same location", strZ(link));
                        else
                        {
                            LOG_WARN_FMT(
                                "contents of directory link '%s' will be restored in a directory at the same location", strZ(link));
                        }

                        manifestLinkRemove(manifest, target->name);
                        manifestTargetRemove(manifest, target->name);
                        targetIdx--;
                    }
                }
            }
        }
    }
    MEM_CONTEXT_TEMP_END();

    FUNCTION_LOG_RETURN_VOID();
}

/***********************************************************************************************************************************
Check ownership of items in the manifest
***********************************************************************************************************************************/
// Helper to determine what the user/group of a path/file/link should be
static const String *
restoreManifestOwnerReplace(const String *const owner, const String *const ownerDefaultRoot)
{
    FUNCTION_TEST_BEGIN();
        FUNCTION_TEST_PARAM(STRING, owner);
        FUNCTION_TEST_PARAM(STRING, ownerDefaultRoot);
    FUNCTION_TEST_END();

    FUNCTION_TEST_RETURN(userRoot() ? (owner == NULL ? ownerDefaultRoot : owner) : NULL);
}

// Helper to get list of owners from a file/link/path list
#define RESTORE_MANIFEST_OWNER_GET(type, deref)                                                                                    \
    for (unsigned int itemIdx = 0; itemIdx < manifest##type##Total(manifest); itemIdx++)                                           \
    {                                                                                                                              \
        Manifest##type item = deref manifest##type(manifest, itemIdx);                                                             \
                                                                                                                                   \
        if (item.user == NULL)                                                                                                     \
            userNull = true;                                                                                                       \
        else                                                                                                                       \
            strLstAddIfMissing(userList, item.user);                                                                               \
                                                                                                                                   \
        if (item.group == NULL)                                                                                                    \
            groupNull = true;                                                                                                      \
        else                                                                                                                       \
            strLstAddIfMissing(groupList, item.group);                                                                             \
    }

// Helper to warn when an owner is missing and must be remapped
#define RESTORE_MANIFEST_OWNER_WARN(type)                                                                                          \
    do                                                                                                                             \
    {                                                                                                                              \
        if (type##Null)                                                                                                            \
            LOG_WARN("unknown " #type " in backup manifest mapped to current " #type);                                             \
                                                                                                                                   \
        for (unsigned int ownerIdx = 0; ownerIdx < strLstSize(type##List); ownerIdx++)                                             \
        {                                                                                                                          \
            const String *owner = strLstGet(type##List, ownerIdx);                                                                 \
                                                                                                                                   \
            if (type##Name() == NULL ||  !strEq(type##Name(), owner))                                                              \
                LOG_WARN_FMT("unknown " #type " '%s' in backup manifest mapped to current " #type, strZ(owner));                   \
        }                                                                                                                          \
    }                                                                                                                              \
    while (0)

static void
restoreManifestOwner(const Manifest *const manifest, const String **const rootReplaceUser, const String **const rootReplaceGroup)
{
    FUNCTION_LOG_BEGIN(logLevelDebug);
        FUNCTION_LOG_PARAM(MANIFEST, manifest);
        FUNCTION_LOG_PARAM_P(VOID, rootReplaceUser);
        FUNCTION_LOG_PARAM_P(VOID, rootReplaceGroup);
    FUNCTION_LOG_END();

    ASSERT(manifest != NULL);

    MEM_CONTEXT_TEMP_BEGIN()
    {
        // Build a list of users and groups in the manifest
        // -------------------------------------------------------------------------------------------------------------------------
        bool userNull = false;
        StringList *userList = strLstNew();
        bool groupNull = false;
        StringList *groupList = strLstNew();

        RESTORE_MANIFEST_OWNER_GET(File, );
        RESTORE_MANIFEST_OWNER_GET(Link, *(ManifestLink *));
        RESTORE_MANIFEST_OWNER_GET(Path, *(ManifestPath *));

        // Update users and groups in the manifest (this can only be done as root)
        // -------------------------------------------------------------------------------------------------------------------------
        if (userRoot())
        {
            // Get user/group info from data directory to use for invalid user/groups
            StorageInfo pathInfo = storageInfoP(storagePg(), manifestTargetBase(manifest)->path);

            // If user/group is null then set it to root
            if (pathInfo.user == NULL)                                                                              // {vm_covered}
                pathInfo.user = userName();                                                                         // {vm_covered}

            if (pathInfo.group == NULL)                                                                             // {vm_covered}
                pathInfo.group = groupName();                                                                       // {vm_covered}

            if (userNull || groupNull)
            {
                if (userNull)
                    LOG_WARN_FMT("unknown user in backup manifest mapped to '%s'", strZ(pathInfo.user));

                if (groupNull)
                    LOG_WARN_FMT("unknown group in backup manifest mapped to '%s'", strZ(pathInfo.group));

                MEM_CONTEXT_PRIOR_BEGIN()
                {
                    *rootReplaceUser = strDup(pathInfo.user);
                    *rootReplaceGroup = strDup(pathInfo.group);
                }
                MEM_CONTEXT_PRIOR_END();
            }
        }
        // Else set owners to NULL.  This means we won't make any attempt to update ownership and will just leave it as written by
        // the current user/group.  If there are existing files that are not owned by the current user/group then we will attempt
        // to update them, which will generally cause an error, though some systems allow updates to the group ownership.
        // -------------------------------------------------------------------------------------------------------------------------
        else
        {
            RESTORE_MANIFEST_OWNER_WARN(user);
            RESTORE_MANIFEST_OWNER_WARN(group);
        }
    }
    MEM_CONTEXT_TEMP_END();

    FUNCTION_LOG_RETURN_VOID();
}

/***********************************************************************************************************************************
Clean the data directory of any paths/files/links that are not in the manifest and create missing links/paths
***********************************************************************************************************************************/
typedef struct RestoreCleanCallbackData
{
    const Manifest *manifest;                                       // Manifest to compare against
    const ManifestTarget *target;                                   // Current target being compared
    const String *targetName;                                       // Name to use when finding files/paths/links
    const String *targetPath;                                       // Path of target currently being compared
    const String *subPath;                                          // Subpath in target currently being compared
    bool basePath;                                                  // Is this the base path?
    bool exists;                                                    // Does the target path exist?
    bool delta;                                                     // Is this a delta restore?
    StringList *fileIgnore;                                         // Files to ignore during clean
    const String *rootReplaceUser;                                  // User to replace invalid users when root
    const String *rootReplaceGroup;                                 // Group to replace invalid group when root
} RestoreCleanCallbackData;

// Helper to update ownership on a file/link/path
static void
restoreCleanOwnership(
    const String *const pgPath, const String *manifestUserName, const String *const rootReplaceUser,
    const String *manifestGroupName, const String *const rootReplaceGroup, const uid_t actualUserId, const gid_t actualGroupId,
    const bool new)
{
    FUNCTION_TEST_BEGIN();
        FUNCTION_TEST_PARAM(STRING, pgPath);
        FUNCTION_TEST_PARAM(STRING, manifestUserName);
        FUNCTION_TEST_PARAM(STRING, manifestGroupName);
        FUNCTION_TEST_PARAM(UINT, actualUserId);
        FUNCTION_TEST_PARAM(UINT, actualGroupId);
        FUNCTION_TEST_PARAM(BOOL, new);
    FUNCTION_TEST_END();

    ASSERT(pgPath != NULL);

    // Get the expected user id
    uid_t expectedUserId = userId();

    manifestUserName = restoreManifestOwnerReplace(manifestUserName, rootReplaceUser);

    if (manifestUserName != NULL)
    {
        uid_t manifestUserId = userIdFromName(manifestUserName);

        if (manifestUserId != (uid_t)-1)
            expectedUserId = manifestUserId;
    }

    // Get the expected group id
    gid_t expectedGroupId = groupId();

    manifestGroupName = restoreManifestOwnerReplace(manifestGroupName, rootReplaceGroup);

    if (manifestGroupName != NULL)
    {
        uid_t manifestGroupId = groupIdFromName(manifestGroupName);

        if (manifestGroupId != (uid_t)-1)
            expectedGroupId = manifestGroupId;
    }

    // Update ownership if not as expected
    if (actualUserId != expectedUserId || actualGroupId != expectedGroupId)
    {
        // If this is a newly created file/link/path then there's no need to log updated permissions
        if (!new)
            LOG_DETAIL_FMT("update ownership for '%s'", strZ(pgPath));

        THROW_ON_SYS_ERROR_FMT(
            lchown(strZ(pgPath), expectedUserId, expectedGroupId) == -1, FileOwnerError, "unable to set ownership for '%s'",
            strZ(pgPath));
    }

    FUNCTION_TEST_RETURN_VOID();
}

// Helper to update mode on a file/path
static void
restoreCleanMode(const String *pgPath, mode_t manifestMode, const StorageInfo *info)
{
    FUNCTION_TEST_BEGIN();
        FUNCTION_TEST_PARAM(STRING, pgPath);
        FUNCTION_TEST_PARAM(MODE, manifestMode);
        FUNCTION_TEST_PARAM(INFO, info);
    FUNCTION_TEST_END();

    ASSERT(pgPath != NULL);
    ASSERT(info != NULL);

    // Update mode if not as expected
    if (manifestMode != info->mode)
    {
        LOG_DETAIL_FMT("update mode for '%s' to %04o", strZ(pgPath), manifestMode);

        THROW_ON_SYS_ERROR_FMT(
            chmod(strZ(pgPath), manifestMode) == -1, FileOwnerError, "unable to set mode for '%s'", strZ(pgPath));
    }

    FUNCTION_TEST_RETURN_VOID();
}

// storageInfoList() callback that cleans the paths
static void
restoreCleanInfoListCallback(void *data, const StorageInfo *info)
{
    FUNCTION_TEST_BEGIN();
        FUNCTION_TEST_PARAM_P(VOID, data);
        FUNCTION_TEST_PARAM(STORAGE_INFO, info);
    FUNCTION_TEST_END();

    ASSERT(data != NULL);
    ASSERT(info != NULL);

    RestoreCleanCallbackData *cleanData = (RestoreCleanCallbackData *)data;

    // Don't include backup.manifest or recovery.conf (when preserved) in the comparison or empty directory check
    if (cleanData->basePath && info->type == storageTypeFile && strLstExists(cleanData->fileIgnore, info->name))
    {
        FUNCTION_TEST_RETURN_VOID();
        return;
    }

    // Skip all . paths because they have already been cleaned on the previous level of recursion
    if (strEq(info->name, DOT_STR))
    {
        FUNCTION_TEST_RETURN_VOID();
        return;
    }

    // If this is not a delta then error because the directory is expected to be empty.  Ignore the . path.
    if (!cleanData->delta)
    {
        THROW_FMT(
            PathNotEmptyError,
            "unable to restore to path '%s' because it contains files\n"
            "HINT: try using --delta if this is what you intended.",
            strZ(cleanData->targetPath));
    }

    // Construct the name used to find this file/link/path in the manifest
    const String *manifestName = strNewFmt("%s/%s", strZ(cleanData->targetName), strZ(info->name));

    // Construct the path of this file/link/path in the PostgreSQL data directory
    const String *pgPath = strNewFmt("%s/%s", strZ(cleanData->targetPath), strZ(info->name));

    switch (info->type)
    {
        case storageTypeFile:
        {
            if (manifestFileExists(cleanData->manifest, manifestName) &&
                manifestLinkFindDefault(cleanData->manifest, manifestName, NULL) == NULL)
            {
                const ManifestFile manifestFile = manifestFileFind(cleanData->manifest, manifestName);

                restoreCleanOwnership(
                    pgPath, manifestFile.user, cleanData->rootReplaceUser, manifestFile.group, cleanData->rootReplaceGroup,
                    info->userId, info->groupId, false);
                restoreCleanMode(pgPath, manifestFile.mode, info);
            }
            else
            {
                LOG_DETAIL_FMT("remove invalid file '%s'", strZ(pgPath));
                storageRemoveP(storageLocalWrite(), pgPath, .errorOnMissing = true);
            }

            break;
        }

        case storageTypeLink:
        {
            const ManifestLink *manifestLink = manifestLinkFindDefault(cleanData->manifest, manifestName, NULL);

            if (manifestLink != NULL)
            {
                if (!strEq(manifestLink->destination, info->linkDestination))
                {
                    LOG_DETAIL_FMT("remove link '%s' because destination changed", strZ(pgPath));
                    storageRemoveP(storageLocalWrite(), pgPath, .errorOnMissing = true);
                }
                else
                {
                    restoreCleanOwnership(
                        pgPath, manifestLink->user, cleanData->rootReplaceUser, manifestLink->group, cleanData->rootReplaceGroup,
                        info->userId, info->groupId, false);
                }
            }
            else
            {
                LOG_DETAIL_FMT("remove invalid link '%s'", strZ(pgPath));
                storageRemoveP(storageLocalWrite(), pgPath, .errorOnMissing = true);
            }

            break;
        }

        case storageTypePath:
        {
            const ManifestPath *manifestPath = manifestPathFindDefault(cleanData->manifest, manifestName, NULL);

            if (manifestPath != NULL && manifestLinkFindDefault(cleanData->manifest, manifestName, NULL) == NULL)
            {
                // Check ownership/permissions
                restoreCleanOwnership(
                    pgPath, manifestPath->user, cleanData->rootReplaceUser, manifestPath->group, cleanData->rootReplaceGroup,
                    info->userId, info->groupId, false);
                restoreCleanMode(pgPath, manifestPath->mode, info);

                // Recurse into the path
                RestoreCleanCallbackData cleanDataSub = *cleanData;
                cleanDataSub.targetName = strNewFmt("%s/%s", strZ(cleanData->targetName), strZ(info->name));
                cleanDataSub.targetPath = strNewFmt("%s/%s", strZ(cleanData->targetPath), strZ(info->name));
                cleanDataSub.basePath = false;

                storageInfoListP(
                    storageLocalWrite(), cleanDataSub.targetPath, restoreCleanInfoListCallback, &cleanDataSub,
                    .errorOnMissing = true, .sortOrder = sortOrderAsc);
            }
            else
            {
                LOG_DETAIL_FMT("remove invalid path '%s'", strZ(pgPath));
                storagePathRemoveP(storageLocalWrite(), pgPath, .errorOnMissing = true, .recurse = true);
            }

            break;
        }

        // Special file types cannot exist in the manifest so just delete them
        case storageTypeSpecial:
            LOG_DETAIL_FMT("remove special file '%s'", strZ(pgPath));
            storageRemoveP(storageLocalWrite(), pgPath, .errorOnMissing = true);
            break;
    }

    FUNCTION_TEST_RETURN_VOID();
}

static void
restoreCleanBuild(const Manifest *const manifest, const String *const rootReplaceUser, const String *const rootReplaceGroup)
{
    FUNCTION_LOG_BEGIN(logLevelDebug);
        FUNCTION_LOG_PARAM(MANIFEST, manifest);
        FUNCTION_LOG_PARAM(STRING, rootReplaceUser);
        FUNCTION_LOG_PARAM(STRING, rootReplaceGroup);
    FUNCTION_LOG_END();

    ASSERT(manifest != NULL);

    MEM_CONTEXT_TEMP_BEGIN()
    {
        // Is this a delta restore?
        bool delta = cfgOptionBool(cfgOptDelta) || cfgOptionBool(cfgOptForce);

        // Allocate data for each target
        RestoreCleanCallbackData *cleanDataList = memNew(sizeof(RestoreCleanCallbackData) * manifestTargetTotal(manifest));

        // Step 1: Check permissions and validity (is the directory empty without delta?) if the target directory exists
        // -------------------------------------------------------------------------------------------------------------------------
        StringList *pathChecked = strLstNew();

        for (unsigned int targetIdx = 0; targetIdx < manifestTargetTotal(manifest); targetIdx++)
        {
            RestoreCleanCallbackData *cleanData = &cleanDataList[targetIdx];

            *cleanData = (RestoreCleanCallbackData)
            {
                .manifest = manifest,
                .target = manifestTarget(manifest, targetIdx),
                .delta = delta,
                .fileIgnore = strLstNew(),
                .rootReplaceUser = rootReplaceUser,
                .rootReplaceGroup = rootReplaceGroup,
            };

            cleanData->targetName = cleanData->target->name;
            cleanData->targetPath = manifestTargetPath(manifest, cleanData->target);
            cleanData->basePath = strEq(cleanData->targetName, MANIFEST_TARGET_PGDATA_STR);

            // Ignore backup.manifest while cleaning since it may exist from an prior incomplete restore
            strLstAdd(cleanData->fileIgnore, BACKUP_MANIFEST_FILE_STR);

            // Also ignore recovery files when recovery type = preserve
            if (cfgOptionStrId(cfgOptType) == CFGOPTVAL_TYPE_PRESERVE)
            {
                // If recovery GUCs then three files must be preserved
                if (manifestData(manifest)->pgVersion >= PG_VERSION_RECOVERY_GUC)
                {
                    strLstAdd(cleanData->fileIgnore, PG_FILE_POSTGRESQLAUTOCONF_STR);
                    strLstAdd(cleanData->fileIgnore, PG_FILE_RECOVERYSIGNAL_STR);
                    strLstAdd(cleanData->fileIgnore, PG_FILE_STANDBYSIGNAL_STR);
                }
                // Else just recovery.conf
                else
                    strLstAdd(cleanData->fileIgnore, PG_FILE_RECOVERYCONF_STR);
            }

            // If this is a tablespace append the tablespace identifier
            if (cleanData->target->type == manifestTargetTypeLink && cleanData->target->tablespaceId != 0)
            {
                const String *tablespaceId = pgTablespaceId(
                    manifestData(manifest)->pgVersion, manifestData(manifest)->pgCatalogVersion);

                cleanData->targetName = strNewFmt("%s/%s", strZ(cleanData->targetName), strZ(tablespaceId));
                cleanData->targetPath = strNewFmt("%s/%s", strZ(cleanData->targetPath), strZ(tablespaceId));
            }

            strLstSort(cleanData->fileIgnore, sortOrderAsc);

            // Check that the path exists.  If not, there's no need to do any cleaning and we'll attempt to create it later.
            // Don't log check for the same path twice.  There can be multiple links to files in the same path, but logging it more
            // than once makes the logs noisy and looks like a bug.
            if (!strLstExists(pathChecked, cleanData->targetPath))
                LOG_DETAIL_FMT("check '%s' exists", strZ(cleanData->targetPath));

            StorageInfo info = storageInfoP(storageLocal(), cleanData->targetPath, .ignoreMissing = true, .followLink = true);
            strLstAdd(pathChecked, cleanData->targetPath);

            if (info.exists)
            {
                // Make sure our uid will be able to write to this directory
                if (!userRoot() && userId() != info.userId)
                {
                    THROW_FMT(
                        PathOpenError, "unable to restore to path '%s' not owned by current user", strZ(cleanData->targetPath));
                }

                if ((info.mode & 0700) != 0700)
                {
                    THROW_FMT(
                        PathOpenError, "unable to restore to path '%s' without rwx permissions", strZ(cleanData->targetPath));
                }

                // If not a delta restore then check that the directories are empty, or if a file link, that the file doesn't exist
                if (!cleanData->delta)
                {
                    if (cleanData->target->file == NULL)
                    {
                        storageInfoListP(
                            storageLocal(), cleanData->targetPath, restoreCleanInfoListCallback, cleanData,
                            .errorOnMissing = true);
                    }
                    else
                    {
                        const String *file = strNewFmt("%s/%s", strZ(cleanData->targetPath), strZ(cleanData->target->file));

                        if (storageExistsP(storageLocal(), file))
                        {
                            THROW_FMT(
                                FileExistsError,
                                "unable to restore file '%s' because it already exists\n"
                                "HINT: try using --delta if this is what you intended.",
                                strZ(file));
                        }
                    }

                    // Now that we know there are no files in this target enable delta for processing in step 2
                    cleanData->delta = true;
                }

                // The target directory exists and is valid and will need to be cleaned
                cleanData->exists = true;
            }
        }

        // Skip the tablespace_map file when present so PostgreSQL does not rewrite links in pg_tblspc. The tablespace links will be
        // created after paths are cleaned.
        if (manifestFileExists(manifest, STRDEF(MANIFEST_TARGET_PGDATA "/" PG_FILE_TABLESPACEMAP)) &&
            manifestData(manifest)->pgVersion >= PG_VERSION_TABLESPACE_MAP)
        {
            LOG_DETAIL_FMT("skip '" PG_FILE_TABLESPACEMAP "' -- tablespace links will be created based on mappings");
            manifestFileRemove(manifest, STRDEF(MANIFEST_TARGET_PGDATA "/" PG_FILE_TABLESPACEMAP));
        }

        // Skip postgresql.auto.conf if preserve is set and the PostgreSQL version supports recovery GUCs
        if (manifestData(manifest)->pgVersion >= PG_VERSION_RECOVERY_GUC && cfgOptionStrId(cfgOptType) == CFGOPTVAL_TYPE_PRESERVE &&
            manifestFileExists(manifest, STRDEF(MANIFEST_TARGET_PGDATA "/" PG_FILE_POSTGRESQLAUTOCONF)))
        {
            LOG_DETAIL_FMT("skip '" PG_FILE_POSTGRESQLAUTOCONF "' -- recovery type is preserve");
            manifestFileRemove(manifest, STRDEF(MANIFEST_TARGET_PGDATA "/" PG_FILE_POSTGRESQLAUTOCONF));
        }

        // Step 2: Clean target directories
        // -------------------------------------------------------------------------------------------------------------------------
        // Delete the pg_control file (if it exists) so the cluster cannot be started if restore does not complete.  Sync the path
        // so the file does not return, zombie-like, in the case of a host crash.
        if (storageExistsP(storagePg(), STRDEF(PG_PATH_GLOBAL "/" PG_FILE_PGCONTROL)))
        {
            LOG_DETAIL_FMT(
                "remove '" PG_PATH_GLOBAL "/" PG_FILE_PGCONTROL "' so cluster will not start if restore does not complete");
            storageRemoveP(storagePgWrite(), STRDEF(PG_PATH_GLOBAL "/" PG_FILE_PGCONTROL));
            storagePathSyncP(storagePgWrite(), PG_PATH_GLOBAL_STR);
        }

        for (unsigned int targetIdx = 0; targetIdx < manifestTargetTotal(manifest); targetIdx++)
        {
            RestoreCleanCallbackData *cleanData = &cleanDataList[targetIdx];

            // Only clean if the target exists
            if (cleanData->exists)
            {
                // Don't clean file links.  It doesn't matter whether the file exists or not since we know it is in the manifest.
                if (cleanData->target->file == NULL)
                {
                    // Only log when doing a delta restore because otherwise the targets should be empty.  We'll still run the clean
                    // to fix permissions/ownership on the target paths.
                    if (delta)
                        LOG_INFO_FMT("remove invalid files/links/paths from '%s'", strZ(cleanData->targetPath));

                    // Check target ownership/permissions
                    const ManifestPath *manifestPath = manifestPathFind(cleanData->manifest, cleanData->targetName);
                    StorageInfo info = storageInfoP(storageLocal(), cleanData->targetPath, .followLink = true);

                    restoreCleanOwnership(
                        cleanData->targetPath, manifestPath->user, rootReplaceUser, manifestPath->group, rootReplaceGroup,
                        info.userId, info.groupId, false);
                    restoreCleanMode(cleanData->targetPath, manifestPath->mode, &info);

                    // Clean the target
                    storageInfoListP(
                        storageLocalWrite(), cleanData->targetPath, restoreCleanInfoListCallback, cleanData, .errorOnMissing = true,
                        .sortOrder = sortOrderAsc);
                }
            }
            // If the target does not exist we'll attempt to create it
            else
            {
                const ManifestPath *path = NULL;

                // There is no path information for a file link so we'll need to use the data directory
                if (cleanData->target->file != NULL)
                {
                    path = manifestPathFind(manifest, MANIFEST_TARGET_PGDATA_STR);
                }
                // Else grab the info for the path that matches the link name
                else
                    path = manifestPathFind(manifest, cleanData->target->name);

                storagePathCreateP(storageLocalWrite(), cleanData->targetPath, .mode = path->mode);
                restoreCleanOwnership(
                    cleanData->targetPath, path->user, rootReplaceUser, path->group, rootReplaceGroup, userId(), groupId(), true);
            }
        }

        // Step 3: Create missing paths and path links
        // -------------------------------------------------------------------------------------------------------------------------
        for (unsigned int pathIdx = 0; pathIdx < manifestPathTotal(manifest); pathIdx++)
        {
            const ManifestPath *path = manifestPath(manifest, pathIdx);

            // Skip the pg_tblspc path because it only maps to the manifest.  We should remove this in a future release but not much
            // can be done about it for now.
            if (strEq(path->name, MANIFEST_TARGET_PGTBLSPC_STR))
                continue;

            // If this path has been mapped as a link then create a link.  The path has already been created as part of target
            // creation (or it might have already existed).
            const ManifestLink *link = manifestLinkFindDefault(
                manifest,
                strBeginsWith(path->name, MANIFEST_TARGET_PGTBLSPC_STR) ?
                    strNewFmt(MANIFEST_TARGET_PGDATA "/%s", strZ(path->name)) : path->name,
                NULL);

            if (link != NULL)
            {
                const String *pgPath = storagePathP(storagePg(), manifestPathPg(link->name));
                StorageInfo linkInfo = storageInfoP(storagePg(), pgPath, .ignoreMissing = true);

                // Create the link if it is missing.  If it exists it should already have the correct ownership and destination.
                if (!linkInfo.exists)
                {
                    LOG_DETAIL_FMT("create symlink '%s' to '%s'", strZ(pgPath), strZ(link->destination));

                    THROW_ON_SYS_ERROR_FMT(
                        symlink(strZ(link->destination), strZ(pgPath)) == -1, FileOpenError,
                        "unable to create symlink '%s' to '%s'", strZ(pgPath), strZ(link->destination));
                    restoreCleanOwnership(
                        pgPath, link->user, rootReplaceUser, link->group, rootReplaceGroup, userId(), groupId(), true);
                }
            }
            // Create the path normally
            else
            {
                const String *pgPath = storagePathP(storagePg(), manifestPathPg(path->name));
                StorageInfo pathInfo = storageInfoP(storagePg(), pgPath, .ignoreMissing = true);

                // Create the path if it is missing  If it exists it should already have the correct ownership and mode.
                if (!pathInfo.exists)
                {
                    LOG_DETAIL_FMT("create path '%s'", strZ(pgPath));

                    storagePathCreateP(storagePgWrite(), pgPath, .mode = path->mode, .noParentCreate = true, .errorOnExists = true);
                    restoreCleanOwnership(
                        storagePathP(storagePg(), pgPath), path->user, rootReplaceUser, path->group, rootReplaceGroup, userId(),
                        groupId(), true);
                }
            }
        }

        // Step 4: Create file links.  These don't get created during path creation because they do not have a matching path entry.
        // -------------------------------------------------------------------------------------------------------------------------
        for (unsigned int linkIdx = 0; linkIdx < manifestLinkTotal(manifest); linkIdx++)
        {
            const ManifestLink *link = manifestLink(manifest, linkIdx);

            const String *pgPath = storagePathP(storagePg(), manifestPathPg(link->name));
            StorageInfo linkInfo = storageInfoP(storagePg(), pgPath, .ignoreMissing = true);

            // Create the link if it is missing.  If it exists it should already have the correct ownership and destination.
            if (!linkInfo.exists)
            {
                LOG_DETAIL_FMT("create symlink '%s' to '%s'", strZ(pgPath), strZ(link->destination));

                THROW_ON_SYS_ERROR_FMT(
                    symlink(strZ(link->destination), strZ(pgPath)) == -1, FileOpenError,
                    "unable to create symlink '%s' to '%s'", strZ(pgPath), strZ(link->destination));
                restoreCleanOwnership(
                    pgPath, link->user, rootReplaceUser, link->group, rootReplaceGroup, userId(), groupId(), true);
            }
        }
    }
    MEM_CONTEXT_TEMP_END();

    FUNCTION_LOG_RETURN_VOID();
}

/***********************************************************************************************************************************
Generate the expression to zero files that are not needed for selective restore
***********************************************************************************************************************************/
static String *
restoreSelectiveExpression(Manifest *manifest)
{
    FUNCTION_LOG_BEGIN(logLevelDebug);
        FUNCTION_LOG_PARAM(MANIFEST, manifest);
    FUNCTION_LOG_END();

    ASSERT(manifest != NULL);

    String *result = NULL;

    // Continue if databases to include or exclude have been specified
    if (cfgOptionTest(cfgOptDbExclude) || cfgOptionTest(cfgOptDbInclude))
    {
        MEM_CONTEXT_TEMP_BEGIN()
        {
            // Generate base expression
            RegExp *baseRegExp = regExpNew(STRDEF("^" MANIFEST_TARGET_PGDATA "/" PG_PATH_BASE "/[0-9]+/" PG_FILE_PGVERSION));

            // Generate tablespace expression
            const String *tablespaceId = pgTablespaceId(
                manifestData(manifest)->pgVersion, manifestData(manifest)->pgCatalogVersion);
            RegExp *tablespaceRegExp = regExpNew(
                    strNewFmt("^" MANIFEST_TARGET_PGTBLSPC "/[0-9]+/%s/[0-9]+/" PG_FILE_PGVERSION, strZ(tablespaceId)));

            // Generate a list of databases in base or in a tablespace and get all standard system databases, even in cases where
            // users have recreated them
            StringList *systemDbIdList = strLstNew();
            StringList *dbList = strLstNew();

            for (unsigned int systemDbIdx = 0; systemDbIdx < manifestDbTotal(manifest); systemDbIdx++)
            {
                const ManifestDb *systemDb = manifestDb(manifest, systemDbIdx);

                if (strEqZ(systemDb->name, "template0") || strEqZ(systemDb->name, "template1") ||
                    strEqZ(systemDb->name, "postgres") || systemDb->id < PG_USER_OBJECT_MIN_ID)
                {
                    // Build the system id list and add to the dbList for logging and checking
                    const String *systemDbId = varStrForce(VARUINT(systemDb->id));
                    strLstAdd(systemDbIdList, systemDbId);
                    strLstAdd(dbList, systemDbId);
                }
            }

            for (unsigned int fileIdx = 0; fileIdx < manifestFileTotal(manifest); fileIdx++)
            {
                const String *const fileName = manifestFileNameGet(manifest, fileIdx);

                if (regExpMatch(baseRegExp, fileName) || regExpMatch(tablespaceRegExp, fileName))
                {
                    String *dbId = strBase(strPath(fileName));

                    // In the highly unlikely event that a system database was somehow added after the backup began, it will only be
                    // found in the file list and not the manifest db section, so add it to the system database list
                    if (cvtZToUInt64(strZ(dbId)) < PG_USER_OBJECT_MIN_ID)
                        strLstAddIfMissing(systemDbIdList, dbId);

                    strLstAddIfMissing(dbList, dbId);
                }
            }

            strLstSort(dbList, sortOrderAsc);

            // If no databases were found then this backup is not a valid cluster
            if (strLstEmpty(dbList))
                THROW(FormatError, "no databases found for selective restore\nHINT: is this a valid cluster?");

            // Log databases found
            LOG_DETAIL_FMT("databases found for selective restore (%s)", strZ(strLstJoin(dbList, ", ")));

            // Generate list with ids of databases to exclude
            StringList *excludeDbIdList = strLstNew();
            const StringList *excludeList = strLstNewVarLst(cfgOptionLst(cfgOptDbExclude));

            for (unsigned int excludeIdx = 0; excludeIdx < strLstSize(excludeList); excludeIdx++)
            {
                const String *excludeDb = strLstGet(excludeList, excludeIdx);

                // If the db to exclude is not in the list as an id then search by name
                if (!strLstExists(dbList, excludeDb))
                {
                    const ManifestDb *db = manifestDbFindDefault(manifest, excludeDb, NULL);

                    if (db == NULL || !strLstExists(dbList, varStrForce(VARUINT(db->id))))
                        THROW_FMT(DbMissingError, "database to exclude '%s' does not exist", strZ(excludeDb));

                    // Set the exclude db to the id if the name mapping was successful
                    excludeDb = varStrForce(VARUINT(db->id));
                }

                // Add to exclude list
                strLstAdd(excludeDbIdList, excludeDb);
            }

            // Remove included databases from the list
            const StringList *includeList = strLstNewVarLst(cfgOptionLst(cfgOptDbInclude));

            for (unsigned int includeIdx = 0; includeIdx < strLstSize(includeList); includeIdx++)
            {
                const String *includeDb = strLstGet(includeList, includeIdx);

                // If the db to include is not in the list as an id then search by name
                if (!strLstExists(dbList, includeDb))
                {
                    const ManifestDb *db = manifestDbFindDefault(manifest, includeDb, NULL);

                    if (db == NULL || !strLstExists(dbList, varStrForce(VARUINT(db->id))))
                        THROW_FMT(DbMissingError, "database to include '%s' does not exist", strZ(includeDb));

                    // Set the include db to the id if the name mapping was successful
                    includeDb = varStrForce(VARUINT(db->id));
                }

                // Error if the db is a system db
                if (strLstExists(systemDbIdList, includeDb))
                    THROW(DbInvalidError, "system databases (template0, postgres, etc.) are included by default");

                // Error if the db id is in the exclude list
                if (strLstExists(excludeDbIdList, includeDb))
                    THROW_FMT(DbInvalidError, "database to include '%s' is in the exclude list", strZ(includeDb));

                // Remove from list of DBs to zero
                strLstRemove(dbList, includeDb);
            }

            // Only exclude specified db in case no db to include has been provided
            if (strLstEmpty(includeList))
            {
                dbList = strLstDup(excludeDbIdList);
            }
            // Else, remove the system databases from list of DBs to zero unless they are excluded explicitly
            else
            {
                strLstSort(systemDbIdList, sortOrderAsc);
                strLstSort(excludeDbIdList, sortOrderAsc);
                systemDbIdList = strLstMergeAnti(systemDbIdList, excludeDbIdList);
                dbList = strLstMergeAnti(dbList, systemDbIdList);
            }

            // Build regular expression to identify files that will be zeroed
            String *expression = NULL;

            if (!strLstEmpty(dbList))
            {
                LOG_DETAIL_FMT("databases excluded (zeroed) from selective restore (%s)", strZ(strLstJoin(dbList, ", ")));

                // Generate the expression from the list of databases to be zeroed. Only user created databases can be zeroed, never
                // system databases.
                for (unsigned int dbIdx = 0; dbIdx < strLstSize(dbList); dbIdx++)
                {
                    const String *db = strLstGet(dbList, dbIdx);

                    // Create expression string or append |
                    if (expression == NULL)
                        expression = strNew();
                    else
                        strCatZ(expression, "|");

                    // Filter files in base directory
                    strCatFmt(expression, "(^" MANIFEST_TARGET_PGDATA "/" PG_PATH_BASE "/%s/)", strZ(db));

                    // Filter files in tablespace directories
                    for (unsigned int targetIdx = 0; targetIdx < manifestTargetTotal(manifest); targetIdx++)
                    {
                        const ManifestTarget *target = manifestTarget(manifest, targetIdx);

                        if (target->tablespaceId != 0)
                            strCatFmt(expression, "|(^%s/%s/%s/)", strZ(target->name), strZ(tablespaceId), strZ(db));
                    }
                }
            }

            // If all user databases have been selected then nothing to do
            if (expression == NULL)
            {
                LOG_INFO_FMT("nothing to filter - all user databases have been selected");
            }
            // Else return the expression
            else
            {
                MEM_CONTEXT_PRIOR_BEGIN()
                {
                    result = strDup(expression);
                }
                MEM_CONTEXT_PRIOR_END();
            }
        }
        MEM_CONTEXT_TEMP_END();
    }

    FUNCTION_LOG_RETURN(STRING, result);
}

/***********************************************************************************************************************************
Generate the recovery file
***********************************************************************************************************************************/
// Helper to generate recovery options
static KeyValue *
restoreRecoveryOption(unsigned int pgVersion)
{
    FUNCTION_LOG_BEGIN(logLevelDebug);
        FUNCTION_LOG_PARAM(UINT, pgVersion);
    FUNCTION_LOG_END();

    KeyValue *result = NULL;

    MEM_CONTEXT_TEMP_BEGIN()
    {
        result = kvNew();

        StringList *recoveryOptionKey = strLstNew();

        if (cfgOptionTest(cfgOptRecoveryOption))
        {
            const KeyValue *recoveryOption = cfgOptionKv(cfgOptRecoveryOption);
            recoveryOptionKey = strLstSort(strLstNewVarLst(kvKeyList(recoveryOption)), sortOrderAsc);

            for (unsigned int keyIdx = 0; keyIdx < strLstSize(recoveryOptionKey); keyIdx++)
            {
                // Get the key and value
                String *key = strLstGet(recoveryOptionKey, keyIdx);
                const String *value = varStr(kvGet(recoveryOption, VARSTR(key)));

                // Replace - in key with _.  Since we use - users naturally will as well.
                strReplaceChr(key, '-', '_');

                kvPut(result, VARSTR(key), VARSTR(value));
            }

            strLstSort(recoveryOptionKey, sortOrderAsc);
        }

        // If archive-mode is not preserve
        if (cfgOptionStrId(cfgOptArchiveMode) != CFGOPTVAL_ARCHIVE_MODE_PRESERVE)
        {
            if (pgVersion < PG_VERSION_12)
            {
                THROW_FMT(
                    OptionInvalidError,
                    "option '" CFGOPT_ARCHIVE_MODE "' is not supported on " PG_NAME " < " PG_VERSION_12_STR "\n"
                        "HINT: 'archive_mode' should be manually set to 'off' in postgresql.conf.");
            }

            // The only other valid option is off
            ASSERT(cfgOptionStrId(cfgOptArchiveMode) == CFGOPTVAL_ARCHIVE_MODE_OFF);

            // If archive-mode=off then set archive_mode=off
            kvPut(result, VARSTRDEF(ARCHIVE_MODE), VARSTRDEF(CFGOPTVAL_ARCHIVE_MODE_OFF_Z));
        }

        // Write restore_command
        if (!strLstExists(recoveryOptionKey, RESTORE_COMMAND_STR))
        {
            // Null out options that it does not make sense to pass from the restore command to archive-get.  All of these have
            // reasonable defaults so there is no danger of an error -- they just might not be optimal.  In any case, it seems
            // better than, for example, passing --process-max=32 to archive-get because it was specified for restore.
            KeyValue *optionReplace = kvNew();

            kvPut(optionReplace, VARSTRDEF(CFGOPT_EXEC_ID), NULL);
            kvPut(optionReplace, VARSTRDEF(CFGOPT_JOB_RETRY), NULL);
            kvPut(optionReplace, VARSTRDEF(CFGOPT_JOB_RETRY_INTERVAL), NULL);
            kvPut(optionReplace, VARSTRDEF(CFGOPT_LOG_LEVEL_CONSOLE), NULL);
            kvPut(optionReplace, VARSTRDEF(CFGOPT_LOG_LEVEL_FILE), NULL);
            kvPut(optionReplace, VARSTRDEF(CFGOPT_LOG_LEVEL_STDERR), NULL);
            kvPut(optionReplace, VARSTRDEF(CFGOPT_LOG_SUBPROCESS), NULL);
            kvPut(optionReplace, VARSTRDEF(CFGOPT_LOG_TIMESTAMP), NULL);
            kvPut(optionReplace, VARSTRDEF(CFGOPT_PROCESS_MAX), NULL);
            kvPut(optionReplace, VARSTRDEF(CFGOPT_CMD), NULL);

            kvPut(
                result, VARSTRZ(RESTORE_COMMAND),
                VARSTR(
                    strNewFmt(
                        "%s %s %%f \"%%p\"", strZ(cfgOptionStr(cfgOptCmd)),
                        strZ(strLstJoin(cfgExecParam(cfgCmdArchiveGet, cfgCmdRoleMain, optionReplace, true, true), " ")))));
        }

        // If recovery type is immediate
        if (cfgOptionStrId(cfgOptType) == CFGOPTVAL_TYPE_IMMEDIATE)
        {
            kvPut(result, VARSTRZ(RECOVERY_TARGET), VARSTRZ(CFGOPTVAL_TYPE_IMMEDIATE_Z));
        }
        // Else recovery type is standby
        else if (cfgOptionStrId(cfgOptType) == CFGOPTVAL_TYPE_STANDBY)
        {
            // Write standby_mode for PostgreSQL versions that support it
            if (pgVersion < PG_VERSION_RECOVERY_GUC)
                kvPut(result, VARSTR(STANDBY_MODE_STR), VARSTRDEF("on"));
        }
        // Else recovery type is not default so write target options
        else if (cfgOptionStrId(cfgOptType) != CFGOPTVAL_TYPE_DEFAULT)
        {
            // Write the recovery target
            kvPut(
                result, VARSTR(strNewFmt(RECOVERY_TARGET "_%s", strZ(strIdToStr(cfgOptionStrId(cfgOptType))))),
                VARSTR(cfgOptionStr(cfgOptTarget)));

            // Write recovery_target_inclusive
            if (cfgOptionTest(cfgOptTargetExclusive) && cfgOptionBool(cfgOptTargetExclusive))
                kvPut(result, VARSTRZ(RECOVERY_TARGET_INCLUSIVE), VARSTR(FALSE_STR));
        }

        // Write pause_at_recovery_target/recovery_target_action
        if (cfgOptionTest(cfgOptTargetAction))
        {
            StringId targetAction = cfgOptionStrId(cfgOptTargetAction);

            if (targetAction != CFGOPTVAL_TARGET_ACTION_PAUSE)
            {
                // Write recovery_target on supported PostgreSQL versions
                if (pgVersion >= PG_VERSION_RECOVERY_TARGET_ACTION)
                {
                    kvPut(result, VARSTRZ(RECOVERY_TARGET_ACTION), VARSTR(strIdToStr(targetAction)));
                }
                // Write pause_at_recovery_target on supported PostgreSQL versions
                else if (pgVersion >= PG_VERSION_RECOVERY_TARGET_PAUSE)
                {
                    // Shutdown action is not supported with pause_at_recovery_target setting
                    if (targetAction == CFGOPTVAL_TARGET_ACTION_SHUTDOWN)
                    {
                        THROW_FMT(
                            OptionInvalidError,
                            CFGOPT_TARGET_ACTION "=" CFGOPTVAL_TARGET_ACTION_SHUTDOWN_Z " is only available in PostgreSQL >= %s",
                            strZ(pgVersionToStr(PG_VERSION_RECOVERY_TARGET_ACTION)));
                    }

                    kvPut(result, VARSTRZ(PAUSE_AT_RECOVERY_TARGET), VARSTR(FALSE_STR));
                }
                // Else error on unsupported version
                else
                {
                    THROW_FMT(
                        OptionInvalidError, CFGOPT_TARGET_ACTION " option is only available in PostgreSQL >= %s",
                        strZ(pgVersionToStr(PG_VERSION_RECOVERY_TARGET_PAUSE)));
                }
            }
        }

        // Write recovery_target_timeline
        if (cfgOptionTest(cfgOptTargetTimeline))
            kvPut(result, VARSTRZ(RECOVERY_TARGET_TIMELINE), VARSTR(cfgOptionStr(cfgOptTargetTimeline)));

        // Move to prior context
        kvMove(result, memContextPrior());
    }
    MEM_CONTEXT_TEMP_END();

    FUNCTION_LOG_RETURN(KEY_VALUE, result);
}

// Helper to convert recovery options to text format
static String *
restoreRecoveryConf(unsigned int pgVersion, const String *restoreLabel)
{
    FUNCTION_LOG_BEGIN(logLevelDebug);
        FUNCTION_LOG_PARAM(UINT, pgVersion);
        FUNCTION_LOG_PARAM(STRING, restoreLabel);
    FUNCTION_LOG_END();

    String *result = NULL;

    MEM_CONTEXT_TEMP_BEGIN()
    {
        result = strCatFmt(strNew(), "# Recovery settings generated by " PROJECT_NAME " restore on %s\n", strZ(restoreLabel));

        // Output all recovery options
        KeyValue *optionKv = restoreRecoveryOption(pgVersion);
        const VariantList *optionKeyList = kvKeyList(optionKv);

        for (unsigned int optionKeyIdx = 0; optionKeyIdx < varLstSize(optionKeyList); optionKeyIdx++)
        {
            const Variant *optionKey = varLstGet(optionKeyList, optionKeyIdx);
            strCatFmt(result, "%s = '%s'\n", strZ(varStr(optionKey)), strZ(varStr(kvGet(optionKv, optionKey))));
        }

        // Move to prior context
        MEM_CONTEXT_PRIOR_BEGIN()
        {
            result = strDup(result);
        }
        MEM_CONTEXT_PRIOR_END();
    }
    MEM_CONTEXT_TEMP_END();

    FUNCTION_LOG_RETURN(STRING, result);
}

// Helper to write recovery options into recovery.conf
static void
restoreRecoveryWriteConf(const Manifest *manifest, unsigned int pgVersion, const String *restoreLabel)
{
    FUNCTION_LOG_BEGIN(logLevelDebug);
        FUNCTION_LOG_PARAM(MANIFEST, manifest);
        FUNCTION_LOG_PARAM(UINT, pgVersion);
        FUNCTION_LOG_PARAM(STRING, restoreLabel);
    FUNCTION_LOG_END();

    // Only write recovery.conf if recovery type != none
    if (cfgOptionStrId(cfgOptType) != CFGOPTVAL_TYPE_NONE)
    {
        LOG_INFO_FMT("write %s", strZ(storagePathP(storagePg(), PG_FILE_RECOVERYCONF_STR)));

        // Use the data directory to set permissions and ownership for recovery file
        const ManifestPath *dataPath = manifestPathFind(manifest, MANIFEST_TARGET_PGDATA_STR);
        mode_t recoveryFileMode = dataPath->mode & (S_IRUSR | S_IWUSR | S_IRGRP | S_IROTH);

        // Write recovery.conf
        storagePutP(
            storageNewWriteP(
                storagePgWrite(), PG_FILE_RECOVERYCONF_STR, .noCreatePath = true, .modeFile = recoveryFileMode, .noAtomic = true,
                .noSyncPath = true, .user = dataPath->user, .group = dataPath->group),
            BUFSTR(restoreRecoveryConf(pgVersion, restoreLabel)));
    }

    FUNCTION_LOG_RETURN_VOID();
}

// Helper to write recovery options into postgresql.auto.conf
static void
restoreRecoveryWriteAutoConf(unsigned int pgVersion, const String *restoreLabel)
{
    FUNCTION_LOG_BEGIN(logLevelDebug);
        FUNCTION_LOG_PARAM(UINT, pgVersion);
        FUNCTION_LOG_PARAM(STRING, restoreLabel);
    FUNCTION_LOG_END();

    MEM_CONTEXT_TEMP_BEGIN()
    {
        String *content = strNew();

        // Load postgresql.auto.conf so we can preserve the existing contents
        Buffer *autoConf = storageGetP(storageNewReadP(storagePg(), PG_FILE_POSTGRESQLAUTOCONF_STR, .ignoreMissing = true));

        // It is unusual for the file not to exist, but we'll continue processing by creating a blank file
        if (autoConf == NULL)
        {
            LOG_WARN(PG_FILE_POSTGRESQLAUTOCONF " does not exist -- creating to contain recovery settings");
        }
        // Else the file does exist so comment out old recovery options that could interfere with the current recovery. Don't
        // comment out *all* recovery options because some should only be commented out if there is a new option to replace it, e.g.
        // primary_conninfo. If the option shouldn't be commented out all the time then it won't ever be commented out -- this may
        // not be ideal but it is what was decided. PostgreSQL will use the last value set so this is safe as long as the option
        // does not have dependencies on other options.
        else
        {
            // Generate a regexp that will match on all current recovery_target settings
            RegExp *recoveryExp =
                regExpNew(
                    STRDEF(
                        "^[\t ]*(" RECOVERY_TARGET "|" RECOVERY_TARGET_ACTION "|" RECOVERY_TARGET_INCLUSIVE "|"
                            RECOVERY_TARGET_LSN "|" RECOVERY_TARGET_NAME "|" RECOVERY_TARGET_TIME "|" RECOVERY_TARGET_TIMELINE "|"
                            RECOVERY_TARGET_XID ")[\t ]*="));

            // Check each line for recovery settings
            const StringList *contentList = strLstNewSplit(strNewBuf(autoConf), LF_STR);

            for (unsigned int contentIdx = 0; contentIdx < strLstSize(contentList); contentIdx++)
            {
                if (contentIdx != 0)
                    strCat(content, LF_STR);

                const String *line = strLstGet(contentList, contentIdx);

                if (regExpMatch(recoveryExp, line))
                    strCatFmt(content, "# Removed by " PROJECT_NAME " restore on %s # ", strZ(restoreLabel));

                strCat(content, line);
            }

            // If settings will be appended then format the file so a blank line will be between old and new settings
            if (cfgOptionStrId(cfgOptType) != CFGOPTVAL_TYPE_NONE)
            {
                strTrim(content);
                strCatZ(content, "\n\n");
            }
        }

        // If recovery was requested then write the recovery options
        if (cfgOptionStrId(cfgOptType) != CFGOPTVAL_TYPE_NONE)
        {
            // If the user specified standby_mode as a recovery option then error.  It's tempting to just set type=standby in this
            // case but since config parsing has already happened the target options could be in an invalid state.
            if (cfgOptionTest(cfgOptRecoveryOption))
            {
                const KeyValue *recoveryOption = cfgOptionKv(cfgOptRecoveryOption);
                StringList *recoveryOptionKey = strLstNewVarLst(kvKeyList(recoveryOption));

                for (unsigned int keyIdx = 0; keyIdx < strLstSize(recoveryOptionKey); keyIdx++)
                {
                    // Get the key and value
                    String *key = strLstGet(recoveryOptionKey, keyIdx);

                    // Replace - in key with _.  Since we use - users naturally will as well.
                    strReplaceChr(key, '-', '_');

                    if (strEq(key, STANDBY_MODE_STR))
                    {
                        THROW_FMT(
                            OptionInvalidError,
                            "'" STANDBY_MODE "' setting is not valid for " PG_NAME " >= %s\n"
                            "HINT: use --" CFGOPT_TYPE "=" CFGOPTVAL_TYPE_STANDBY_Z " instead of --" CFGOPT_RECOVERY_OPTION "="
                                STANDBY_MODE "=on.",
                            strZ(pgVersionToStr(PG_VERSION_RECOVERY_GUC)));
                    }
                }
            }

            strCatFmt(content, "%s", strZ(restoreRecoveryConf(pgVersion, restoreLabel)));
        }

        LOG_INFO_FMT(
            "write %s%s", autoConf == NULL ? "" : "updated ", strZ(storagePathP(storagePg(), PG_FILE_POSTGRESQLAUTOCONF_STR)));

        // Use the data directory to set permissions and ownership for recovery file
        const StorageInfo dataPath = storageInfoP(storagePg(), NULL);
        mode_t recoveryFileMode = dataPath.mode & (S_IRUSR | S_IWUSR | S_IRGRP | S_IROTH);

        // Write postgresql.auto.conf
        storagePutP(
            storageNewWriteP(
                storagePgWrite(), PG_FILE_POSTGRESQLAUTOCONF_STR, .noCreatePath = true, .modeFile = recoveryFileMode,
                .noAtomic = true, .noSyncPath = true, .user = dataPath.user, .group = dataPath.group),
            BUFSTR(content));

        // The standby.signal file is required for standby mode
        if (cfgOptionStrId(cfgOptType) == CFGOPTVAL_TYPE_STANDBY)
        {
            storagePutP(
                storageNewWriteP(
                    storagePgWrite(), PG_FILE_STANDBYSIGNAL_STR, .noCreatePath = true, .modeFile = recoveryFileMode,
                    .noAtomic = true, .noSyncPath = true, .user = dataPath.user, .group = dataPath.group),
                NULL);
        }
        // Else the recovery.signal file is required for targeted recovery
        else
        {
            storagePutP(
                storageNewWriteP(
                    storagePgWrite(), PG_FILE_RECOVERYSIGNAL_STR, .noCreatePath = true, .modeFile = recoveryFileMode,
                    .noAtomic = true, .noSyncPath = true, .user = dataPath.user, .group = dataPath.group),
                NULL);
        }
    }
    MEM_CONTEXT_TEMP_END();

    FUNCTION_LOG_RETURN_VOID();
}

static void
restoreRecoveryWrite(const Manifest *manifest)
{
    FUNCTION_LOG_BEGIN(logLevelDebug);
        FUNCTION_LOG_PARAM(MANIFEST, manifest);
    FUNCTION_LOG_END();

    // Get PostgreSQL version to write recovery for
    unsigned int pgVersion = manifestData(manifest)->pgVersion;

    MEM_CONTEXT_TEMP_BEGIN()
    {
        // If recovery type is preserve then leave recovery file as it is
        if (cfgOptionStrId(cfgOptType) == CFGOPTVAL_TYPE_PRESERVE)
        {
            // Determine which file recovery setttings will be written to
            const String *recoveryFile = pgVersion >= PG_VERSION_RECOVERY_GUC ?
                PG_FILE_POSTGRESQLAUTOCONF_STR : PG_FILE_RECOVERYCONF_STR;

            if (!storageExistsP(storagePg(), recoveryFile))
            {
                LOG_WARN_FMT(
                    "recovery type is " CFGOPTVAL_TYPE_PRESERVE_Z " but recovery file does not exist at '%s'",
                    strZ(storagePathP(storagePg(), recoveryFile)));
            }
        }
        // Else write recovery file
        else
        {
            // Generate a label used to identify this restore in the recovery file
            struct tm timePart;
            char restoreTimestamp[20];
            time_t timestamp = time(NULL);

            strftime(restoreTimestamp, sizeof(restoreTimestamp), "%Y-%m-%d %H:%M:%S", localtime_r(&timestamp, &timePart));
            const String *restoreLabel = STR(restoreTimestamp);

            // Write recovery file based on PostgreSQL version
            if (pgVersion >= PG_VERSION_RECOVERY_GUC)
                restoreRecoveryWriteAutoConf(pgVersion, restoreLabel);
            else
                restoreRecoveryWriteConf(manifest, pgVersion, restoreLabel);
        }
    }
    MEM_CONTEXT_TEMP_END();

    FUNCTION_LOG_RETURN_VOID();
}

/***********************************************************************************************************************************
Generate a list of queues that determine the order of file processing
***********************************************************************************************************************************/
// Comparator to order ManifestFile objects by size then name
static int
restoreProcessQueueComparator(const void *item1, const void *item2)
{
    FUNCTION_TEST_BEGIN();
        FUNCTION_TEST_PARAM_P(VOID, item1);
        FUNCTION_TEST_PARAM_P(VOID, item2);
    FUNCTION_TEST_END();

    ASSERT(item1 != NULL);
    ASSERT(item2 != NULL);

    // Unpack files
    ManifestFile file1 = manifestFileUnpack(*(const ManifestFilePack **)item1);
    ManifestFile file2 = manifestFileUnpack(*(const ManifestFilePack **)item2);

    // If the size differs then that's enough to determine order
    if (file1.size < file2.size)
        FUNCTION_TEST_RETURN(-1);
    else if (file1.size > file2.size)
        FUNCTION_TEST_RETURN(1);

    // If size is the same then use name to generate a deterministic ordering (names must be unique)
    FUNCTION_TEST_RETURN(strCmp(file1.name, file2.name));
}

static uint64_t
restoreProcessQueue(const Storage *const storagePg, Manifest *const manifest, List **queueList)
{
    FUNCTION_LOG_BEGIN(logLevelDebug);
        FUNCTION_LOG_PARAM(STORAGE, storagePg);
        FUNCTION_LOG_PARAM(MANIFEST, manifest);
        FUNCTION_LOG_PARAM_P(LIST, queueList);
    FUNCTION_LOG_END();

    ASSERT(manifest != NULL);

    uint64_t result = 0;

    MEM_CONTEXT_TEMP_BEGIN()
    {
        // Create list of process queues (use void * instead of List * to avoid Coverity false positive)
        *queueList = lstNewP(sizeof(void *));

        // Generate the list of processing queues (there is always at least one)
        StringList *targetList = strLstNew();
        strLstAdd(targetList, STRDEF(MANIFEST_TARGET_PGDATA "/"));

        for (unsigned int targetIdx = 0; targetIdx < manifestTargetTotal(manifest); targetIdx++)
        {
            const ManifestTarget *target = manifestTarget(manifest, targetIdx);

            if (target->tablespaceId != 0)
                strLstAdd(targetList, strNewFmt("%s/", strZ(target->name)));
        }

        // Generate the processing queues
        MEM_CONTEXT_BEGIN(lstMemContext(*queueList))
        {
            for (unsigned int targetIdx = 0; targetIdx < strLstSize(targetList); targetIdx++)
            {
                List *queue = lstNewP(sizeof(ManifestFile *), .comparator = restoreProcessQueueComparator);
                lstAdd(*queueList, &queue);
            }
        }
        MEM_CONTEXT_END();

        // Now put all files into the processing queues
        for (unsigned int fileIdx = 0; fileIdx < manifestFileTotal(manifest); fileIdx++)
        {
            const ManifestFilePack *const filePack = manifestFilePackGet(manifest, fileIdx);
            const ManifestFile file = manifestFileUnpack(filePack);

            // Create zero-length files
            if (file->size == 0)
            {
                String *const pgName = storagePathP(storagePg, manifestPathPg(file->name));
                StorageInfo info = storageInfoP(storagePg, pgName, .ignoreMissing = true);

                if (!info.exists || info.size != 0)
                {
                    storagePutP(
                        storageNewWriteP(
                            storagePg, pgName, .timeModified = file->timestamp, .modeFile = file->mode, .user = file->user,
                            .group = file->group, .noAtomic = true, .noCreatePath = true, .noSyncPath = true),
                        BUFSTRDEF(""));

                    LOG_DETAIL_FMT("restore file %s (0B)", strZ(pgName));
                }
                else
                    LOG_DETAIL_FMT("restore file %s - exists and is zero size", strZ(pgName));

                strFree(pgName);
                continue;
            }

            // Find the target that contains this file
            unsigned int targetIdx = 0;

            do
            {
                // A target should always be found
                CHECK(FormatError, targetIdx < strLstSize(targetList), "backup target not found");

                if (strBeginsWith(file.name, strLstGet(targetList, targetIdx)))
                    break;

                targetIdx++;
            }
            while (1);

            // Add file to queue
            lstAdd(*(List **)lstGet(*queueList, targetIdx), &filePack);

            // Add size to total
            result += file.size;
        }

        // Sort the queues
        for (unsigned int targetIdx = 0; targetIdx < strLstSize(targetList); targetIdx++)
            lstSort(*(List **)lstGet(*queueList, targetIdx), sortOrderDesc);

        // Move process queues to prior context
        lstMove(*queueList, memContextPrior());
    }
    MEM_CONTEXT_TEMP_END();

    FUNCTION_LOG_RETURN(UINT64, result);
}

/***********************************************************************************************************************************
Log the results of a job and throw errors
***********************************************************************************************************************************/
// Helper function to determine if a file should be zeroed
static bool
restoreFileZeroed(const String *manifestName, RegExp *zeroExp)
{
    FUNCTION_TEST_BEGIN();
        FUNCTION_TEST_PARAM(STRING, manifestName);
        FUNCTION_TEST_PARAM(REGEXP, zeroExp);
    FUNCTION_TEST_END();

    ASSERT(manifestName != NULL);

    FUNCTION_TEST_RETURN(
        zeroExp == NULL ? false : regExpMatch(zeroExp, manifestName) && !strEndsWith(manifestName, STRDEF("/" PG_FILE_PGVERSION)));
}

// Helper function to construct the absolute pg path for any file
static String *
restoreFilePgPath(const Manifest *manifest, const String *manifestName)
{
    FUNCTION_TEST_BEGIN();
        FUNCTION_TEST_PARAM(MANIFEST, manifest);
        FUNCTION_TEST_PARAM(STRING, manifestName);
    FUNCTION_TEST_END();

    ASSERT(manifest != NULL);
    ASSERT(manifestName != NULL);

    String *result = strNewFmt("%s/%s", strZ(manifestTargetBase(manifest)->path), strZ(manifestPathPg(manifestName)));

    if (strEq(manifestName, STRDEF(MANIFEST_TARGET_PGDATA "/" PG_PATH_GLOBAL "/" PG_FILE_PGCONTROL)))
        result = strNewFmt("%s." STORAGE_FILE_TEMP_EXT, strZ(result));

    FUNCTION_TEST_RETURN(result);
}

static uint64_t
restoreJobResult(const Manifest *manifest, ProtocolParallelJob *job, RegExp *zeroExp, uint64_t sizeTotal, uint64_t sizeRestored)
{
    FUNCTION_LOG_BEGIN(logLevelDebug);
        FUNCTION_LOG_PARAM(MANIFEST, manifest);
        FUNCTION_LOG_PARAM(PROTOCOL_PARALLEL_JOB, job);
        FUNCTION_LOG_PARAM(REGEXP, zeroExp);
        FUNCTION_LOG_PARAM(UINT64, sizeTotal);
        FUNCTION_LOG_PARAM(UINT64, sizeRestored);
    FUNCTION_LOG_END();

    ASSERT(manifest != NULL);

    // The job was successful
    if (protocolParallelJobErrorCode(job) == 0)
    {
        MEM_CONTEXT_TEMP_BEGIN()
        {
            const ManifestFile file = manifestFileFind(manifest, varStr(protocolParallelJobKey(job)));
            bool zeroed = restoreFileZeroed(file.name, zeroExp);
            bool copy = pckReadBoolP(protocolParallelJobResult(job));

            String *log = strCatZ(strNew(), "restore");

            // Note if file was zeroed (i.e. selective restore)
            if (zeroed)
                strCatZ(log, " zeroed");

            // Add filename
            strCatFmt(log, " file %s", strZ(restoreFilePgPath(manifest, file.name)));

            // If not copied and not zeroed add details to explain why it was not copied
            if (!copy && !zeroed)
            {
                strCatZ(log, " - ");

                // On force we match on size and modification time
                if (cfgOptionBool(cfgOptForce))
                {
                    strCatFmt(
                        log, "exists and matches size %" PRIu64 " and modification time %" PRIu64, file.size,
                        (uint64_t)file.timestamp);
                }
                // Else the file matched the manifest checksum so did not need to be copied
                else
                {
                    ASSERT(file->size != 0);

<<<<<<< HEAD
                    strCatZ(log, "exists and matches backup");
=======
                    // No need to copy zero-length files
                    if (file.size == 0)
                    {
                        strCatZ(log, "is zero size");
                    }
                    // The file matched the manifest checksum so did not need to be copied
                    else
                        strCatZ(log, "matches backup");
>>>>>>> 61ce5869
                }
            }

            // Add size and percent complete
            sizeRestored += file.size;
            strCatFmt(log, " (%s, %" PRIu64 "%%)", strZ(strSizeFormat(file.size)), sizeRestored * 100 / sizeTotal);

<<<<<<< HEAD
            // If not zeroed add the checksum
            if (!zeroed)
                strCatFmt(log, " checksum %s", file->checksumSha1);
=======
            // If not zero-length add the checksum
            if (file.size != 0 && !zeroed)
                strCatFmt(log, " checksum %s", file.checksumSha1);
>>>>>>> 61ce5869

            LOG_DETAIL_PID(protocolParallelJobProcessId(job), strZ(log));
        }
        MEM_CONTEXT_TEMP_END();

        // Free the job
        protocolParallelJobFree(job);
    }
    // Else the job errored
    else
        THROW_CODE(protocolParallelJobErrorCode(job), strZ(protocolParallelJobErrorMessage(job)));

    FUNCTION_LOG_RETURN(UINT64, sizeRestored);
}

/***********************************************************************************************************************************
Return new restore jobs as requested
***********************************************************************************************************************************/
typedef struct RestoreJobData
{
    unsigned int repoIdx;                                           // Internal repo idx
    Manifest *manifest;                                             // Backup manifest
    List *queueList;                                                // List of processing queues
    RegExp *zeroExp;                                                // Identify files that should be sparse zeroed
    const String *cipherSubPass;                                    // Passphrase used to decrypt files in the backup
    const String *rootReplaceUser;                                  // User to replace invalid users when root
    const String *rootReplaceGroup;                                 // Group to replace invalid group when root
} RestoreJobData;

// Helper to calculate the next queue to scan based on the client index
static int
restoreJobQueueNext(unsigned int clientIdx, int queueIdx, unsigned int queueTotal)
{
    FUNCTION_TEST_BEGIN();
        FUNCTION_TEST_PARAM(UINT, clientIdx);
        FUNCTION_TEST_PARAM(INT, queueIdx);
        FUNCTION_TEST_PARAM(UINT, queueTotal);
    FUNCTION_TEST_END();

    // Move (forward or back) to the next queue
    queueIdx += clientIdx % 2 ? -1 : 1;

    // Deal with wrapping on either end
    if (queueIdx < 0)
        FUNCTION_TEST_RETURN((int)queueTotal - 1);
    else if (queueIdx == (int)queueTotal)
        FUNCTION_TEST_RETURN(0);

    FUNCTION_TEST_RETURN(queueIdx);
}

// Callback to fetch restore jobs for the parallel executor
static ProtocolParallelJob *restoreJobCallback(void *data, unsigned int clientIdx)
{
    FUNCTION_TEST_BEGIN();
        FUNCTION_TEST_PARAM_P(VOID, data);
        FUNCTION_TEST_PARAM(UINT, clientIdx);
    FUNCTION_TEST_END();

    ASSERT(data != NULL);

    ProtocolParallelJob *result = NULL;

    MEM_CONTEXT_TEMP_BEGIN()
    {
        // Get a new job if there are any left
        RestoreJobData *jobData = data;

        // Determine where to begin scanning the queue (we'll stop when we get back here)
        int queueIdx = (int)(clientIdx % lstSize(jobData->queueList));
        int queueEnd = queueIdx;

        do
        {
            List *queue = *(List **)lstGet(jobData->queueList, (unsigned int)queueIdx);

            if (!lstEmpty(queue))
            {
                const ManifestFile file = manifestFileUnpack(*(ManifestFilePack **)lstGet(queue, 0));

                // Create restore job
                ProtocolCommand *command = protocolCommandNew(PROTOCOL_COMMAND_RESTORE_FILE);
                PackWrite *const param = protocolCommandParam(command);

                pckWriteStrP(param, file.name);
                pckWriteU32P(param, jobData->repoIdx);
<<<<<<< HEAD
                pckWriteU64P(param, file->bundleId);
                pckWriteU64P(param, file->bundleOffset);
                pckWriteU64P(param, file->sizeRepo);
                pckWriteStrP(param, file->reference != NULL ? file->reference : manifestData(jobData->manifest)->backupLabel);
=======
                pckWriteStrP(param, file.reference != NULL ? file.reference : manifestData(jobData->manifest)->backupLabel);
>>>>>>> 61ce5869
                pckWriteU32P(param, manifestData(jobData->manifest)->backupOptionCompressType);
                pckWriteStrP(param, restoreFilePgPath(jobData->manifest, file.name));
                pckWriteStrP(param, STR(file.checksumSha1));
                pckWriteBoolP(param, restoreFileZeroed(file.name, jobData->zeroExp));
                pckWriteU64P(param, file.size);
                pckWriteTimeP(param, file.timestamp);
                pckWriteModeP(param, file.mode);
                pckWriteStrP(param, restoreManifestOwnerReplace(file.user, jobData->rootReplaceUser));
                pckWriteStrP(param, restoreManifestOwnerReplace(file.group, jobData->rootReplaceGroup));
                pckWriteTimeP(param, manifestData(jobData->manifest)->backupTimestampCopyStart);
                pckWriteBoolP(param, cfgOptionBool(cfgOptDelta));
                pckWriteBoolP(param, cfgOptionBool(cfgOptDelta) && cfgOptionBool(cfgOptForce));
                pckWriteStrP(param, jobData->cipherSubPass);

                // Remove job from the queue
                lstRemoveIdx(queue, 0);

                // Assign job to result
                MEM_CONTEXT_PRIOR_BEGIN()
                {
                    result = protocolParallelJobNew(VARSTR(file.name), command);
                }
                MEM_CONTEXT_PRIOR_END();

                // Break out of the loop early since we found a job
                break;
            }

            queueIdx = restoreJobQueueNext(clientIdx, queueIdx, lstSize(jobData->queueList));
        }
        while (queueIdx != queueEnd);
    }
    MEM_CONTEXT_TEMP_END();

    FUNCTION_TEST_RETURN(result);
}

/**********************************************************************************************************************************/
void
cmdRestore(void)
{
    FUNCTION_LOG_VOID(logLevelDebug);

    MEM_CONTEXT_TEMP_BEGIN()
    {
        // Get information for the current user
        userInit();

        // PostgreSQL must be local
        pgIsLocalVerify();

        // Validate restore path
        restorePathValidate();

        // Remove stanza archive spool path so existing files do not interfere with the new cluster. For instance, old archive-push
        // acknowledgements could cause a new cluster to skip archiving. This should not happen if a new timeline is selected but
        // better to be safe. Missing stanza spool paths are ignored.
        storagePathRemoveP(storageSpoolWrite(), STORAGE_SPOOL_ARCHIVE_STR, .recurse = true);

        // Get the backup set
        RestoreBackupData backupData = restoreBackupSet();

        // Load manifest
        RestoreJobData jobData = {.repoIdx = backupData.repoIdx};

        jobData.manifest = manifestLoadFile(
            storageRepoIdx(backupData.repoIdx),
            strNewFmt(STORAGE_REPO_BACKUP "/%s/" BACKUP_MANIFEST_FILE, strZ(backupData.backupSet)), backupData.repoCipherType,
            backupData.backupCipherPass);

        // Remotes (if any) are no longer needed since the rest of the repository reads will be done by the local processes
        protocolFree();

        // Validate manifest.  Don't use strict mode because we'd rather ignore problems that won't affect a restore.
        manifestValidate(jobData.manifest, false);

        // Get the cipher subpass used to decrypt files in the backup
        jobData.cipherSubPass = manifestCipherSubPass(jobData.manifest);

        // Validate the manifest
        restoreManifestValidate(jobData.manifest, backupData.backupSet);

        // Log the backup set to restore. If the backup was online then append the time recovery will start from.
        String *const message = strCatFmt(
            strNew(), "%s: restore backup set %s", cfgOptionGroupName(cfgOptGrpRepo, backupData.repoIdx),
            strZ(backupData.backupSet));

        if (manifestData(jobData.manifest)->backupOptionOnline)
        {
            struct tm timePart;
            char timeBuffer[20];
            time_t backupTimestampStart = manifestData(jobData.manifest)->backupTimestampStart;

            strftime(timeBuffer, sizeof(timeBuffer), "%Y-%m-%d %H:%M:%S", localtime_r(&backupTimestampStart, &timePart));
            strCatFmt(message, ", recovery will start at %s", timeBuffer);
        }

        LOG_INFO(strZ(message));

        // Map manifest
        restoreManifestMap(jobData.manifest);

        // Check that links are sane
        manifestLinkCheck(jobData.manifest);

        // Update ownership
        restoreManifestOwner(jobData.manifest, &jobData.rootReplaceUser, &jobData.rootReplaceGroup);

        // Generate the selective restore expression
        String *expression = restoreSelectiveExpression(jobData.manifest);
        jobData.zeroExp = expression == NULL ? NULL : regExpNew(expression);

        // Clean the data directory and build path/link structure
        restoreCleanBuild(jobData.manifest, jobData.rootReplaceUser, jobData.rootReplaceGroup);

        // Generate processing queues
        uint64_t sizeTotal = restoreProcessQueue(storagePgWrite(), jobData.manifest, &jobData.queueList);

        // Save manifest to the data directory so we can restart a delta restore even if the PG_VERSION file is missing
        manifestSave(jobData.manifest, storageWriteIo(storageNewWriteP(storagePgWrite(), BACKUP_MANIFEST_FILE_STR)));

        // Create the parallel executor
        ProtocolParallel *parallelExec = protocolParallelNew(
            cfgOptionUInt64(cfgOptProtocolTimeout) / 2, restoreJobCallback, &jobData);

        for (unsigned int processIdx = 1; processIdx <= cfgOptionUInt(cfgOptProcessMax); processIdx++)
            protocolParallelClientAdd(parallelExec, protocolLocalGet(protocolStorageTypeRepo, 0, processIdx));

        // Process jobs
        uint64_t sizeRestored = 0;

        MEM_CONTEXT_TEMP_RESET_BEGIN()
        {
            do
            {
                unsigned int completed = protocolParallelProcess(parallelExec);

                for (unsigned int jobIdx = 0; jobIdx < completed; jobIdx++)
                {
                    sizeRestored = restoreJobResult(
                        jobData.manifest, protocolParallelResult(parallelExec), jobData.zeroExp, sizeTotal, sizeRestored);
                }

                // Reset the memory context occasionally so we don't use too much memory or slow down processing
                MEM_CONTEXT_TEMP_RESET(1000);
            }
            while (!protocolParallelDone(parallelExec));
        }
        MEM_CONTEXT_TEMP_END();

        // Write recovery settings
        restoreRecoveryWrite(jobData.manifest);

        // Remove backup.manifest
        storageRemoveP(storagePgWrite(), BACKUP_MANIFEST_FILE_STR);

        // Sync file link paths. These need to be synced separately because they are not linked from the data directory.
        StringList *pathSynced = strLstNew();

        for (unsigned int targetIdx = 0; targetIdx < manifestTargetTotal(jobData.manifest); targetIdx++)
        {
            const ManifestTarget *target = manifestTarget(jobData.manifest, targetIdx);

            if (target->type == manifestTargetTypeLink && target->file != NULL)
            {
                const String *pgPath = manifestTargetPath(jobData.manifest, target);

                // Don't sync the same path twice.  There can be multiple links to files in the same path, but syncing it more than
                // once makes the logs noisy and looks like a bug even though it doesn't hurt anything or realistically affect
                // performance.
                if (strLstExists(pathSynced, pgPath))
                    continue;
                else
                    strLstAdd(pathSynced, pgPath);

                // Sync the path
                LOG_DETAIL_FMT("sync path '%s'", strZ(pgPath));
                storagePathSyncP(storageLocalWrite(), pgPath);
            }
        }

        // Sync paths in the data directory
        for (unsigned int pathIdx = 0; pathIdx < manifestPathTotal(jobData.manifest); pathIdx++)
        {
            const String *manifestName = manifestPath(jobData.manifest, pathIdx)->name;

            // Skip the pg_tblspc path because it only maps to the manifest.  We should remove this in a future release but not much
            // can be done about it for now.
            if (strEqZ(manifestName, MANIFEST_TARGET_PGTBLSPC))
                continue;

            // We'll sync global after pg_control is written
            if (strEq(manifestName, STRDEF(MANIFEST_TARGET_PGDATA "/" PG_PATH_GLOBAL)))
                continue;

            const String *pgPath = storagePathP(storagePg(), manifestPathPg(manifestName));

            LOG_DETAIL_FMT("sync path '%s'", strZ(pgPath));
            storagePathSyncP(storagePgWrite(), pgPath);
        }

        // Rename pg_control
        if (storageExistsP(storagePg(), STRDEF(PG_PATH_GLOBAL "/" PG_FILE_PGCONTROL "." STORAGE_FILE_TEMP_EXT)))
        {
            LOG_INFO(
                "restore " PG_PATH_GLOBAL "/" PG_FILE_PGCONTROL " (performed last to ensure aborted restores cannot be started)");

            storageMoveP(
                storagePgWrite(),
                storageNewReadP(storagePg(), STRDEF(PG_PATH_GLOBAL "/" PG_FILE_PGCONTROL "." STORAGE_FILE_TEMP_EXT)),
                storageNewWriteP(storagePgWrite(), STRDEF(PG_PATH_GLOBAL "/" PG_FILE_PGCONTROL), .noSyncPath = true));
        }
        else
            LOG_WARN("backup does not contain '" PG_PATH_GLOBAL "/" PG_FILE_PGCONTROL "' -- cluster will not start");

        // Sync global path
        LOG_DETAIL_FMT("sync path '%s'", strZ(storagePathP(storagePg(), PG_PATH_GLOBAL_STR)));
        storagePathSyncP(storagePgWrite(), PG_PATH_GLOBAL_STR);

        // Restore info
        LOG_INFO_FMT(
            "restore size = %s, file total = %u", strZ(strSizeFormat(sizeRestored)), manifestFileTotal(jobData.manifest));
    }
    MEM_CONTEXT_TEMP_END();

    FUNCTION_LOG_RETURN_VOID();
}<|MERGE_RESOLUTION|>--- conflicted
+++ resolved
@@ -1970,17 +1970,17 @@
             const ManifestFile file = manifestFileUnpack(filePack);
 
             // Create zero-length files
-            if (file->size == 0)
-            {
-                String *const pgName = storagePathP(storagePg, manifestPathPg(file->name));
+            if (file.size == 0)
+            {
+                String *const pgName = storagePathP(storagePg, manifestPathPg(file.name));
                 StorageInfo info = storageInfoP(storagePg, pgName, .ignoreMissing = true);
 
                 if (!info.exists || info.size != 0)
                 {
                     storagePutP(
                         storageNewWriteP(
-                            storagePg, pgName, .timeModified = file->timestamp, .modeFile = file->mode, .user = file->user,
-                            .group = file->group, .noAtomic = true, .noCreatePath = true, .noSyncPath = true),
+                            storagePg, pgName, .timeModified = file.timestamp, .modeFile = file.mode, .user = file.user,
+                            .group = file.group, .noAtomic = true, .noCreatePath = true, .noSyncPath = true),
                         BUFSTRDEF(""));
 
                     LOG_DETAIL_FMT("restore file %s (0B)", strZ(pgName));
@@ -2110,20 +2110,9 @@
                 // Else the file matched the manifest checksum so did not need to be copied
                 else
                 {
-                    ASSERT(file->size != 0);
-
-<<<<<<< HEAD
+                    ASSERT(file.size != 0);
+
                     strCatZ(log, "exists and matches backup");
-=======
-                    // No need to copy zero-length files
-                    if (file.size == 0)
-                    {
-                        strCatZ(log, "is zero size");
-                    }
-                    // The file matched the manifest checksum so did not need to be copied
-                    else
-                        strCatZ(log, "matches backup");
->>>>>>> 61ce5869
                 }
             }
 
@@ -2131,15 +2120,9 @@
             sizeRestored += file.size;
             strCatFmt(log, " (%s, %" PRIu64 "%%)", strZ(strSizeFormat(file.size)), sizeRestored * 100 / sizeTotal);
 
-<<<<<<< HEAD
             // If not zeroed add the checksum
             if (!zeroed)
-                strCatFmt(log, " checksum %s", file->checksumSha1);
-=======
-            // If not zero-length add the checksum
-            if (file.size != 0 && !zeroed)
                 strCatFmt(log, " checksum %s", file.checksumSha1);
->>>>>>> 61ce5869
 
             LOG_DETAIL_PID(protocolParallelJobProcessId(job), strZ(log));
         }
@@ -2226,14 +2209,10 @@
 
                 pckWriteStrP(param, file.name);
                 pckWriteU32P(param, jobData->repoIdx);
-<<<<<<< HEAD
-                pckWriteU64P(param, file->bundleId);
-                pckWriteU64P(param, file->bundleOffset);
-                pckWriteU64P(param, file->sizeRepo);
-                pckWriteStrP(param, file->reference != NULL ? file->reference : manifestData(jobData->manifest)->backupLabel);
-=======
+                pckWriteU64P(param, file.bundleId);
+                pckWriteU64P(param, file.bundleOffset);
+                pckWriteU64P(param, file.sizeRepo);
                 pckWriteStrP(param, file.reference != NULL ? file.reference : manifestData(jobData->manifest)->backupLabel);
->>>>>>> 61ce5869
                 pckWriteU32P(param, manifestData(jobData->manifest)->backupOptionCompressType);
                 pckWriteStrP(param, restoreFilePgPath(jobData->manifest, file.name));
                 pckWriteStrP(param, STR(file.checksumSha1));
