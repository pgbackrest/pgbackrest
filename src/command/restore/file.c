--- conflicted
+++ resolved
@@ -9,12 +9,8 @@
 
 #include "command/backup/blockIncr.h"
 #include "command/backup/blockMap.h"
-<<<<<<< HEAD
+#include "command/restore/blockHash.h"
 #include "command/restore/blockRestore.h"
-#include "command/restore/deltaMap.h"
-=======
-#include "command/restore/blockHash.h"
->>>>>>> 5efca961
 #include "command/restore/file.h"
 #include "common/crypto/cipherBlock.h"
 #include "common/crypto/hash.h"
@@ -299,32 +295,16 @@
                         // The repo file needs to be closed so that block lists can be read from the remote protocol
                         ioReadClose(storageReadIo(repoFileRead));
 
-<<<<<<< HEAD
                         // Open file to write
-=======
-                        // Size of block hash list. If there is no block hash list because the pg file does not exist then set to
-                        // zero, which will force all blocks to be updated.
-                        const unsigned int blockHashSize =
-                            file->blockHash == NULL ? 0 : (unsigned int)(bufUsed(file->blockHash) / HASH_TYPE_SHA1_SIZE);
-
-                        // Find and write updated blocks
-                        bool updateFound = false;                   // Is there a block list to be updated?
-                        unsigned int blockMapMinIdx = 0;            // Min block in the list
-                        unsigned int blockMapMaxIdx = 0;            // Max block in the list
-                        uint64_t blockListOffset = 0;               // Offset to start of block list
-                        uint64_t blockListSize = 0;                 // Size of all blocks in list
-
->>>>>>> 5efca961
                         ioWriteOpen(storageWriteIo(pgFileWrite));
 
                         // Apply delta to file
                         BlockRestore *const blockRestore = blockRestoreNew(
-                            blockMap, file->blockIncrSize, file->deltaMap,
+                            blockMap, file->blockIncrSize, file->blockHash,
                             cipherPass == NULL ? cipherTypeNone : cipherTypeAes256Cbc, cipherPass, repoFileCompressType);
 
                         for (unsigned int readIdx = 0; readIdx < blockRestoreReadSize(blockRestore); readIdx++)
                         {
-<<<<<<< HEAD
                             const BlockRestoreRead *const read = blockRestoreReadGet(blockRestore, readIdx);
 
                             // Open the super block list for read. Using one read for all super blocks is cheaper than reading from
@@ -341,16 +321,6 @@
                             const BlockRestoreWrite *deltaWrite = blockRestoreNext(blockRestore, read, storageReadIo(superBlockRead));
 
                             while (deltaWrite != NULL)
-=======
-                            const BlockMapItem *const blockMapItem = blockMapGet(blockMap, blockMapIdx);
-
-                            // The block must be updated if it beyond the blocks that exist in the block hash list or when the
-                            // checksum stored in the repository is different from the block hash list
-                            if (blockMapIdx >= blockHashSize ||
-                                !bufEq(
-                                    BUF(blockMapItem->checksum, HASH_TYPE_SHA1_SIZE),
-                                    BUF(bufPtrConst(file->blockHash) + blockMapIdx * HASH_TYPE_SHA1_SIZE, HASH_TYPE_SHA1_SIZE)))
->>>>>>> 5efca961
                             {
                                 // Seek to the block offset. It is possible we are already at the correct position but it is easier
                                 // and safer to let lseek() figure this out.
@@ -359,31 +329,8 @@
                                     FileOpenError, STORAGE_ERROR_READ_SEEK, deltaWrite->offset,
                                     strZ(storagePathP(storagePg(), file->name)));
 
-<<<<<<< HEAD
                                 // Write block
                                 ioWrite(storageWriteIo(pgFileWrite), deltaWrite->block);
-=======
-                                // Check if the next block should be part of this list. If so, continue so the block will be added
-                                // to the list on the next iteration. Otherwise, write out the current block list below.
-                                if (blockMapIdx < blockMapSize(blockMap) - 1)
-                                {
-                                    const BlockMapItem *const blockMapItemNext = blockMapGet(blockMap, blockMapIdx + 1);
-
-                                    // Similar to the check above, but also make sure the reference is the same. For blocks to be
-                                    // in a common list they must be contiguous and from the same reference.
-                                    if (blockMapItem->reference == blockMapItemNext->reference &&
-                                        (blockMapIdx + 1 >= blockHashSize ||
-                                         !bufEq(
-                                             BUF(blockMapItemNext->checksum, HASH_TYPE_SHA1_SIZE),
-                                             BUF(
-                                                 bufPtrConst(file->blockHash) + (blockMapIdx + 1) * HASH_TYPE_SHA1_SIZE,
-                                                 HASH_TYPE_SHA1_SIZE))))
-                                    {
-                                        continue;
-                                    }
-                                }
-                            }
->>>>>>> 5efca961
 
                                 // Flush writes since we may seek to a new location for the next block
                                 ioWriteFlush(storageWriteIo(pgFileWrite));
