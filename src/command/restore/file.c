--- conflicted
+++ resolved
@@ -477,22 +477,12 @@
                         storageReadFree(repoFileRead);
 
                     // Validate checksum
-<<<<<<< HEAD
-                    if (!strEq(file->checksum, strNewEncode(encodingHex, checksum)))
-=======
-                    if (!bufEq(file->checksum, pckReadBinP(ioFilterGroupResultP(filterGroup, CRYPTO_HASH_FILTER_TYPE))))
->>>>>>> 5e640e3c
+                    if (!bufEq(file->checksum, checksum))
                     {
                         THROW_FMT(
                             ChecksumError,
                             "error restoring '%s': actual checksum '%s' does not match expected checksum '%s'", strZ(file->name),
-<<<<<<< HEAD
-                            strZ(strNewEncode(encodingHex, checksum)), strZ(file->checksum));
-=======
-                            strZ(
-                                strNewEncode(encodingHex, pckReadBinP(ioFilterGroupResultP(filterGroup, CRYPTO_HASH_FILTER_TYPE)))),
-                            strZ(strNewEncode(encodingHex, file->checksum)));
->>>>>>> 5e640e3c
+                            strZ(strNewEncode(encodingHex, checksum)), strZ(strNewEncode(encodingHex, file->checksum)));
                     }
                 }
             }
