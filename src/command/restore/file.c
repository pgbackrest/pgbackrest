--- conflicted
+++ resolved
@@ -93,10 +93,7 @@
                                 // this using the checksum below)
                                 if (info.size > file->size)
                                 {
-<<<<<<< HEAD
-=======
                                     // Open file for write
->>>>>>> e7fcb48f
                                     IoWrite *const pgWriteTruncate = storageWriteIo(
                                         storageNewWriteP(
                                             storagePgWrite(), file->name, .noAtomic = true, .noCreatePath = true,
@@ -108,10 +105,7 @@
                                         ftruncate(ioWriteFd(pgWriteTruncate), (off_t)file->size) == -1, FileWriteError,
                                         "unable to truncate file '%s'", fileName);
 
-<<<<<<< HEAD
-=======
                                     // Close file
->>>>>>> e7fcb48f
                                     ioWriteClose(pgWriteTruncate);
 
                                     // Update info
