--- conflicted
+++ resolved
@@ -333,79 +333,8 @@
                                 // Write block
                                 ioWrite(storageWriteIo(pgFileWrite), deltaWrite->block);
 
-<<<<<<< HEAD
                                 // Flush writes since we may seek to a new location for the next block
                                 ioWriteFlush(storageWriteIo(pgFileWrite));
-=======
-                            // Update blocks in the list when found
-                            if (updateFound)
-                            {
-                                // Use a per-block-list mem context to reduce memory usage
-                                MEM_CONTEXT_TEMP_BEGIN()
-                                {
-                                    // Seek to the min block offset. It is possible we are already at the correct position but it
-                                    // is easier and safer to let lseek() figure this out.
-                                    THROW_ON_SYS_ERROR_FMT(
-                                        lseek(
-                                            ioWriteFd(storageWriteIo(pgFileWrite)), (off_t)(blockMapMinIdx * file->blockIncrSize),
-                                            SEEK_SET) == -1,
-                                        FileOpenError, STORAGE_ERROR_READ_SEEK, (uint64_t)(blockMapMinIdx * file->blockIncrSize),
-                                        strZ(storagePathP(storagePg(), file->name)));
-
-                                    // Open the block list for read. Using one read for all blocks is cheaper than reading from the
-                                    // file multiple times, which is especially noticeable on object stores. Use the last block in
-                                    // the list to construct the name of the repo file where the blocks are stored since it is
-                                    // available and must have the same reference and bundle id as the other blocks.
-                                    StorageRead *const blockRead = storageNewReadP(
-                                        storageRepo(),
-                                        backupFileRepoPathP(
-                                            strLstGet(referenceList, blockMapItem->reference), .manifestName = file->manifestFile,
-                                            .bundleId = blockMapItem->bundleId, .blockIncr = true),
-                                        .offset = blockListOffset, .limit = VARUINT64(blockListSize));
-                                    ioReadOpen(storageReadIo(blockRead));
-
-                                    for (unsigned int blockMapIdx = blockMapMinIdx; blockMapIdx <= blockMapMaxIdx; blockMapIdx++)
-                                    {
-                                        // Use a per-block mem context to reduce memory usage
-                                        MEM_CONTEXT_TEMP_BEGIN()
-                                        {
-                                            // Read the block in chunked format
-                                            IoRead *const chunkedRead = ioChunkedReadNew(storageReadIo(blockRead));
-
-                                            // Add decryption filter
-                                            if (cipherPass != NULL)
-                                            {
-                                                ioFilterGroupAdd(
-                                                    ioReadFilterGroup(chunkedRead),
-                                                    cipherBlockNewP(
-                                                        cipherModeDecrypt, cipherTypeAes256Cbc, BUFSTR(cipherPass), .raw = true));
-                                            }
-
-                                            // Add decompression filter
-                                            if (repoFileCompressType != compressTypeNone)
-                                            {
-                                                ioFilterGroupAdd(
-                                                    ioReadFilterGroup(chunkedRead),
-                                                    decompressFilterP(repoFileCompressType, .raw = true));
-                                            }
-
-                                            // Open chunked read
-                                            ioReadOpen(chunkedRead);
-
-                                            // Read and discard the block no since we already know it
-                                            ioReadVarIntU64(chunkedRead);
-
-                                            // Copy chunked block
-                                            ioCopyP(chunkedRead, storageWriteIo(pgFileWrite));
-
-                                            // Flush writes since we may seek to a new location for the next block list
-                                            ioWriteFlush(storageWriteIo(pgFileWrite));
-                                        }
-                                        MEM_CONTEXT_TEMP_END();
-                                    }
-                                }
-                                MEM_CONTEXT_TEMP_END();
->>>>>>> 7e5adc03
 
                                 deltaWrite = blockDeltaNext(blockDelta, read, storageReadIo(superBlockRead));
                             }
