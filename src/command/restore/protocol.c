--- conflicted
+++ resolved
@@ -13,72 +13,42 @@
 #include "storage/helper.h"
 
 /**********************************************************************************************************************************/
-<<<<<<< HEAD
-bool
-restoreProtocol(const String *command, PackRead *param, ProtocolServer *server)
+void
+restoreFileProtocol(PackRead *const param, ProtocolServer *const server)
 {
     FUNCTION_LOG_BEGIN(logLevelDebug);
-        FUNCTION_LOG_PARAM(STRING, command);
         FUNCTION_LOG_PARAM(PACK_READ, param);
-=======
-void
-restoreFileProtocol(const VariantList *paramList, ProtocolServer *server)
-{
-    FUNCTION_LOG_BEGIN(logLevelDebug);
-        FUNCTION_LOG_PARAM(VARIANT_LIST, paramList);
->>>>>>> 5b332b22
         FUNCTION_LOG_PARAM(PROTOCOL_SERVER, server);
     FUNCTION_LOG_END();
 
-    ASSERT(paramList != NULL);
+    ASSERT(param != NULL);
     ASSERT(server != NULL);
 
     MEM_CONTEXT_TEMP_BEGIN()
     {
-<<<<<<< HEAD
-        if (strEq(command, PROTOCOL_COMMAND_RESTORE_FILE_STR))
-        {
-            ASSERT(param != NULL);
-
-            const String *repoFile = pckReadStrP(param);
-            const String *repoFileReference = pckReadStrP(param);
-            CompressType repoFileCompressType = (CompressType)pckReadU32P(param);
-            const String *pgFile = pckReadStrP(param);
-            const String *pgFileChecksum = pckReadStrP(param);
-            bool pgFileZero = pckReadBoolP(param);
-            uint64_t pgFileSize = pckReadU64P(param);
-            time_t pgFileModified = pckReadTimeP(param);
-            mode_t pgFileMode = pckReadU32P(param);
-            const String *pgFileUser = pckReadStrP(param);
-            const String *pgFileGroup = pckReadStrP(param);
-            time_t copyTimeBegin = pckReadTimeP(param);
-            bool delta = pckReadBoolP(param);
-            bool deltaForce = pckReadBoolP(param);
-            const String *cipherPass = pckReadStrP(param);
-
-            protocolServerResponseVar(
-                server,
-                VARBOOL(
-                    restoreFile(
-                        repoFile, repoFileReference, repoFileCompressType, pgFile, pgFileChecksum, pgFileZero, pgFileSize,
-                        pgFileModified, pgFileMode, pgFileUser, pgFileGroup, copyTimeBegin, delta, deltaForce, cipherPass)));
-        }
-        else
-            found = false;
-=======
-        protocolServerResponse(
-            server,
-            VARBOOL(
-                restoreFile(
-                    varStr(varLstGet(paramList, 0)), varUIntForce(varLstGet(paramList, 1)), varStr(varLstGet(paramList, 2)),
-                    (CompressType)varUIntForce(varLstGet(paramList, 3)), varStr(varLstGet(paramList, 4)),
-                    varStr(varLstGet(paramList, 5)), varBoolForce(varLstGet(paramList, 6)), varUInt64(varLstGet(paramList, 7)),
-                    (time_t)varInt64Force(varLstGet(paramList, 8)),
-                    (mode_t)cvtZToUIntBase(strZ(varStr(varLstGet(paramList, 9))), 8),
-                    varStr(varLstGet(paramList, 10)), varStr(varLstGet(paramList, 11)),
-                    (time_t)varInt64Force(varLstGet(paramList, 12)), varBoolForce(varLstGet(paramList, 13)),
-                    varBoolForce(varLstGet(paramList, 14)), varStr(varLstGet(paramList, 15)))));
->>>>>>> 5b332b22
+        // !!! BROKEN
+        // const String *repoFile = pckReadStrP(param);
+        // const String *repoFileReference = pckReadStrP(param);
+        // CompressType repoFileCompressType = (CompressType)pckReadU32P(param);
+        // const String *pgFile = pckReadStrP(param);
+        // const String *pgFileChecksum = pckReadStrP(param);
+        // bool pgFileZero = pckReadBoolP(param);
+        // uint64_t pgFileSize = pckReadU64P(param);
+        // time_t pgFileModified = pckReadTimeP(param);
+        // mode_t pgFileMode = pckReadU32P(param);
+        // const String *pgFileUser = pckReadStrP(param);
+        // const String *pgFileGroup = pckReadStrP(param);
+        // time_t copyTimeBegin = pckReadTimeP(param);
+        // bool delta = pckReadBoolP(param);
+        // bool deltaForce = pckReadBoolP(param);
+        // const String *cipherPass = pckReadStrP(param);
+        //
+        // protocolServerResponseVar(
+        //     server,
+        //     VARBOOL(
+        //         restoreFile(
+        //             repoFile, repoFileReference, repoFileCompressType, pgFile, pgFileChecksum, pgFileZero, pgFileSize,
+        //             pgFileModified, pgFileMode, pgFileUser, pgFileGroup, copyTimeBegin, delta, deltaForce, cipherPass)));
     }
     MEM_CONTEXT_TEMP_END();
 
