/***********************************************************************************************************************************
Help Command
***********************************************************************************************************************************/
#include "build.auto.h"

#include <ctype.h>
#include <string.h>
#include <sys/types.h>
#include <unistd.h>

#include "command/help/help.h"
#include "command/info/info.h"
#include "common/compress/bz2/decompress.h"
#include "common/debug.h"
#include "common/io/bufferRead.h"
#include "common/io/fdWrite.h"
#include "common/io/io.h"
#include "common/memContext.h"
#include "common/type/pack.h"
#include "config/config.intern.h"
#include "config/config.h"
#include "config/parse.h"
#include "version.h"

/***********************************************************************************************************************************
Define the console width - use a fixed width of 80 since this should be safe on virtually all consoles
***********************************************************************************************************************************/
#define CONSOLE_WIDTH                                               80

/***********************************************************************************************************************************
Helper function to split a string into a string list based on a delimiter and max size per item. In other words each item in the
list will be no longer than size even if multiple delimiters are skipped. This is useful for breaking up text on spaces, for
example.
***********************************************************************************************************************************/
static StringList *
helpRenderSplitSize(const String *const string, const char *const delimiter, const size_t size)
{
    FUNCTION_TEST_BEGIN();
        FUNCTION_TEST_PARAM(STRING, string);
        FUNCTION_TEST_PARAM(STRINGZ, delimiter);
        FUNCTION_TEST_PARAM(SIZE, size);
    FUNCTION_TEST_END();

    ASSERT(string != NULL);
    ASSERT(delimiter != NULL);
    ASSERT(size > 0);

    // Create the list
    StringList *const this = strLstNew();

    // Base points to the beginning of the string that is being searched
    const char *stringBase = strZ(string);

    // Match points to the next delimiter match that has been found
    const char *stringMatchLast = NULL;
    const char *stringMatch = NULL;

    MEM_CONTEXT_BEGIN(lstMemContext((List *)this))
    {
        do
        {
            // Find a delimiter match
            stringMatch = strstr(stringMatchLast == NULL ? stringBase : stringMatchLast, delimiter);

            // If a match was found then add the string
            if (stringMatch != NULL)
            {
                if ((size_t)(stringMatch - stringBase) >= size)
                {
                    if (stringMatchLast != NULL)
                        stringMatch = stringMatchLast - strlen(delimiter);

                    strLstAddZSub(this, stringBase, (size_t)(stringMatch - stringBase));
                    stringBase = stringMatch + strlen(delimiter);
                    stringMatchLast = NULL;
                }
                else
                    stringMatchLast = stringMatch + strlen(delimiter);
            }
            // Else make whatever is left the last string
            else
            {
                if (stringMatchLast != NULL && strlen(stringBase) - strlen(delimiter) >= size)
                {
                    strLstAddZSub(this, stringBase, (size_t)((stringMatchLast - strlen(delimiter)) - stringBase));
                    stringBase = stringMatchLast;
                }

                strLstAddZ(this, stringBase);
            }
        }
        while (stringMatch != NULL);
    }
    MEM_CONTEXT_END();

    FUNCTION_TEST_RETURN(STRING_LIST, this);
}

/**********************************************************************************************************************************/
FN_EXTERN String *
helpRenderText(
    const String *const text, const bool internal, const bool beta, const size_t indent, const bool indentFirst,
    const size_t length)
{
    FUNCTION_TEST_BEGIN();
        FUNCTION_TEST_PARAM(STRING, text);
        FUNCTION_TEST_PARAM(BOOL, internal);
        FUNCTION_TEST_PARAM(BOOL, beta);
        FUNCTION_TEST_PARAM(SIZE, indent);
        FUNCTION_TEST_PARAM(BOOL, indentFirst);
        FUNCTION_TEST_PARAM(SIZE, length);
    FUNCTION_TEST_END();

    ASSERT(text != NULL);
    ASSERT(length > 0);

    String *const result = strNew();

    MEM_CONTEXT_TEMP_BEGIN()
    {
        // Split the text into paragraphs
        const StringList *const lineList = strLstNewSplitZ(
            strNewFmt(
                "%s%s", strZ(text),
                beta ?
                    "\n\nFOR BETA TESTING ONLY. DO NOT USE IN PRODUCTION." :
                    (internal ? "\n\nFOR INTERNAL USE ONLY. DO NOT USE IN PRODUCTION." : "")),
            "\n");

        // Iterate through each paragraph and split the lines according to the line length
        for (unsigned int lineIdx = 0; lineIdx < strLstSize(lineList); lineIdx++)
        {
            // Add LF if there is already content
            if (strSize(result) != 0)
                strCat(result, LF_STR);

            // Split the paragraph into lines that don't exceed the line length
            const StringList *const partList = helpRenderSplitSize(strLstGet(lineList, lineIdx), " ", length - indent);

            for (unsigned int partIdx = 0; partIdx < strLstSize(partList); partIdx++)
            {
                // Indent when required
                if (partIdx != 0 || indentFirst)
                {
                    if (partIdx != 0)
                        strCat(result, LF_STR);

                    if (strSize(strLstGet(partList, partIdx)))
                        strCatFmt(result, "%*s", (int)indent, "");
                }

                // Add the line
                strCat(result, strLstGet(partList, partIdx));
            }
        }
    }
    MEM_CONTEXT_TEMP_END();

    FUNCTION_TEST_RETURN(STRING, result);
}

/***********************************************************************************************************************************
Helper functions for helpRender() to output values as strings
***********************************************************************************************************************************/
static String *
helpRenderValueIdx(const ConfigOption optionId, const unsigned int optionIdx)
{
    FUNCTION_TEST_BEGIN();
        FUNCTION_TEST_PARAM(ENUM, optionId);
        FUNCTION_TEST_PARAM(UINT, optionIdx);
    FUNCTION_TEST_END();

    String *result = NULL;

    if (cfgOptionIdxSource(optionId, optionIdx) != cfgSourceDefault)
    {
        result = strNew();

        MEM_CONTEXT_TEMP_BEGIN()
        {
            const Variant *const value = cfgOptionIdxVar(optionId, optionIdx);
            ASSERT(value != NULL);

            switch (varType(value))
            {
                case varTypeKeyValue:
                {
                    const KeyValue *const optionKv = varKv(value);
                    const VariantList *const keyList = kvKeyList(optionKv);

                    for (unsigned int keyIdx = 0; keyIdx < varLstSize(keyList); keyIdx++)
                    {
                        if (keyIdx != 0)
                            strCatZ(result, ", ");

                        strCatFmt(
                            result, "%s=%s", strZ(varStr(varLstGet(keyList, keyIdx))),
                            strZ(varStrForce(kvGet(optionKv, varLstGet(keyList, keyIdx)))));
                    }

                    break;
                }

                case varTypeVariantList:
                {
                    const VariantList *const list = varVarLst(value);

                    for (unsigned int listIdx = 0; listIdx < varLstSize(list); listIdx++)
                    {
                        if (listIdx != 0)
                            strCatZ(result, ", ");

                        strCatFmt(result, "%s", strZ(varStr(varLstGet(list, listIdx))));
                    }

                    break;
                }

                default:
                    strCat(result, cfgOptionIdxDisplay(optionId, optionIdx));
                    break;
            }
        }
        MEM_CONTEXT_TEMP_END();
    }

    FUNCTION_TEST_RETURN(STRING, result);
}

static String *
helpRenderValue(const ConfigOption optionId)
{
    FUNCTION_TEST_BEGIN();
        FUNCTION_TEST_PARAM(ENUM, optionId);
    FUNCTION_TEST_END();

    String *result = helpRenderValueIdx(optionId, 0);

    if (cfgOptionGroup(optionId))
    {
        MEM_CONTEXT_TEMP_BEGIN()
        {
            for (unsigned int optionIdx = 1; optionIdx < cfgOptionGroupIdxTotal(cfgOptionGroupId(optionId)); optionIdx++)
            {
                const String *const value = helpRenderValueIdx(optionId, optionIdx);

                if (!strEq(result, value))
                {
                    MEM_CONTEXT_PRIOR_BEGIN()
                    {
                        strFree(result);
                        result = strNewZ("<multi>");
                    }
                    MEM_CONTEXT_PRIOR_END();

                    break;
                }
            }
        }
        MEM_CONTEXT_TEMP_END();
    }

    FUNCTION_TEST_RETURN(STRING, result);
}

/***********************************************************************************************************************************
Determine if the first character of a summary should be lower-case
***********************************************************************************************************************************/
static String *
helpRenderSummary(const String *const summary)
{
    FUNCTION_TEST_BEGIN();
        FUNCTION_TEST_PARAM(STRING, summary);
    FUNCTION_TEST_END();

    ASSERT(summary != NULL);

    // Strip final period off summary
    String *const result = strCatN(strNew(), summary, strSize(summary) - 1);

    // Lower-case first letter if first word does not appear to be an acronym or proper name
    unsigned int totalLetter = 0;
    unsigned int totalCapital = 0;

    for (unsigned int resultIdx = 0; resultIdx < strSize(result); resultIdx++)
    {
        const char resultChar = strZ(result)[resultIdx];

        if (resultChar == ' ')
            break;

        if (isalpha(resultChar))
            totalLetter++;

        if (isupper(resultChar))
            totalCapital++;
    }

    if (totalCapital == 1 && totalCapital != totalLetter)
        strFirstLower(result);

    FUNCTION_TEST_RETURN(STRING, result);
}

/***********************************************************************************************************************************
Render help to a string
***********************************************************************************************************************************/
// Stored unpacked command data
typedef struct HelpCommandData
{
    bool internal;                                                  // Is the command internal?
    const String *summary;                                          // Short summary of the command
    const String *description;                                      // Full description of the command
} HelpCommandData;

// Stored unpacked option data
typedef struct HelpOptionData
{
    bool internal;                                                  // Is the option internal?
    const String *section;                                          // eg. general, command
    const String *summary;                                          // Short summary of the option
    const String *description;                                      // Full description of the option
    StringList *deprecatedNames;                                    // Deprecated names for the option
} HelpOptionData;

static String *
helpRender(const Buffer *const helpData)
{
    FUNCTION_TEST_BEGIN();
        FUNCTION_TEST_PARAM(BUFFER, helpData);
    FUNCTION_TEST_END();

    String *const result = strCatZ(strNew(), PROJECT_NAME " " PROJECT_VERSION);

    // Display version only
    if (!cfgCommandHelp() &&
        ((cfgCommand() == cfgCmdHelp && cfgOptionBool(cfgOptVersion) && !cfgOptionBool(cfgOptHelp)) ||
         cfgCommand() == cfgCmdVersion))
    {
<<<<<<< HEAD
        if (cfgOptionStrId(cfgOptOutput) == CFGOPTVAL_OUTPUT_NUM)
            FUNCTION_TEST_RETURN(STRING, strNewZ(versionNumRender(PROJECT_VERSION)));
=======
        if (cfgCommand() == cfgCmdVersion && cfgOptionStrId(cfgOptOutput) == CFGOPTVAL_OUTPUT_NUM)
            FUNCTION_TEST_RETURN(STRING, strNewFmt("%d", PROJECT_VERSION_NUM));
>>>>>>> 4675d64b
        else
        {
            strCatChr(result, '\n');
            FUNCTION_TEST_RETURN(STRING, result);
        }
    }

    MEM_CONTEXT_TEMP_BEGIN()
    {
        // Set a small buffer size to minimize memory usage
        ioBufferSizeSet(8192);

        // Read pack from compressed buffer
        IoRead *const helpRead = ioBufferReadNew(helpData);
        ioFilterGroupAdd(ioReadFilterGroup(helpRead), bz2DecompressNew(false));
        ioReadOpen(helpRead);

        PackRead *const pckHelp = pckReadNewIo(helpRead);

        // Unpack command data
        HelpCommandData *const commandData = memNew(sizeof(HelpCommandData) * CFG_COMMAND_TOTAL);

        pckReadArrayBeginP(pckHelp);

        for (ConfigCommand commandId = 0; commandId < CFG_COMMAND_TOTAL; commandId++)
        {
            commandData[commandId] = (HelpCommandData)
            {
                .internal = pckReadBoolP(pckHelp),
                .summary = pckReadStrP(pckHelp),
                .description = pckReadStrP(pckHelp),
            };
        }

        pckReadArrayEndP(pckHelp);

        // Message for more help when it is available
        const String *more = NULL;

        // Display general help
        if (!cfgCommandHelp())
        {
            strCatZ(
                result,
                " - General help\n"
                "\n"
                "Usage:\n"
                "    " PROJECT_BIN " [options] [command]\n"
                "\n"
                "Commands:\n");

            // Find size of longest command name
            size_t commandSizeMax = 0;

            for (ConfigCommand commandId = 0; commandId < CFG_COMMAND_TOTAL; commandId++)
            {
                if (commandData[commandId].internal)
                    continue;

                if (strlen(cfgParseCommandName(commandId)) > commandSizeMax)
                    commandSizeMax = strlen(cfgParseCommandName(commandId));
            }

            // Output help for each command
            for (ConfigCommand commandId = 0; commandId < CFG_COMMAND_TOTAL; commandId++)
            {
                if (commandData[commandId].internal)
                    continue;

                strCatFmt(
                    result, "    %s%*s%s\n", cfgParseCommandName(commandId),
                    (int)(commandSizeMax - strlen(cfgParseCommandName(commandId)) + 2), "",
                    strZ(
                        helpRenderText(
                            helpRenderSummary(commandData[commandId].summary), false, false, commandSizeMax + 6, false,
                            CONSOLE_WIDTH)));
            }

            // Construct message for more help
            more = strNewZ("[command]");
        }
        else
        {
            const ConfigCommand commandId = cfgCommand();
            const char *const commandName = cfgParseCommandName(commandId);

            // Unpack option data
            HelpOptionData *const optionData = memNew(sizeof(HelpOptionData) * CFG_OPTION_TOTAL);

            pckReadArrayBeginP(pckHelp);

            for (ConfigOption optionId = 0; optionId < CFG_OPTION_TOTAL; optionId++)
            {
                optionData[optionId] = (HelpOptionData)
                {
                    .internal = pckReadBoolP(pckHelp),
                    .section = pckReadStrP(pckHelp, .defaultValue = STRDEF("general")),
                    .summary = pckReadStrP(pckHelp),
                    .description = pckReadStrP(pckHelp),
                };

                // Unpack deprecated names
                if (!pckReadNullP(pckHelp))
                {
                    optionData[optionId].deprecatedNames = strLstNew();

                    pckReadArrayBeginP(pckHelp);

                    while (pckReadNext(pckHelp))
                        strLstAdd(optionData[optionId].deprecatedNames, pckReadStrP(pckHelp));

                    pckReadArrayEndP(pckHelp);
                }

                // Unpack command overrides
                if (!pckReadNullP(pckHelp))
                {
                    pckReadArrayBeginP(pckHelp);

                    while (pckReadNext(pckHelp))
                    {
                        // Get command override id
                        const ConfigCommand commandIdArray = pckReadId(pckHelp) - 1;

                        // Unpack override data
                        pckReadObjBeginP(pckHelp, .id = commandIdArray + 1);

                        const bool internal = pckReadBoolP(pckHelp, .defaultValue = optionData[optionId].internal);
                        const String *const summary = pckReadStrP(pckHelp, .defaultValue = optionData[optionId].summary);
                        const String *const description = pckReadStrP(pckHelp, .defaultValue = optionData[optionId].description);

                        pckReadObjEndP(pckHelp);

                        // Only use overrides for the current command
                        if (commandId == commandIdArray)
                        {
                            optionData[optionId].internal = internal;
                            optionData[optionId].section = NULL;
                            optionData[optionId].summary = summary;
                            optionData[optionId].description = description;
                        }
                    }

                    pckReadArrayEndP(pckHelp);
                }
            }

            pckReadArrayEndP(pckHelp);

            // Output command part of title
            strCatFmt(result, " - '%s' command", commandName);

            // If no additional params then this is command help
            if (strLstEmpty(cfgCommandParam()))
            {
                // Output command summary and description. Add a warning for internal commands.
                CHECK(
                    AssertError, commandData[commandId].summary != NULL && commandData[commandId].description != NULL,
                    "command help missing");

                strCatFmt(
                    result,
                    " help\n"
                    "\n"
                    "%s\n"
                    "\n"
                    "%s\n",
                    strZ(helpRenderText(commandData[commandId].summary, false, false, 0, true, CONSOLE_WIDTH)),
                    strZ(
                        helpRenderText(
                            commandData[commandId].description, commandData[commandId].internal, false, 0, true, CONSOLE_WIDTH)));

                // Construct key/value of sections and options
                KeyValue *const optionKv = kvNew();
                size_t optionSizeMax = 0;

                for (unsigned int optionId = 0; optionId < CFG_OPTION_TOTAL; optionId++)
                {
                    if (cfgParseOptionValid(commandId, cfgCmdRoleMain, optionId) && !optionData[optionId].internal)
                    {
                        const String *section = optionData[optionId].section;

                        if (section == NULL ||
                            (!strEqZ(section, "general") && !strEqZ(section, "log") && !strEqZ(section, "maintainer") &&
                             !strEqZ(section, "repository") && !strEqZ(section, "stanza")))
                        {
                            section = strNewZ("command");
                        }

                        kvAdd(optionKv, VARSTR(section), VARUINT(optionId));

                        if (strlen(cfgParseOptionName(optionId)) > optionSizeMax)
                            optionSizeMax = strlen(cfgParseOptionName(optionId));
                    }
                }

                // Output sections
                const StringList *const sectionList = strLstSort(strLstNewVarLst(kvKeyList(optionKv)), sortOrderAsc);

                for (unsigned int sectionIdx = 0; sectionIdx < strLstSize(sectionList); sectionIdx++)
                {
                    const String *const section = strLstGet(sectionList, sectionIdx);

                    strCatFmt(result, "\n%s Options:\n\n", strZ(strFirstUpper(strDup(section))));

                    // Output options
                    const VariantList *const optionList = kvGetList(optionKv, VARSTR(section));

                    for (unsigned int optionIdx = 0; optionIdx < varLstSize(optionList); optionIdx++)
                    {
                        const ConfigOption optionId = varUInt(varLstGet(optionList, optionIdx));
                        String *const summary = helpRenderSummary(optionData[optionId].summary);

                        // Output current and default values if they exist
                        const String *const defaultValue = cfgOptionDefault(optionId);
                        const String *const value = helpRenderValue(optionId);

                        if (value != NULL || defaultValue != NULL)
                        {
                            strCatZ(summary, " [");

                            if (value != NULL)
                                strCatFmt(summary, "current=%s", cfgParseOptionSecure(optionId) ? "<redacted>" : strZ(value));

                            if (defaultValue != NULL)
                            {
                                if (value != NULL)
                                    strCatZ(summary, ", ");

                                strCatFmt(summary, "default=%s", strZ(defaultValue));
                            }

                            strCatZ(summary, "]");
                        }

                        // Output option help
                        strCatFmt(
                            result, "  --%s%*s%s\n",
                            cfgParseOptionName(optionId), (int)(optionSizeMax - strlen(cfgParseOptionName(optionId)) + 2), "",
                            strZ(helpRenderText(summary, false, false, optionSizeMax + 6, false, CONSOLE_WIDTH)));
                    }
                }

                // Construct message for more help if there are options
                if (optionSizeMax > 0)
                    more = strNewFmt("%s [option]", commandName);
            }
            // Else option help for the specified command
            else
            {
                // Make sure only one option was specified
                if (strLstSize(cfgCommandParam()) > 1)
                    THROW(ParamInvalidError, "only one option allowed for option help");

                // Ensure the option is valid
                const String *const optionName = strLstGet(cfgCommandParam(), 0);
                const CfgParseOptionResult option = cfgParseOptionP(optionName, .ignoreMissingIndex = true);

                // Error when option is not found or is invalid for the current command
                if (!option.found || !cfgParseOptionValid(cfgCommand(), cfgCmdRoleMain, option.id))
                    THROW_FMT(OptionInvalidError, "option '%s' is not valid for command '%s'", strZ(optionName), commandName);

                // Output option summary and description. Add a warning for internal and beta options.
                CHECK(
                    AssertError, optionData[option.id].summary != NULL && optionData[option.id].description != NULL,
                    "option help missing");

                strCatFmt(
                    result,
                    " - '%s' option help\n"
                    "\n"
                    "%s\n"
                    "\n"
                    "%s\n",
                    cfgParseOptionName(option.id),
                    strZ(helpRenderText(optionData[option.id].summary, false, false, 0, true, CONSOLE_WIDTH)),
                    strZ(
                        helpRenderText(
                            optionData[option.id].description, optionData[option.id].internal, option.beta, 0, true,
                            CONSOLE_WIDTH)));

                // Output current and default values if they exist
                const String *const defaultValue = cfgOptionDefault(option.id);
                const String *const value = helpRenderValue(option.id);

                if (value != NULL || defaultValue != NULL)
                {
                    strCat(result, LF_STR);

                    if (value != NULL)
                    {
                        strCatZ(result, "current:");

                        if (cfgParseOptionSecure(option.id))
                            strCatZ(result, " <redacted>\n");
                        else if (!strEqZ(value, "<multi>"))
                            strCatFmt(result, " %s\n", strZ(value));
                        else
                        {
                            const unsigned int groupId = cfgOptionGroupId(option.id);

                            strCatChr(result, '\n');

                            for (unsigned int optionIdx = 0; optionIdx < cfgOptionGroupIdxTotal(groupId); optionIdx++)
                            {
                                const String *const value = helpRenderValueIdx(option.id, optionIdx);

                                if (value != NULL)
                                    strCatFmt(result, "  %s: %s\n", cfgOptionGroupName(groupId, optionIdx), strZ(value));
                            }
                        }
                    }

                    if (defaultValue != NULL)
                        strCatFmt(result, "default: %s\n", strZ(defaultValue));
                }

                // Output alternate name (call it deprecated so the user will know not to use it)
                if (optionData[option.id].deprecatedNames != NULL)
                {
                    strCatFmt(
                        result, "\ndeprecated name%s: %s\n", strLstSize(optionData[option.id].deprecatedNames) > 1 ? "s" : "",
                        strZ(strLstJoin(optionData[option.id].deprecatedNames, ", ")));
                }
            }
        }

        // If there is more help available output a message to let the user know
        if (more != NULL)
            strCatFmt(result, "\nUse '" PROJECT_BIN " help %s' for more information.\n", strZ(more));
    }
    MEM_CONTEXT_TEMP_END();

    FUNCTION_TEST_RETURN(STRING, result);
}

/**********************************************************************************************************************************/
FN_EXTERN void
cmdHelp(const Buffer *const helpData)
{
    FUNCTION_LOG_BEGIN(logLevelDebug);
        FUNCTION_LOG_PARAM(BUFFER, helpData);
    FUNCTION_LOG_END();

    MEM_CONTEXT_TEMP_BEGIN()
    {
        ioFdWriteOneStr(STDOUT_FILENO, helpRender(helpData));
    }
    MEM_CONTEXT_TEMP_END();

    FUNCTION_LOG_RETURN_VOID();
}<|MERGE_RESOLUTION|>--- conflicted
+++ resolved
@@ -9,7 +9,6 @@
 #include <unistd.h>
 
 #include "command/help/help.h"
-#include "command/info/info.h"
 #include "common/compress/bz2/decompress.h"
 #include "common/debug.h"
 #include "common/io/bufferRead.h"
@@ -18,7 +17,6 @@
 #include "common/memContext.h"
 #include "common/type/pack.h"
 #include "config/config.intern.h"
-#include "config/config.h"
 #include "config/parse.h"
 #include "version.h"
 
@@ -337,13 +335,8 @@
         ((cfgCommand() == cfgCmdHelp && cfgOptionBool(cfgOptVersion) && !cfgOptionBool(cfgOptHelp)) ||
          cfgCommand() == cfgCmdVersion))
     {
-<<<<<<< HEAD
-        if (cfgOptionStrId(cfgOptOutput) == CFGOPTVAL_OUTPUT_NUM)
-            FUNCTION_TEST_RETURN(STRING, strNewZ(versionNumRender(PROJECT_VERSION)));
-=======
         if (cfgCommand() == cfgCmdVersion && cfgOptionStrId(cfgOptOutput) == CFGOPTVAL_OUTPUT_NUM)
             FUNCTION_TEST_RETURN(STRING, strNewFmt("%d", PROJECT_VERSION_NUM));
->>>>>>> 4675d64b
         else
         {
             strCatChr(result, '\n');
