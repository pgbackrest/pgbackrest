/***********************************************************************************************************************************
Help Command
***********************************************************************************************************************************/
#include "build.auto.h"

#include <string.h>
#include <sys/types.h>
#include <unistd.h>

#include "common/debug.h"
#include "common/io/fdWrite.h"
#include "common/memContext.h"
#include "common/type/pack.h"
#include "config/config.h"
#include "config/parse.h"
#include "version.h"

/***********************************************************************************************************************************
Include automatically generated help data pack
***********************************************************************************************************************************/
#include "command/help/help.auto.c"

/***********************************************************************************************************************************
Define the console width - use a fixed with of 80 since this should be safe on virtually all consoles
***********************************************************************************************************************************/
#define CONSOLE_WIDTH                                               80

/***********************************************************************************************************************************
Helper function for helpRender() to make output look good on a console
***********************************************************************************************************************************/
static String *
helpRenderText(const String *text, size_t indent, bool indentFirst, size_t length)
{
    FUNCTION_LOG_BEGIN(logLevelTrace);
        FUNCTION_LOG_PARAM(STRING, text);
        FUNCTION_LOG_PARAM(SIZE, indent);
        FUNCTION_LOG_PARAM(BOOL, indentFirst);
        FUNCTION_LOG_PARAM(SIZE, length);
    FUNCTION_LOG_END();

    ASSERT(text != NULL);
    ASSERT(length > 0);

    String *result = strNew("");

    // Split the text into paragraphs
    StringList *lineList = strLstNewSplitZ(text, "\n");

    // Iterate through each paragraph and split the lines according to the line length
    for (unsigned int lineIdx = 0; lineIdx < strLstSize(lineList); lineIdx++)
    {
        // Add LF if there is already content
        if (strSize(result) != 0)
            strCat(result, LF_STR);

        // Split the paragraph into lines that don't exceed the line length
        StringList *partList = strLstNewSplitSizeZ(strLstGet(lineList, lineIdx), " ", length - indent);

        for (unsigned int partIdx = 0; partIdx < strLstSize(partList); partIdx++)
        {
            // Indent when required
            if (partIdx != 0 || indentFirst)
            {
                if (partIdx != 0)
                    strCat(result, LF_STR);

                if (strSize(strLstGet(partList, partIdx)))
                    strCatFmt(result, "%*s", (int)indent, "");
            }

            // Add the line
            strCat(result, strLstGet(partList, partIdx));
        }
    }

    FUNCTION_LOG_RETURN(STRING, result);
}

/***********************************************************************************************************************************
Helper function for helpRender() to output values as strings
***********************************************************************************************************************************/
static const String *
helpRenderValue(const Variant *value, ConfigOptionType type)
{
    FUNCTION_LOG_BEGIN(logLevelTrace);
        FUNCTION_LOG_PARAM(VARIANT, value);
        FUNCTION_LOG_PARAM(ENUM, type);
    FUNCTION_LOG_END();

    const String *result = NULL;

    if (value != NULL)
    {
    if (varType(value) == varTypeBool)
    {
        if (varBool(value))
            result = Y_STR;
        else
            result = N_STR;
    }
    else if (varType(value) == varTypeKeyValue)
    {
        String *resultTemp = strNew("");

        const KeyValue *optionKv = varKv(value);
        const VariantList *keyList = kvKeyList(optionKv);

        for (unsigned int keyIdx = 0; keyIdx < varLstSize(keyList); keyIdx++)
        {
            if (keyIdx != 0)
                strCatZ(resultTemp, ", ");

            strCatFmt(
                resultTemp, "%s=%s", strZ(varStr(varLstGet(keyList, keyIdx))),
                strZ(varStrForce(kvGet(optionKv, varLstGet(keyList, keyIdx)))));
        }

        result = resultTemp;
    }
    else if (varType(value) == varTypeVariantList)
    {
        String *resultTemp = strNew("");

        const VariantList *list = varVarLst(value);

        for (unsigned int listIdx = 0; listIdx < varLstSize(list); listIdx++)
        {
            if (listIdx != 0)
                strCatZ(resultTemp, ", ");

            strCatFmt(resultTemp, "%s", strZ(varStr(varLstGet(list, listIdx))));
        }

        result = resultTemp;
    }
    else if (type == cfgOptTypeTime)
        result = cvtDoubleToStr((double)varInt64(value) / MSEC_PER_SEC);
    else
        result = varStrForce(value);
    }

    FUNCTION_LOG_RETURN_CONST(STRING, result);
}

/***********************************************************************************************************************************
Render help to a string
***********************************************************************************************************************************/
// Stored unpacked command data
typedef struct HelpCommandData
{
    bool internal;                                                  // Is the command internal?
    String *summary;                                                // Short summary of the command
    String *description;                                            // Full description of the command
} HelpCommandData;

// Stored unpacked option data
typedef struct HelpOptionData
{
    bool internal;                                                  // Is the option internal?
    String *section;                                                // eg. general, command
    String *summary;                                                // Short summary of the option
    String *description;                                            // Full description of the option
    StringList *deprecatedNames;                                    // Deprecated names for the option
} HelpOptionData;

static String *
helpRender(void)
{
    FUNCTION_LOG_VOID(logLevelDebug);

    String *result = strNew(PROJECT_NAME " " PROJECT_VERSION);

    MEM_CONTEXT_TEMP_BEGIN()
    {
        // Unpack command data
        PackRead *pckHelp = pckReadNewBuf(BUF(helpDataPack, sizeof(helpDataPack)));
        HelpCommandData *commandData = memNew(sizeof(HelpCommandData) * CFG_COMMAND_TOTAL);

        pckReadArrayBeginP(pckHelp);

        for (ConfigCommand commandId = 0; commandId < CFG_COMMAND_TOTAL; commandId++)
        {
            commandData[commandId] = (HelpCommandData)
            {
                .internal = pckReadBoolP(pckHelp),
                .summary = pckReadStrP(pckHelp),
                .description = pckReadStrP(pckHelp),
            };
        }

        pckReadArrayEndP(pckHelp);

        // Message for more help when it is available
        const String *more = NULL;

        // Display general help
        if (cfgCommand() == cfgCmdHelp || cfgCommand() == cfgCmdNone)
        {
            strCatZ(
                result,
                " - General help\n"
                "\n"
                "Usage:\n"
                "    " PROJECT_BIN " [options] [command]\n"
                "\n"
                "Commands:\n");

            // Find size of longest command name
            size_t commandSizeMax = 0;

            for (ConfigCommand commandId = 0; commandId < CFG_COMMAND_TOTAL; commandId++)
            {
                if (commandData[commandId].internal)
                    continue;

                if (strlen(cfgCommandName(commandId)) > commandSizeMax)
                    commandSizeMax = strlen(cfgCommandName(commandId));
            }

            // Output help for each command
            for (ConfigCommand commandId = 0; commandId < CFG_COMMAND_TOTAL; commandId++)
            {
                if (commandData[commandId].internal)
                    continue;

                strCatFmt(
                    result, "    %s%*s%s\n", cfgCommandName(commandId),
                    (int)(commandSizeMax - strlen(cfgCommandName(commandId)) + 2), "",
                    strZ(helpRenderText(commandData[commandId].summary, commandSizeMax + 6, false, CONSOLE_WIDTH)));
            }

            // Construct message for more help
            more = strNew("[command]");
        }
        else
        {
            ConfigCommand commandId = cfgCommand();
            const char *commandName = cfgCommandName(commandId);

            // Unpack option data
            HelpOptionData *optionData = memNew(sizeof(HelpOptionData) * CFG_OPTION_TOTAL);

            pckReadArrayBeginP(pckHelp);

            for (ConfigOption optionId = 0; optionId < CFG_OPTION_TOTAL; optionId++)
            {
                optionData[optionId] = (HelpOptionData)
                {
                    .internal = pckReadBoolP(pckHelp),
                    .section = pckReadStrP(pckHelp, .defaultValue = STR("general")),
                    .summary = pckReadStrP(pckHelp),
                    .description = pckReadStrP(pckHelp),
                };

                // Unpack deprecated names
                if (!pckReadNullP(pckHelp))
                {
                    optionData[optionId].deprecatedNames = strLstNew();

                    pckReadArrayBeginP(pckHelp);

                    while (pckReadNext(pckHelp))
                        strLstAdd(optionData[optionId].deprecatedNames, pckReadStrP(pckHelp));

                    pckReadArrayEndP(pckHelp);

                    ASSERT(strLstSize(optionData[optionId].deprecatedNames) == 1);
                }

                // Unpack command overrides
                if (!pckReadNullP(pckHelp))
                {
                    pckReadArrayBeginP(pckHelp);

                    while (pckReadNext(pckHelp))
                    {
                        // Get command override id
                        ConfigCommand commandIdArray = pckReadId(pckHelp) - 1;

                        // Unpack override data
                        pckReadObjBeginP(pckHelp, .id = commandIdArray + 1);

                        bool internal = pckReadBoolP(pckHelp, .defaultValue = optionData[optionId].internal);
                        String *summary = pckReadStrP(pckHelp, .defaultValue = optionData[optionId].summary);
                        String *description = pckReadStrP(pckHelp, .defaultValue = optionData[optionId].description);

                        pckReadObjEndP(pckHelp);

                        // Only use overrides for the current command
                        if (commandId == commandIdArray)
                        {
                            optionData[optionId].internal = internal;
                            optionData[optionId].section = NULL;
                            optionData[optionId].summary = summary;
                            optionData[optionId].description = description;
                        }
                    }

                    pckReadArrayEndP(pckHelp);
                }
            }

            pckReadArrayEndP(pckHelp);

            // Output command part of title
            strCatFmt(result, " - '%s' command", commandName);

            // If no additional params then this is command help
            if (strLstSize(cfgCommandParam()) == 0)
            {
                // Output command summary and description
                strCatFmt(
                    result,
                    " help\n"
                    "\n"
                    "%s\n"
                    "\n"
                    "%s\n",
                    strZ(helpRenderText(commandData[commandId].summary, 0, true, CONSOLE_WIDTH)),
                    strZ(helpRenderText(commandData[commandId].description, 0, true, CONSOLE_WIDTH)));

                // Construct key/value of sections and options
                KeyValue *optionKv = kvNew();
                size_t optionSizeMax = 0;

                for (unsigned int optionId = 0; optionId < CFG_OPTION_TOTAL; optionId++)
                {
                    if (cfgParseOptionValid(commandId, cfgCmdRoleDefault, optionId) && !optionData[optionId].internal)
                    {
                        const String *section = optionData[optionId].section;

                        if (section == NULL ||
                            (!strEqZ(section, "general") && !strEqZ(section, "log") && !strEqZ(section, "repository") &&
                             !strEqZ(section, "stanza")))
                        {
                            section = strNew("command");
                        }

                        kvAdd(optionKv, VARSTR(section), VARINT((int)optionId));

                        if (strlen(cfgParseOptionName(optionId)) > optionSizeMax)
                            optionSizeMax = strlen(cfgParseOptionName(optionId));
                    }
                }

                // Output sections
                StringList *sectionList = strLstSort(strLstNewVarLst(kvKeyList(optionKv)), sortOrderAsc);

                for (unsigned int sectionIdx = 0; sectionIdx < strLstSize(sectionList); sectionIdx++)
                {
                    const String *section = strLstGet(sectionList, sectionIdx);

                    strCatFmt(result, "\n%s Options:\n\n", strZ(strFirstUpper(strDup(section))));

                    // Output options
                    VariantList *optionList = kvGetList(optionKv, VARSTR(section));

                    for (unsigned int optionIdx = 0; optionIdx < varLstSize(optionList); optionIdx++)
                    {
                        ConfigOption optionId = varInt(varLstGet(optionList, optionIdx));

                        // Get option summary
                        String *summary = strFirstLower(
                            strNewN(strZ(optionData[optionId].summary), strSize(optionData[optionId].summary) - 1));

                        // Ouput current and default values if they exist
                        const String *defaultValue = helpRenderValue(cfgOptionDefault(optionId), cfgParseOptionType(optionId));
                        const String *value = NULL;

                        if (cfgOptionIdxSource(optionId, 0) != cfgSourceDefault)
<<<<<<< HEAD
                            value = helpRenderValue(cfgOptionIdx(optionId, 0));
=======
                            value = helpRenderValue(cfgOptionIdx(optionId, 0), cfgParseOptionType(optionId));
>>>>>>> a2a400b2

                        if (value != NULL || defaultValue != NULL)
                        {
                            strCatZ(summary, " [");

                            if (value != NULL)
                                strCatFmt(summary, "current=%s", cfgParseOptionSecure(optionId) ? "<redacted>" : strZ(value));

                            if (defaultValue != NULL)
                            {
                                if (value != NULL)
                                    strCatZ(summary, ", ");

                                strCatFmt(summary, "default=%s", strZ(defaultValue));
                            }

                            strCatZ(summary, "]");
                        }

                        // Output option help
                        strCatFmt(
                            result, "  --%s%*s%s\n",
                            cfgParseOptionName(optionId), (int)(optionSizeMax - strlen(cfgParseOptionName(optionId)) + 2), "",
                            strZ(helpRenderText(summary, optionSizeMax + 6, false, CONSOLE_WIDTH)));
                    }
                }

                // Construct message for more help if there are options
                if (optionSizeMax > 0)
                    more = strNewFmt("%s [option]", commandName);
            }
            // Else option help for the specified command
            else
            {
                // Make sure only one option was specified
                if (strLstSize(cfgCommandParam()) > 1)
                    THROW(ParamInvalidError, "only one option allowed for option help");

                // Ensure the option is valid
                const String *optionName = strLstGet(cfgCommandParam(), 0);
                CfgParseOptionResult option = cfgParseOption(optionName);

                if (!option.found)
                {
                    int optionId = cfgParseOptionId(strZ(optionName));

                    if (optionId == -1)
                        THROW_FMT(OptionInvalidError, "option '%s' is not valid for command '%s'", strZ(optionName), commandName);
                    else
                        option.id = (unsigned int)optionId;
                }

                // Output option summary and description
                strCatFmt(
                    result,
                    " - '%s' option help\n"
                    "\n"
                    "%s\n"
                    "\n"
                    "%s\n",
                    cfgParseOptionName(option.id),
                    strZ(helpRenderText(optionData[option.id].summary, 0, true, CONSOLE_WIDTH)),
                    strZ(helpRenderText(optionData[option.id].description, 0, true, CONSOLE_WIDTH)));

                // Ouput current and default values if they exist
                const String *defaultValue = helpRenderValue(cfgOptionDefault(option.id), cfgParseOptionType(option.id));
                const String *value = NULL;

                if (cfgOptionIdxSource(option.id, 0) != cfgSourceDefault)
<<<<<<< HEAD
                    value = helpRenderValue(cfgOptionIdx(option.id, 0));
=======
                    value = helpRenderValue(cfgOptionIdx(option.id, 0), cfgParseOptionType(option.id));
>>>>>>> a2a400b2

                if (value != NULL || defaultValue != NULL)
                {
                    strCat(result, LF_STR);

                    if (value != NULL)
                        strCatFmt(result, "current: %s\n", cfgParseOptionSecure(option.id) ? "<redacted>" : strZ(value));

                    if (defaultValue != NULL)
                        strCatFmt(result, "default: %s\n", strZ(defaultValue));
                }

                // Output alternate name (call it deprecated so the user will know not to use it)
                if (optionData[option.id].deprecatedNames != NULL)
                    strCatFmt(result, "\ndeprecated name: %s\n", strZ(strLstJoin(optionData[option.id].deprecatedNames, ", ")));
            }
        }

        // If there is more help available output a message to let the user know
        if (more != NULL)
            strCatFmt(result, "\nUse '" PROJECT_BIN " help %s' for more information.\n", strZ(more));
    }
    MEM_CONTEXT_TEMP_END();

    FUNCTION_LOG_RETURN(STRING, result);
}

/**********************************************************************************************************************************/
void
cmdHelp(void)
{
    FUNCTION_LOG_VOID(logLevelDebug);

    MEM_CONTEXT_TEMP_BEGIN()
    {
        ioFdWriteOneStr(STDOUT_FILENO, helpRender());
    }
    MEM_CONTEXT_TEMP_END();

    FUNCTION_LOG_RETURN_VOID();
}<|MERGE_RESOLUTION|>--- conflicted
+++ resolved
@@ -368,11 +368,7 @@
                         const String *value = NULL;
 
                         if (cfgOptionIdxSource(optionId, 0) != cfgSourceDefault)
-<<<<<<< HEAD
-                            value = helpRenderValue(cfgOptionIdx(optionId, 0));
-=======
                             value = helpRenderValue(cfgOptionIdx(optionId, 0), cfgParseOptionType(optionId));
->>>>>>> a2a400b2
 
                         if (value != NULL || defaultValue != NULL)
                         {
@@ -442,11 +438,7 @@
                 const String *value = NULL;
 
                 if (cfgOptionIdxSource(option.id, 0) != cfgSourceDefault)
-<<<<<<< HEAD
-                    value = helpRenderValue(cfgOptionIdx(option.id, 0));
-=======
                     value = helpRenderValue(cfgOptionIdx(option.id, 0), cfgParseOptionType(option.id));
->>>>>>> a2a400b2
 
                 if (value != NULL || defaultValue != NULL)
                 {
