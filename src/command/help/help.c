/***********************************************************************************************************************************
Help Command
***********************************************************************************************************************************/
#include "build.auto.h"

#include <string.h>
#include <sys/types.h>
#include <unistd.h>

#include "common/debug.h"
#include "common/io/fdWrite.h"
#include "common/memContext.h"
#include "common/type/pack.h"
#include "config/config.h"
#include "config/define.h"
#include "config/parse.h"
#include "version.h"

/***********************************************************************************************************************************
Include automatically generated help data pack
***********************************************************************************************************************************/
#include "command/help/help.auto.c"

/***********************************************************************************************************************************
Define the console width - use a fixed with of 80 since this should be safe on virtually all consoles
***********************************************************************************************************************************/
#define CONSOLE_WIDTH                                               80

/***********************************************************************************************************************************
Helper function for helpRender() to make output look good on a console
***********************************************************************************************************************************/
static String *
helpRenderText(const String *text, size_t indent, bool indentFirst, size_t length)
{
    FUNCTION_LOG_BEGIN(logLevelTrace);
        FUNCTION_LOG_PARAM(STRING, text);
        FUNCTION_LOG_PARAM(SIZE, indent);
        FUNCTION_LOG_PARAM(BOOL, indentFirst);
        FUNCTION_LOG_PARAM(SIZE, length);
    FUNCTION_LOG_END();

    ASSERT(text != NULL);
    ASSERT(length > 0);

    String *result = strNew("");

    // Split the text into paragraphs
    StringList *lineList = strLstNewSplitZ(text, "\n");

    // Iterate through each paragraph and split the lines according to the line length
    for (unsigned int lineIdx = 0; lineIdx < strLstSize(lineList); lineIdx++)
    {
        // Add LF if there is already content
        if (strSize(result) != 0)
            strCat(result, LF_STR);

        // Split the paragraph into lines that don't exceed the line length
        StringList *partList = strLstNewSplitSizeZ(strLstGet(lineList, lineIdx), " ", length - indent);

        for (unsigned int partIdx = 0; partIdx < strLstSize(partList); partIdx++)
        {
            // Indent when required
            if (partIdx != 0 || indentFirst)
            {
                if (partIdx != 0)
                    strCat(result, LF_STR);

                if (strSize(strLstGet(partList, partIdx)))
                    strCatFmt(result, "%*s", (int)indent, "");
            }

            // Add the line
            strCat(result, strLstGet(partList, partIdx));
        }
    }

    FUNCTION_LOG_RETURN(STRING, result);
}

/***********************************************************************************************************************************
Helper function for helpRender() to output values as strings
***********************************************************************************************************************************/
static const String *
helpRenderValue(const Variant *value, ConfigOptionType type)
{
    FUNCTION_LOG_BEGIN(logLevelTrace);
        FUNCTION_LOG_PARAM(VARIANT, value);
        FUNCTION_LOG_PARAM(ENUM, type);
    FUNCTION_LOG_END();

    const String *result = NULL;

    if (value != NULL)
    {
    if (varType(value) == varTypeBool)
    {
        if (varBool(value))
            result = Y_STR;
        else
            result = N_STR;
    }
    else if (varType(value) == varTypeKeyValue)
    {
        String *resultTemp = strNew("");

        const KeyValue *optionKv = varKv(value);
        const VariantList *keyList = kvKeyList(optionKv);

        for (unsigned int keyIdx = 0; keyIdx < varLstSize(keyList); keyIdx++)
        {
            if (keyIdx != 0)
                strCatZ(resultTemp, ", ");

            strCatFmt(
                resultTemp, "%s=%s", strZ(varStr(varLstGet(keyList, keyIdx))),
                strZ(varStrForce(kvGet(optionKv, varLstGet(keyList, keyIdx)))));
        }

        result = resultTemp;
    }
    else if (varType(value) == varTypeVariantList)
    {
        String *resultTemp = strNew("");

        const VariantList *list = varVarLst(value);

        for (unsigned int listIdx = 0; listIdx < varLstSize(list); listIdx++)
        {
            if (listIdx != 0)
                strCatZ(resultTemp, ", ");

            strCatFmt(resultTemp, "%s", strZ(varStr(varLstGet(list, listIdx))));
        }

        result = resultTemp;
    }
    else if (type == cfgOptTypeTime)
        result = cvtDoubleToStr((double)varInt64(value) / MSEC_PER_SEC);
    else
        result = varStrForce(value);
    }

    FUNCTION_LOG_RETURN_CONST(STRING, result);
}

/***********************************************************************************************************************************
Render help to a string
***********************************************************************************************************************************/
// Stored unpacked command data
typedef struct HelpCommandData
{
    bool internal;                                                  // Is the command internal?
    String *summary;                                                // Short summary of the command
    String *description;                                            // Full description of the command
} HelpCommandData;

// Stored unpacked option data
typedef struct HelpOptionData
{
    bool internal;                                                  // Is the option internal?
    String *section;                                                // eg. general, command
    String *summary;                                                // Short summary of the option
    String *description;                                            // Full description of the option
    StringList *deprecatedNames;                                    // Deprecated names for the option
} HelpOptionData;

static String *
helpRender(void)
{
    FUNCTION_LOG_VOID(logLevelDebug);

    String *result = strNew(PROJECT_NAME " " PROJECT_VERSION);

    MEM_CONTEXT_TEMP_BEGIN()
    {
        // Unpack command data
        PackRead *pckHelp = pckReadNewBuf(BUF(helpDataPack, sizeof(helpDataPack)));
        HelpCommandData *commandData = memNew(sizeof(HelpCommandData) * CFG_COMMAND_TOTAL - 1);

        pckReadArrayBeginP(pckHelp);

        for (ConfigCommand commandId = 0; commandId < CFG_COMMAND_TOTAL - 1; commandId++)
        {
            commandData[commandId] = (HelpCommandData)
            {
                .internal = pckReadBoolP(pckHelp),
                .summary = pckReadStrP(pckHelp),
                .description = pckReadStrP(pckHelp),
            };
        }

        pckReadArrayEndP(pckHelp);

        // Message for more help when it is available
        const String *more = NULL;

        // Display general help
        if (cfgCommand() == cfgCmdHelp || cfgCommand() == cfgCmdNone)
        {
            strCatZ(
                result,
                " - General help\n"
                "\n"
                "Usage:\n"
                "    " PROJECT_BIN " [options] [command]\n"
                "\n"
                "Commands:\n");

            // Find size of longest command name
            size_t commandSizeMax = 0;

            for (ConfigCommand commandId = 0; commandId < CFG_COMMAND_TOTAL - 1; commandId++)
            {
                if (commandData[commandId].internal)
                    continue;

                if (strlen(cfgCommandName(commandId)) > commandSizeMax)
                    commandSizeMax = strlen(cfgCommandName(commandId));
            }

            // Output help for each command
            for (ConfigCommand commandId = 0; commandId < CFG_COMMAND_TOTAL - 1; commandId++)
            {
                if (commandData[commandId].internal)
                    continue;

                strCatFmt(
                    result, "    %s%*s%s\n", cfgCommandName(commandId),
                    (int)(commandSizeMax - strlen(cfgCommandName(commandId)) + 2), "",
                    strZ(helpRenderText(commandData[commandId].summary, commandSizeMax + 6, false, CONSOLE_WIDTH)));
            }

            // Construct message for more help
            more = strNew("[command]");
        }
        else
        {
            ConfigCommand commandId = cfgCommand();
            const char *commandName = cfgCommandName(commandId);

            // Unpack option data
            HelpOptionData *optionData = memNew(sizeof(HelpOptionData) * CFG_OPTION_TOTAL);

            pckReadArrayBeginP(pckHelp);

            for (ConfigOption optionId = 0; optionId < CFG_OPTION_TOTAL; optionId++)
            {
                optionData[optionId] = (HelpOptionData)
                {
                    .internal = pckReadBoolP(pckHelp),
                    .section = pckReadStrP(pckHelp, .defaultValue = STR("general")),
                    .summary = pckReadStrP(pckHelp),
                    .description = pckReadStrP(pckHelp),
                };

                // Unpack deprecated names
                if (!pckReadNullP(pckHelp))
                {
                    optionData[optionId].deprecatedNames = strLstNew();

                    pckReadArrayBeginP(pckHelp);

                    while (pckReadNext(pckHelp))
                        strLstAdd(optionData[optionId].deprecatedNames, pckReadStrP(pckHelp));

                    pckReadArrayEndP(pckHelp);

                    ASSERT(strLstSize(optionData[optionId].deprecatedNames) == 1);
                }

                // Unpack command overrides
                if (!pckReadNullP(pckHelp))
                {
                    pckReadArrayBeginP(pckHelp);

                    while (pckReadNext(pckHelp))
                    {
                        // Get command override id
                        ConfigCommand commandIdArray = pckReadId(pckHelp) - 1;

                        // Unpack override data
                        pckReadObjBeginP(pckHelp, .id = commandIdArray + 1);

                        bool internal = pckReadBoolP(pckHelp, .defaultValue = optionData[optionId].internal);
                        String *summary = pckReadStrP(pckHelp, .defaultValue = optionData[optionId].summary);
                        String *description = pckReadStrP(pckHelp, .defaultValue = optionData[optionId].description);

                        pckReadObjEndP(pckHelp);

                        // Only use overrides for the current command
                        if (commandId == commandIdArray)
                        {
                            optionData[optionId].internal = internal;
                            optionData[optionId].section = NULL;
                            optionData[optionId].summary = summary;
                            optionData[optionId].description = description;
                        }
                    }

                    pckReadArrayEndP(pckHelp);
                }
            }

            pckReadArrayEndP(pckHelp);

            // Output command part of title
            strCatFmt(result, " - '%s' command", commandName);

            // If no additional params then this is command help
            if (strLstSize(cfgCommandParam()) == 0)
            {
                // Output command summary and description
                strCatFmt(
                    result,
                    " help\n"
                    "\n"
                    "%s\n"
                    "\n"
                    "%s\n",
                    strZ(helpRenderText(commandData[commandId].summary, 0, true, CONSOLE_WIDTH)),
                    strZ(helpRenderText(commandData[commandId].description, 0, true, CONSOLE_WIDTH)));

                // Construct key/value of sections and options
                KeyValue *optionKv = kvNew();
                size_t optionSizeMax = 0;

                for (unsigned int optionId = 0; optionId < CFG_OPTION_TOTAL; optionId++)
                {
<<<<<<< HEAD
                    if (cfgParseOptionValid(commandId, optionId) && !cfgDefOptionInternal(commandId, optionId))
=======
                    if (cfgDefOptionValid(commandId, optionId) && !optionData[optionId].internal)
>>>>>>> cc8153e7
                    {
                        const String *section = optionData[optionId].section;

                        if (section == NULL ||
                            (!strEqZ(section, "general") && !strEqZ(section, "log") && !strEqZ(section, "repository") &&
                             !strEqZ(section, "stanza")))
                        {
                            section = strNew("command");
                        }

                        kvAdd(optionKv, VARSTR(section), VARINT((int)optionId));

                        if (strlen(cfgParseOptionName(optionId)) > optionSizeMax)
                            optionSizeMax = strlen(cfgParseOptionName(optionId));
                    }
                }

                // Output sections
                StringList *sectionList = strLstSort(strLstNewVarLst(kvKeyList(optionKv)), sortOrderAsc);

                for (unsigned int sectionIdx = 0; sectionIdx < strLstSize(sectionList); sectionIdx++)
                {
                    const String *section = strLstGet(sectionList, sectionIdx);

                    strCatFmt(result, "\n%s Options:\n\n", strZ(strFirstUpper(strDup(section))));

                    // Output options
                    VariantList *optionList = kvGetList(optionKv, VARSTR(section));

                    for (unsigned int optionIdx = 0; optionIdx < varLstSize(optionList); optionIdx++)
                    {
                        ConfigOption optionId = varInt(varLstGet(optionList, optionIdx));

                        // Get option summary
                        String *summary = strFirstLower(
                            strNewN(strZ(optionData[optionId].summary), strSize(optionData[optionId].summary) - 1));

                        // Ouput current and default values if they exist
                        const String *defaultValue = helpRenderValue(cfgOptionDefault(optionId), cfgParseOptionType(optionId));
                        const String *value = NULL;

                        if (cfgOptionSource(optionId) != cfgSourceDefault)
                            value = helpRenderValue(cfgOption(optionId), cfgParseOptionType(optionId));

                        if (value != NULL || defaultValue != NULL)
                        {
                            strCatZ(summary, " [");

                            if (value != NULL)
                                strCatFmt(summary, "current=%s", cfgParseOptionSecure(optionId) ? "<redacted>" : strZ(value));

                            if (defaultValue != NULL)
                            {
                                if (value != NULL)
                                    strCatZ(summary, ", ");

                                strCatFmt(summary, "default=%s", strZ(defaultValue));
                            }

                            strCatZ(summary, "]");
                        }

                        // Output option help
                        strCatFmt(
                            result, "  --%s%*s%s\n",
                            cfgParseOptionName(optionId), (int)(optionSizeMax - strlen(cfgParseOptionName(optionId)) + 2), "",
                            strZ(helpRenderText(summary, optionSizeMax + 6, false, CONSOLE_WIDTH)));
                    }
                }

                // Construct message for more help if there are options
                if (optionSizeMax > 0)
                    more = strNewFmt("%s [option]", commandName);
            }
            // Else option help for the specified command
            else
            {
                // Make sure only one option was specified
                if (strLstSize(cfgCommandParam()) > 1)
                    THROW(ParamInvalidError, "only one option allowed for option help");

                // Ensure the option is valid
                const String *optionName = strLstGet(cfgCommandParam(), 0);
                CfgParseOptionResult option = cfgParseOption(optionName);

                if (!option.found)
                {
                    int optionId = cfgParseOptionId(strZ(optionName));

                    if (optionId == -1)
                        THROW_FMT(OptionInvalidError, "option '%s' is not valid for command '%s'", strZ(optionName), commandName);
                    else
                        option.id = (unsigned int)optionId;
                }

                // Output option summary and description
                strCatFmt(
                    result,
                    " - '%s' option help\n"
                    "\n"
                    "%s\n"
                    "\n"
                    "%s\n",
<<<<<<< HEAD
                    cfgParseOptionName(option.id),
                    strZ(helpRenderText(STR(cfgDefOptionHelpSummary(commandId, option.id)), 0, true, CONSOLE_WIDTH)),
                    strZ(helpRenderText(STR(cfgDefOptionHelpDescription(commandId, option.id)), 0, true, CONSOLE_WIDTH)));
=======
                    cfgDefOptionName(option.id),
                    strZ(helpRenderText(optionData[option.id].summary, 0, true, CONSOLE_WIDTH)),
                    strZ(helpRenderText(optionData[option.id].description, 0, true, CONSOLE_WIDTH)));
>>>>>>> cc8153e7

                // Ouput current and default values if they exist
                const String *defaultValue = helpRenderValue(cfgOptionDefault(option.id), cfgParseOptionType(option.id));
                const String *value = NULL;

                if (cfgOptionSource(option.id) != cfgSourceDefault)
                    value = helpRenderValue(cfgOption(option.id), cfgParseOptionType(option.id));

                if (value != NULL || defaultValue != NULL)
                {
                    strCat(result, LF_STR);

                    if (value != NULL)
                        strCatFmt(result, "current: %s\n", cfgParseOptionSecure(option.id) ? "<redacted>" : strZ(value));

                    if (defaultValue != NULL)
                        strCatFmt(result, "default: %s\n", strZ(defaultValue));
                }

                // Output alternate name (call it deprecated so the user will know not to use it)
                if (optionData[option.id].deprecatedNames != NULL)
                    strCatFmt(result, "\ndeprecated name: %s\n", strZ(strLstJoin(optionData[option.id].deprecatedNames, ", ")));
            }
        }

        // If there is more help available output a message to let the user know
        if (more != NULL)
            strCatFmt(result, "\nUse '" PROJECT_BIN " help %s' for more information.\n", strZ(more));
    }
    MEM_CONTEXT_TEMP_END();

    FUNCTION_LOG_RETURN(STRING, result);
}

/**********************************************************************************************************************************/
void
cmdHelp(void)
{
    FUNCTION_LOG_VOID(logLevelDebug);

    MEM_CONTEXT_TEMP_BEGIN()
    {
        ioFdWriteOneStr(STDOUT_FILENO, helpRender());
    }
    MEM_CONTEXT_TEMP_END();

    FUNCTION_LOG_RETURN_VOID();
}<|MERGE_RESOLUTION|>--- conflicted
+++ resolved
@@ -326,11 +326,7 @@
 
                 for (unsigned int optionId = 0; optionId < CFG_OPTION_TOTAL; optionId++)
                 {
-<<<<<<< HEAD
-                    if (cfgParseOptionValid(commandId, optionId) && !cfgDefOptionInternal(commandId, optionId))
-=======
-                    if (cfgDefOptionValid(commandId, optionId) && !optionData[optionId].internal)
->>>>>>> cc8153e7
+                    if (cfgParseOptionValid(commandId, optionId) && !optionData[optionId].internal)
                     {
                         const String *section = optionData[optionId].section;
 
@@ -434,15 +430,9 @@
                     "%s\n"
                     "\n"
                     "%s\n",
-<<<<<<< HEAD
                     cfgParseOptionName(option.id),
-                    strZ(helpRenderText(STR(cfgDefOptionHelpSummary(commandId, option.id)), 0, true, CONSOLE_WIDTH)),
-                    strZ(helpRenderText(STR(cfgDefOptionHelpDescription(commandId, option.id)), 0, true, CONSOLE_WIDTH)));
-=======
-                    cfgDefOptionName(option.id),
                     strZ(helpRenderText(optionData[option.id].summary, 0, true, CONSOLE_WIDTH)),
                     strZ(helpRenderText(optionData[option.id].description, 0, true, CONSOLE_WIDTH)));
->>>>>>> cc8153e7
 
                 // Ouput current and default values if they exist
                 const String *defaultValue = helpRenderValue(cfgOptionDefault(option.id), cfgParseOptionType(option.id));
