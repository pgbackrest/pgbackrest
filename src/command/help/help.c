/***********************************************************************************************************************************
Help Command
***********************************************************************************************************************************/
#include "build.auto.h"

#include <string.h>
#include <sys/types.h>
#include <unistd.h>

#include "common/debug.h"
#include "common/io/fdWrite.h"
#include "common/memContext.h"
#include "common/type/pack.h"
#include "config/config.h"
#include "config/define.h"
#include "config/parse.h"
#include "version.h"

/***********************************************************************************************************************************
Include automatically generated help data pack
***********************************************************************************************************************************/
#include "command/help/help.auto.c"

/***********************************************************************************************************************************
Define the console width - use a fixed with of 80 since this should be safe on virtually all consoles
***********************************************************************************************************************************/
#define CONSOLE_WIDTH                                               80

/***********************************************************************************************************************************
Helper function for helpRender() to make output look good on a console
***********************************************************************************************************************************/
static String *
helpRenderText(const String *text, size_t indent, bool indentFirst, size_t length)
{
    FUNCTION_LOG_BEGIN(logLevelTrace);
        FUNCTION_LOG_PARAM(STRING, text);
        FUNCTION_LOG_PARAM(SIZE, indent);
        FUNCTION_LOG_PARAM(BOOL, indentFirst);
        FUNCTION_LOG_PARAM(SIZE, length);
    FUNCTION_LOG_END();

    ASSERT(text != NULL);
    ASSERT(length > 0);

    String *result = strNew("");

    // Split the text into paragraphs
    StringList *lineList = strLstNewSplitZ(text, "\n");

    // Iterate through each paragraph and split the lines according to the line length
    for (unsigned int lineIdx = 0; lineIdx < strLstSize(lineList); lineIdx++)
    {
        // Add LF if there is already content
        if (strSize(result) != 0)
            strCat(result, LF_STR);

        // Split the paragraph into lines that don't exceed the line length
        StringList *partList = strLstNewSplitSizeZ(strLstGet(lineList, lineIdx), " ", length - indent);

        for (unsigned int partIdx = 0; partIdx < strLstSize(partList); partIdx++)
        {
            // Indent when required
            if (partIdx != 0 || indentFirst)
            {
                if (partIdx != 0)
                    strCat(result, LF_STR);

                if (strSize(strLstGet(partList, partIdx)))
                    strCatFmt(result, "%*s", (int)indent, "");
            }

            // Add the line
            strCat(result, strLstGet(partList, partIdx));
        }
    }

    FUNCTION_LOG_RETURN(STRING, result);
}

/***********************************************************************************************************************************
Helper function for helpRender() to output values as strings
***********************************************************************************************************************************/
static const String *
helpRenderValue(const Variant *value, ConfigDefineOptionType type)
{
    FUNCTION_LOG_BEGIN(logLevelTrace);
        FUNCTION_LOG_PARAM(VARIANT, value);
        FUNCTION_LOG_PARAM(ENUM, type);
    FUNCTION_LOG_END();

    const String *result = NULL;

    if (value != NULL)
    {
    if (varType(value) == varTypeBool)
    {
        if (varBool(value))
            result = Y_STR;
        else
            result = N_STR;
    }
    else if (varType(value) == varTypeKeyValue)
    {
        String *resultTemp = strNew("");

        const KeyValue *optionKv = varKv(value);
        const VariantList *keyList = kvKeyList(optionKv);

        for (unsigned int keyIdx = 0; keyIdx < varLstSize(keyList); keyIdx++)
        {
            if (keyIdx != 0)
                strCatZ(resultTemp, ", ");

            strCatFmt(
                resultTemp, "%s=%s", strZ(varStr(varLstGet(keyList, keyIdx))),
                strZ(varStrForce(kvGet(optionKv, varLstGet(keyList, keyIdx)))));
        }

        result = resultTemp;
    }
    else if (varType(value) == varTypeVariantList)
    {
        String *resultTemp = strNew("");

        const VariantList *list = varVarLst(value);

        for (unsigned int listIdx = 0; listIdx < varLstSize(list); listIdx++)
        {
            if (listIdx != 0)
                strCatZ(resultTemp, ", ");

            strCatFmt(resultTemp, "%s", strZ(varStr(varLstGet(list, listIdx))));
        }

        result = resultTemp;
    }
    else if (type == cfgDefOptTypeTime)
        result = cvtDoubleToStr((double)varInt64(value) / MSEC_PER_SEC);
    else
        result = varStrForce(value);
    }

    FUNCTION_LOG_RETURN_CONST(STRING, result);
}

/***********************************************************************************************************************************
Render help to a string
***********************************************************************************************************************************/
// Stored unpacked command data
typedef struct HelpCommandData
{
    bool internal;                                                  // Is the command internal?
    String *summary;                                                // Short summary of the command
    String *description;                                            // Full description of the command
} HelpCommandData;

// Stored unpacked option data
typedef struct HelpOptionData
{
    bool internal;                                                  // Is the option internal?
    String *section;                                                // eg. general, command
    String *summary;                                                // Short summary of the option
    String *description;                                            // Full description of the option
    StringList *deprecatedNames;                                    // Deprecated names for the option
} HelpOptionData;

static String *
helpRender(void)
{
    FUNCTION_LOG_VOID(logLevelDebug);

    String *result = strNew(PROJECT_NAME " " PROJECT_VERSION);

    MEM_CONTEXT_TEMP_BEGIN()
    {
        // Unpack command data
        PackRead *pckHelp = pckReadNewBuf(BUF(helpDataPack, sizeof(helpDataPack)));
        HelpCommandData *commandData = memNew(sizeof(HelpCommandData) * CFG_COMMAND_TOTAL - 1);

        pckReadArrayBeginP(pckHelp);

        for (ConfigCommand commandId = 0; commandId < CFG_COMMAND_TOTAL - 1; commandId++)
        {
            commandData[commandId] = (HelpCommandData)
            {
                .internal = pckReadBoolP(pckHelp),
                .summary = pckReadStrP(pckHelp),
                .description = pckReadStrP(pckHelp),
            };
        }

        pckReadArrayEndP(pckHelp);

        // Message for more help when it is available
        const String *more = NULL;

        // Display general help
        if (cfgCommand() == cfgCmdHelp || cfgCommand() == cfgCmdNone)
        {
            strCatZ(
                result,
                " - General help\n"
                "\n"
                "Usage:\n"
                "    " PROJECT_BIN " [options] [command]\n"
                "\n"
                "Commands:\n");

            // Find size of longest command name
            size_t commandSizeMax = 0;

            for (ConfigCommand commandId = 0; commandId < CFG_COMMAND_TOTAL - 1; commandId++)
            {
<<<<<<< HEAD
                if (commandData[commandId].internal)
=======
                if (cfgCommandInternal(commandId))
>>>>>>> 996de0a3
                    continue;

                if (strlen(cfgCommandName(commandId)) > commandSizeMax)
                    commandSizeMax = strlen(cfgCommandName(commandId));
            }

            // Output help for each command
            for (ConfigCommand commandId = 0; commandId < CFG_COMMAND_TOTAL - 1; commandId++)
            {
<<<<<<< HEAD
                if (commandData[commandId].internal)
=======
                if (cfgCommandInternal(commandId))
>>>>>>> 996de0a3
                    continue;

                strCatFmt(
                    result, "    %s%*s%s\n", cfgCommandName(commandId),
                    (int)(commandSizeMax - strlen(cfgCommandName(commandId)) + 2), "",
                    strZ(helpRenderText(commandData[commandId].summary, commandSizeMax + 6, false, CONSOLE_WIDTH)));
            }

            // Construct message for more help
            more = strNew("[command]");
        }
        else
        {
            ConfigCommand commandId = cfgCommand();
            const char *commandName = cfgCommandName(commandId);

            // Unpack option data
            HelpOptionData *optionData = memNew(sizeof(HelpOptionData) * CFG_OPTION_TOTAL);

            pckReadArrayBeginP(pckHelp);

            for (ConfigOption optionId = 0; optionId < CFG_OPTION_TOTAL; optionId++)
            {
                optionData[optionId] = (HelpOptionData)
                {
                    .internal = pckReadBoolP(pckHelp),
                    .section = pckReadStrP(pckHelp, .defaultValue = STR("general")),
                    .summary = pckReadStrP(pckHelp),
                    .description = pckReadStrP(pckHelp),
                };

                // Unpack deprecated names
                if (!pckReadNullP(pckHelp))
                {
                    optionData[optionId].deprecatedNames = strLstNew();

                    pckReadArrayBeginP(pckHelp);

                    while (pckReadNext(pckHelp))
                        strLstAdd(optionData[optionId].deprecatedNames, pckReadStrP(pckHelp));

                    pckReadArrayEndP(pckHelp);

                    ASSERT(strLstSize(optionData[optionId].deprecatedNames) == 1);
                }

                // Unpack command overrides
                if (!pckReadNullP(pckHelp))
                {
                    pckReadArrayBeginP(pckHelp);

                    while (pckReadNext(pckHelp))
                    {
                        // Get command override id
                        ConfigCommand commandIdArray = pckReadId(pckHelp) - 1;

                        // Unpack override data
                        pckReadObjBeginP(pckHelp, .id = commandIdArray + 1);

                        bool internal = pckReadBoolP(pckHelp, .defaultValue = optionData[optionId].internal);
                        String *summary = pckReadStrP(pckHelp, .defaultValue = optionData[optionId].summary);
                        String *description = pckReadStrP(pckHelp, .defaultValue = optionData[optionId].description);

                        pckReadObjEndP(pckHelp);

                        // Only use overrides for the current command
                        if (commandId == commandIdArray)
                        {
                            optionData[optionId].internal = internal;
                            optionData[optionId].section = NULL;
                            optionData[optionId].summary = summary;
                            optionData[optionId].description = description;
                        }
                    }

                    pckReadArrayEndP(pckHelp);
                }
            }

            pckReadArrayEndP(pckHelp);

            // Output command part of title
            strCatFmt(result, " - '%s' command", commandName);

            // If no additional params then this is command help
            if (strLstSize(cfgCommandParam()) == 0)
            {
                // Output command summary and description
                strCatFmt(
                    result,
                    " help\n"
                    "\n"
                    "%s\n"
                    "\n"
                    "%s\n",
                    strZ(helpRenderText(commandData[commandId].summary, 0, true, CONSOLE_WIDTH)),
                    strZ(helpRenderText(commandData[commandId].description, 0, true, CONSOLE_WIDTH)));

                // Construct key/value of sections and options
                KeyValue *optionKv = kvNew();
                size_t optionSizeMax = 0;

                for (unsigned int optionId = 0; optionId < CFG_OPTION_TOTAL; optionId++)
                {
                    if (cfgDefOptionValid(commandId, optionId) && !optionData[optionId].internal)
                    {
                        const String *section = optionData[optionId].section;

                        if (section == NULL ||
                            (!strEqZ(section, "general") && !strEqZ(section, "log") && !strEqZ(section, "repository") &&
                             !strEqZ(section, "stanza")))
                        {
                            section = strNew("command");
                        }

                        kvAdd(optionKv, VARSTR(section), VARINT((int)optionId));

                        if (strlen(cfgDefOptionName(optionId)) > optionSizeMax)
                            optionSizeMax = strlen(cfgDefOptionName(optionId));
                    }
                }

                // Output sections
                StringList *sectionList = strLstSort(strLstNewVarLst(kvKeyList(optionKv)), sortOrderAsc);

                for (unsigned int sectionIdx = 0; sectionIdx < strLstSize(sectionList); sectionIdx++)
                {
                    const String *section = strLstGet(sectionList, sectionIdx);

                    strCatFmt(result, "\n%s Options:\n\n", strZ(strFirstUpper(strDup(section))));

                    // Output options
                    VariantList *optionList = kvGetList(optionKv, VARSTR(section));

                    for (unsigned int optionIdx = 0; optionIdx < varLstSize(optionList); optionIdx++)
                    {
                        ConfigOption optionId = varInt(varLstGet(optionList, optionIdx));

                        // Get option summary
                        String *summary = strFirstLower(
                            strNewN(strZ(optionData[optionId].summary), strSize(optionData[optionId].summary) - 1));

                        // Ouput current and default values if they exist
                        const String *defaultValue = helpRenderValue(cfgOptionDefault(optionId), cfgDefOptionType(optionId));
                        const String *value = NULL;

                        if (cfgOptionSource(optionId) != cfgSourceDefault)
                            value = helpRenderValue(cfgOption(optionId), cfgDefOptionType(optionId));

                        if (value != NULL || defaultValue != NULL)
                        {
                            strCatZ(summary, " [");

                            if (value != NULL)
                                strCatFmt(summary, "current=%s", cfgDefOptionSecure(optionId) ? "<redacted>" : strZ(value));

                            if (defaultValue != NULL)
                            {
                                if (value != NULL)
                                    strCatZ(summary, ", ");

                                strCatFmt(summary, "default=%s", strZ(defaultValue));
                            }

                            strCatZ(summary, "]");
                        }

                        // Output option help
                        strCatFmt(
                            result, "  --%s%*s%s\n",
                            cfgDefOptionName(optionId), (int)(optionSizeMax - strlen(cfgDefOptionName(optionId)) + 2), "",
                            strZ(helpRenderText(summary, optionSizeMax + 6, false, CONSOLE_WIDTH)));
                    }
                }

                // Construct message for more help if there are options
                if (optionSizeMax > 0)
                    more = strNewFmt("%s [option]", commandName);
            }
            // Else option help for the specified command
            else
            {
                // Make sure only one option was specified
                if (strLstSize(cfgCommandParam()) > 1)
                    THROW(ParamInvalidError, "only one option allowed for option help");

                // Ensure the option is valid
                const String *optionName = strLstGet(cfgCommandParam(), 0);
                CfgParseOptionResult option = cfgParseOption(optionName);

                if (!option.found)
                {
                    int optionId = cfgDefOptionId(strZ(optionName));

                    if (optionId == -1)
                        THROW_FMT(OptionInvalidError, "option '%s' is not valid for command '%s'", strZ(optionName), commandName);
                    else
                        option.id = (unsigned int)optionId;
                }

                // Output option summary and description
                strCatFmt(
                    result,
                    " - '%s' option help\n"
                    "\n"
                    "%s\n"
                    "\n"
                    "%s\n",
                    cfgDefOptionName(option.id),
                    strZ(helpRenderText(optionData[option.id].summary, 0, true, CONSOLE_WIDTH)),
                    strZ(helpRenderText(optionData[option.id].description, 0, true, CONSOLE_WIDTH)));

                // Ouput current and default values if they exist
                const String *defaultValue = helpRenderValue(cfgOptionDefault(option.id), cfgDefOptionType(option.id));
                const String *value = NULL;

                if (cfgOptionSource(option.id) != cfgSourceDefault)
                    value = helpRenderValue(cfgOption(option.id), cfgDefOptionType(option.id));

                if (value != NULL || defaultValue != NULL)
                {
                    strCat(result, LF_STR);

                    if (value != NULL)
                        strCatFmt(result, "current: %s\n", cfgDefOptionSecure(option.id) ? "<redacted>" : strZ(value));

                    if (defaultValue != NULL)
                        strCatFmt(result, "default: %s\n", strZ(defaultValue));
                }

                // Output alternate name (call it deprecated so the user will know not to use it)
                if (optionData[option.id].deprecatedNames != NULL)
                    strCatFmt(result, "\ndeprecated name: %s\n", strZ(strLstJoin(optionData[option.id].deprecatedNames, ", ")));
            }
        }

        // If there is more help available output a message to let the user know
        if (more != NULL)
            strCatFmt(result, "\nUse '" PROJECT_BIN " help %s' for more information.\n", strZ(more));
    }
    MEM_CONTEXT_TEMP_END();

    FUNCTION_LOG_RETURN(STRING, result);
}

/**********************************************************************************************************************************/
void
cmdHelp(void)
{
    FUNCTION_LOG_VOID(logLevelDebug);

    MEM_CONTEXT_TEMP_BEGIN()
    {
        ioFdWriteOneStr(STDOUT_FILENO, helpRender());
    }
    MEM_CONTEXT_TEMP_END();

    FUNCTION_LOG_RETURN_VOID();
}<|MERGE_RESOLUTION|>--- conflicted
+++ resolved
@@ -175,11 +175,11 @@
     {
         // Unpack command data
         PackRead *pckHelp = pckReadNewBuf(BUF(helpDataPack, sizeof(helpDataPack)));
-        HelpCommandData *commandData = memNew(sizeof(HelpCommandData) * CFG_COMMAND_TOTAL - 1);
+        HelpCommandData *commandData = memNew(sizeof(HelpCommandData) * CFG_COMMAND_TOTAL);
 
         pckReadArrayBeginP(pckHelp);
 
-        for (ConfigCommand commandId = 0; commandId < CFG_COMMAND_TOTAL - 1; commandId++)
+        for (ConfigCommand commandId = 0; commandId < CFG_COMMAND_TOTAL; commandId++)
         {
             commandData[commandId] = (HelpCommandData)
             {
@@ -209,13 +209,9 @@
             // Find size of longest command name
             size_t commandSizeMax = 0;
 
-            for (ConfigCommand commandId = 0; commandId < CFG_COMMAND_TOTAL - 1; commandId++)
-            {
-<<<<<<< HEAD
+            for (ConfigCommand commandId = 0; commandId < CFG_COMMAND_TOTAL; commandId++)
+            {
                 if (commandData[commandId].internal)
-=======
-                if (cfgCommandInternal(commandId))
->>>>>>> 996de0a3
                     continue;
 
                 if (strlen(cfgCommandName(commandId)) > commandSizeMax)
@@ -223,13 +219,9 @@
             }
 
             // Output help for each command
-            for (ConfigCommand commandId = 0; commandId < CFG_COMMAND_TOTAL - 1; commandId++)
-            {
-<<<<<<< HEAD
+            for (ConfigCommand commandId = 0; commandId < CFG_COMMAND_TOTAL; commandId++)
+            {
                 if (commandData[commandId].internal)
-=======
-                if (cfgCommandInternal(commandId))
->>>>>>> 996de0a3
                     continue;
 
                 strCatFmt(
