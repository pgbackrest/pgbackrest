--- conflicted
+++ resolved
@@ -32,13 +32,6 @@
 
 // int64 type. The definition in c.h is more complicated but here we can rely on stdint.h for the correct type.
 // ---------------------------------------------------------------------------------------------------------------------------------
-<<<<<<< HEAD
-#if PG_VERSION > PG_VERSION_MAX
-
-#elif PG_VERSION >= PG_VERSION_96
-
-=======
->>>>>>> 1c976ded
 typedef int64_t int64;
 
 // uint64 type
@@ -47,25 +40,11 @@
 
 // MultiXactId type
 // ---------------------------------------------------------------------------------------------------------------------------------
-<<<<<<< HEAD
-#if PG_VERSION > PG_VERSION_MAX
-
-#elif PG_VERSION >= PG_VERSION_96
-
-=======
->>>>>>> 1c976ded
 /* MultiXactId must be equivalent to TransactionId, to fit in t_xmax */
 typedef TransactionId MultiXactId;
 
 // MultiXactOffset
 // ---------------------------------------------------------------------------------------------------------------------------------
-<<<<<<< HEAD
-#if PG_VERSION > PG_VERSION_MAX
-
-#elif PG_VERSION >= PG_VERSION_96
-
-=======
->>>>>>> 1c976ded
 typedef uint32 MultiXactOffset;
 
 /***********************************************************************************************************************************
@@ -74,13 +53,6 @@
 
 // pg_time_t type
 // ---------------------------------------------------------------------------------------------------------------------------------
-<<<<<<< HEAD
-#if PG_VERSION > PG_VERSION_MAX
-
-#elif PG_VERSION >= PG_VERSION_96
-
-=======
->>>>>>> 1c976ded
 /*
  * The API of this library is generally similar to the corresponding
  * C library functions, except that we use pg_time_t which (we hope) is
@@ -94,13 +66,6 @@
 
 // Oid Type
 // ---------------------------------------------------------------------------------------------------------------------------------
-<<<<<<< HEAD
-#if PG_VERSION > PG_VERSION_MAX
-
-#elif PG_VERSION >= PG_VERSION_96
-
-=======
->>>>>>> 1c976ded
 /*
  * Object ID is a fundamental type in Postgres.
  */
@@ -112,13 +77,6 @@
 
 // pg_crc32/c type
 // ---------------------------------------------------------------------------------------------------------------------------------
-<<<<<<< HEAD
-#if PG_VERSION > PG_VERSION_MAX
-
-#elif PG_VERSION >= PG_VERSION_96
-
-=======
->>>>>>> 1c976ded
 typedef uint32 pg_crc32c;
 
 /***********************************************************************************************************************************
@@ -127,13 +85,6 @@
 
 // XLogRecPtr type
 // ---------------------------------------------------------------------------------------------------------------------------------
-<<<<<<< HEAD
-#if PG_VERSION > PG_VERSION_MAX
-
-#elif PG_VERSION >= PG_VERSION_96
-
-=======
->>>>>>> 1c976ded
 /*
  * Pointer to a location in the XLOG.  These pointers are 64 bits wide,
  * because we don't want them ever to overflow.
@@ -142,13 +93,6 @@
 
 // TimeLineID type
 // ---------------------------------------------------------------------------------------------------------------------------------
-<<<<<<< HEAD
-#if PG_VERSION > PG_VERSION_MAX
-
-#elif PG_VERSION >= PG_VERSION_96
-
-=======
->>>>>>> 1c976ded
 /*
  * TimeLineID (TLI) - identifies different database histories to prevent
  * confusion after restoring a prior state of a database installation.
@@ -540,13 +484,6 @@
 
 // DBState enum
 // ---------------------------------------------------------------------------------------------------------------------------------
-<<<<<<< HEAD
-#if PG_VERSION > PG_VERSION_MAX
-
-#elif PG_VERSION >= PG_VERSION_96
-
-=======
->>>>>>> 1c976ded
 /*
  * System status indicator.  Note this is stored in pg_control; if you change
  * it, you must bump PG_CONTROL_VERSION
@@ -1646,13 +1583,6 @@
 
 // XLogLongPageHeaderData type
 // ---------------------------------------------------------------------------------------------------------------------------------
-<<<<<<< HEAD
-#if PG_VERSION > PG_VERSION_MAX
-
-#elif PG_VERSION >= PG_VERSION_96
-
-=======
->>>>>>> 1c976ded
 /*
  * When the XLP_LONG_HEADER flag is set, we store additional fields in the
  * page header.  (This is ordinarily done just in the first page of an
@@ -1668,12 +1598,5 @@
 
 // XLP_LONG_HEADER define
 // ---------------------------------------------------------------------------------------------------------------------------------
-<<<<<<< HEAD
-#if PG_VERSION > PG_VERSION_MAX
-
-#elif PG_VERSION >= PG_VERSION_96
-
-=======
->>>>>>> 1c976ded
 /* This flag indicates a "long" page header */
 #define XLP_LONG_HEADER				0x0002