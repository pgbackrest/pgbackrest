/***********************************************************************************************************************************
PostgreSQL Version Interface

Macros for building version-specific functions that interface with the types in version.vendor.h. Due to the way PostgreSQL types
evolve over time, this seems to be the easiest way to extract information from them.

These macros should be kept as simple as possible, with most of the logic contained in postgres/interface.c.
***********************************************************************************************************************************/
#include "postgres/interface/version.vendor.h"
#include "postgres/version.h"

/***********************************************************************************************************************************
Determine if the supplied pg_control is for this version of PostgreSQL. When CATALOG_VERSION_NO_MAX is defined then the catalog will
be accepted as a range that lasts until the end of the encoded year. This allows pgBackRest to work with PostgreSQL during the
alpha/beta/rc period without needing to be updated, unless of course the actual interface changes.
***********************************************************************************************************************************/
<<<<<<< HEAD
#if PG_VERSION > PG_VERSION_MAX

#elif PG_VERSION >= PG_VERSION_96

=======
>>>>>>> 1c976ded
#ifdef CATALOG_VERSION_NO_MAX

#define PG_INTERFACE_CONTROL_IS(version)                                                                                           \
    static bool                                                                                                                    \
    pgInterfaceControlIs##version(const uint8_t *controlFile)                                                                      \
    {                                                                                                                              \
        ASSERT(controlFile != NULL);                                                                                               \
                                                                                                                                   \
        return                                                                                                                     \
            ((const ControlFileData *)controlFile)->pg_control_version == PG_CONTROL_VERSION &&                                    \
            ((const ControlFileData *)controlFile)->catalog_version_no >= CATALOG_VERSION_NO &&                                    \
            ((const ControlFileData *)controlFile)->catalog_version_no < (CATALOG_VERSION_NO / 100000 + 1) * 100000;               \
    }

#else

#define PG_INTERFACE_CONTROL_IS(version)                                                                                           \
    static bool                                                                                                                    \
    pgInterfaceControlIs##version(const uint8_t *controlFile)                                                                      \
    {                                                                                                                              \
        ASSERT(controlFile != NULL);                                                                                               \
                                                                                                                                   \
        return                                                                                                                     \
            ((const ControlFileData *)controlFile)->pg_control_version == PG_CONTROL_VERSION &&                                    \
            ((const ControlFileData *)controlFile)->catalog_version_no == CATALOG_VERSION_NO;                                      \
    }

#endif

/***********************************************************************************************************************************
Read the version specific pg_control into a general data structure
***********************************************************************************************************************************/
<<<<<<< HEAD
#if PG_VERSION > PG_VERSION_MAX

#elif PG_VERSION >= PG_VERSION_96

=======
>>>>>>> 1c976ded
#define PG_INTERFACE_CONTROL(version)                                                                                              \
    static PgControl                                                                                                               \
    pgInterfaceControl##version(const uint8_t *controlFile)                                                                        \
    {                                                                                                                              \
        ASSERT(controlFile != NULL);                                                                                               \
                                                                                                                                   \
        return (PgControl)                                                                                                         \
        {                                                                                                                          \
            .systemId = ((const ControlFileData *)controlFile)->system_identifier,                                                 \
            .catalogVersion = ((const ControlFileData *)controlFile)->catalog_version_no,                                          \
            .checkpoint = ((const ControlFileData *)controlFile)->checkPoint,                                                      \
            .timeline = ((const ControlFileData *)controlFile)->checkPointCopy.ThisTimeLineID,                                     \
            .pageSize = ((const ControlFileData *)controlFile)->blcksz,                                                            \
            .walSegmentSize = ((const ControlFileData *)controlFile)->xlog_seg_size,                                               \
            .pageChecksumVersion = ((const ControlFileData *)controlFile)->data_checksum_version,                                  \
        };                                                                                                                         \
    }

/***********************************************************************************************************************************
Get control crc offset
***********************************************************************************************************************************/
<<<<<<< HEAD
#if PG_VERSION > PG_VERSION_MAX

#elif PG_VERSION >= PG_VERSION_96

=======
>>>>>>> 1c976ded
#define PG_INTERFACE_CONTROL_CRC_OFFSET(version)                                                                                   \
    static size_t                                                                                                                  \
    pgInterfaceControlCrcOffset##version(void)                                                                                     \
    {                                                                                                                              \
        return offsetof(ControlFileData, crc);                                                                                     \
    }

/***********************************************************************************************************************************
Invalidate control checkpoint. PostgreSQL skips the first segment so any LSN in that segment is invalid.
***********************************************************************************************************************************/
<<<<<<< HEAD
#if PG_VERSION > PG_VERSION_MAX

#elif PG_VERSION >= PG_VERSION_96

=======
>>>>>>> 1c976ded
#define PG_INTERFACE_CONTROL_CHECKPOINT_INVALIDATE(version)                                                                        \
    static void                                                                                                                    \
    pgInterfaceControlCheckpointInvalidate##version(uint8_t *const controlFile)                                                    \
    {                                                                                                                              \
        ((ControlFileData *)controlFile)->checkPoint = PG_CONTROL_CHECKPOINT_INVALID;                                              \
    }

/***********************************************************************************************************************************
Get the control version
***********************************************************************************************************************************/
<<<<<<< HEAD
#if PG_VERSION > PG_VERSION_MAX

#elif PG_VERSION >= PG_VERSION_96

=======
>>>>>>> 1c976ded
#define PG_INTERFACE_CONTROL_VERSION(version)                                                                                      \
    static uint32_t                                                                                                                \
    pgInterfaceControlVersion##version(void)                                                                                       \
    {                                                                                                                              \
        return PG_CONTROL_VERSION;                                                                                                 \
    }

/***********************************************************************************************************************************
Determine if the supplied WAL is for this version of PostgreSQL
***********************************************************************************************************************************/
<<<<<<< HEAD
#if PG_VERSION > PG_VERSION_MAX

#elif PG_VERSION >= PG_VERSION_96

=======
>>>>>>> 1c976ded
#define PG_INTERFACE_WAL_IS(version)                                                                                               \
    static bool                                                                                                                    \
    pgInterfaceWalIs##version(const uint8_t *walFile)                                                                              \
    {                                                                                                                              \
        ASSERT(walFile != NULL);                                                                                                   \
                                                                                                                                   \
        return ((const XLogPageHeaderData *)walFile)->xlp_magic == XLOG_PAGE_MAGIC;                                                \
    }

/***********************************************************************************************************************************
Read the version specific WAL header into a general data structure
***********************************************************************************************************************************/
<<<<<<< HEAD
#if PG_VERSION > PG_VERSION_MAX

#elif PG_VERSION >= PG_VERSION_96

=======
>>>>>>> 1c976ded
#define PG_INTERFACE_WAL(version)                                                                                                  \
    static PgWal                                                                                                                   \
    pgInterfaceWal##version(const uint8_t *walFile)                                                                                \
    {                                                                                                                              \
        ASSERT(walFile != NULL);                                                                                                   \
                                                                                                                                   \
        return (PgWal)                                                                                                             \
        {                                                                                                                          \
            .systemId = ((const XLogLongPageHeaderData *)walFile)->xlp_sysid,                                                      \
            .size = ((const XLogLongPageHeaderData *)walFile)->xlp_seg_size,                                                       \
        };                                                                                                                         \
    }<|MERGE_RESOLUTION|>--- conflicted
+++ resolved
@@ -14,13 +14,6 @@
 be accepted as a range that lasts until the end of the encoded year. This allows pgBackRest to work with PostgreSQL during the
 alpha/beta/rc period without needing to be updated, unless of course the actual interface changes.
 ***********************************************************************************************************************************/
-<<<<<<< HEAD
-#if PG_VERSION > PG_VERSION_MAX
-
-#elif PG_VERSION >= PG_VERSION_96
-
-=======
->>>>>>> 1c976ded
 #ifdef CATALOG_VERSION_NO_MAX
 
 #define PG_INTERFACE_CONTROL_IS(version)                                                                                           \
@@ -53,13 +46,6 @@
 /***********************************************************************************************************************************
 Read the version specific pg_control into a general data structure
 ***********************************************************************************************************************************/
-<<<<<<< HEAD
-#if PG_VERSION > PG_VERSION_MAX
-
-#elif PG_VERSION >= PG_VERSION_96
-
-=======
->>>>>>> 1c976ded
 #define PG_INTERFACE_CONTROL(version)                                                                                              \
     static PgControl                                                                                                               \
     pgInterfaceControl##version(const uint8_t *controlFile)                                                                        \
@@ -81,13 +67,6 @@
 /***********************************************************************************************************************************
 Get control crc offset
 ***********************************************************************************************************************************/
-<<<<<<< HEAD
-#if PG_VERSION > PG_VERSION_MAX
-
-#elif PG_VERSION >= PG_VERSION_96
-
-=======
->>>>>>> 1c976ded
 #define PG_INTERFACE_CONTROL_CRC_OFFSET(version)                                                                                   \
     static size_t                                                                                                                  \
     pgInterfaceControlCrcOffset##version(void)                                                                                     \
@@ -98,13 +77,6 @@
 /***********************************************************************************************************************************
 Invalidate control checkpoint. PostgreSQL skips the first segment so any LSN in that segment is invalid.
 ***********************************************************************************************************************************/
-<<<<<<< HEAD
-#if PG_VERSION > PG_VERSION_MAX
-
-#elif PG_VERSION >= PG_VERSION_96
-
-=======
->>>>>>> 1c976ded
 #define PG_INTERFACE_CONTROL_CHECKPOINT_INVALIDATE(version)                                                                        \
     static void                                                                                                                    \
     pgInterfaceControlCheckpointInvalidate##version(uint8_t *const controlFile)                                                    \
@@ -115,13 +87,6 @@
 /***********************************************************************************************************************************
 Get the control version
 ***********************************************************************************************************************************/
-<<<<<<< HEAD
-#if PG_VERSION > PG_VERSION_MAX
-
-#elif PG_VERSION >= PG_VERSION_96
-
-=======
->>>>>>> 1c976ded
 #define PG_INTERFACE_CONTROL_VERSION(version)                                                                                      \
     static uint32_t                                                                                                                \
     pgInterfaceControlVersion##version(void)                                                                                       \
@@ -132,13 +97,6 @@
 /***********************************************************************************************************************************
 Determine if the supplied WAL is for this version of PostgreSQL
 ***********************************************************************************************************************************/
-<<<<<<< HEAD
-#if PG_VERSION > PG_VERSION_MAX
-
-#elif PG_VERSION >= PG_VERSION_96
-
-=======
->>>>>>> 1c976ded
 #define PG_INTERFACE_WAL_IS(version)                                                                                               \
     static bool                                                                                                                    \
     pgInterfaceWalIs##version(const uint8_t *walFile)                                                                              \
@@ -151,13 +109,6 @@
 /***********************************************************************************************************************************
 Read the version specific WAL header into a general data structure
 ***********************************************************************************************************************************/
-<<<<<<< HEAD
-#if PG_VERSION > PG_VERSION_MAX
-
-#elif PG_VERSION >= PG_VERSION_96
-
-=======
->>>>>>> 1c976ded
 #define PG_INTERFACE_WAL(version)                                                                                                  \
     static PgWal                                                                                                                   \
     pgInterfaceWal##version(const uint8_t *walFile)                                                                                \
