--- conflicted
+++ resolved
@@ -64,24 +64,14 @@
                                                                                                                                    \
         return (PgControl)                                                                                                         \
         {                                                                                                                          \
-<<<<<<< HEAD
-            .systemId = ((ControlFileData *)controlFile)->system_identifier,                                                       \
-            .catalogVersion = ((ControlFileData *)controlFile)->catalog_version_no,                                                \
-            .checkpoint = ((ControlFileData *)controlFile)->checkPoint,                                                            \
-            .checkpointTime = (time_t)((ControlFileData *)controlFile)->checkPointCopy.time,                                       \
-            .timeline = ((ControlFileData *)controlFile)->checkPointCopy.ThisTimeLineID,                                           \
-            .pageSize = ((ControlFileData *)controlFile)->blcksz,                                                                  \
-            .walSegmentSize = ((ControlFileData *)controlFile)->xlog_seg_size,                                                     \
-            .pageChecksumVersion = ((ControlFileData *)controlFile)->data_checksum_version,                                        \
-=======
             .systemId = ((const ControlFileData *)controlFile)->system_identifier,                                                 \
             .catalogVersion = ((const ControlFileData *)controlFile)->catalog_version_no,                                          \
             .checkpoint = ((const ControlFileData *)controlFile)->checkPoint,                                                      \
+            .checkpointTime = (time_t)((const ControlFileData *)controlFile)->checkPointCopy.time,                                 \
             .timeline = ((const ControlFileData *)controlFile)->checkPointCopy.ThisTimeLineID,                                     \
             .pageSize = ((const ControlFileData *)controlFile)->blcksz,                                                            \
             .walSegmentSize = ((const ControlFileData *)controlFile)->xlog_seg_size,                                               \
             .pageChecksumVersion = ((const ControlFileData *)controlFile)->data_checksum_version,                                  \
->>>>>>> 355e27d6
         };                                                                                                                         \
     }
 
