--- conflicted
+++ resolved
@@ -16,10 +16,7 @@
 #define PG_FILE_BACKUPLABEL                                         "backup_label"
 #define PG_FILE_BACKUPLABELOLD                                      "backup_label.old"
 #define PG_FILE_PGCONTROL                                           "pg_control"
-<<<<<<< HEAD
-=======
 #define PG_FILE_PGFILENODEMAP                                       "pg_filenode.map"
->>>>>>> d15ed338
 #define PG_FILE_PGINTERNALINIT                                      "pg_internal.init"
 #define PG_FILE_PGVERSION                                           "PG_VERSION"
     STRING_DECLARE(PG_FILE_PGVERSION_STR);
