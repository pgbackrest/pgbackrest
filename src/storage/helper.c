/***********************************************************************************************************************************
Storage Helper
***********************************************************************************************************************************/
#include "build.auto.h"

#include <string.h>

#include "common/debug.h"
#include "common/io/io.h"
#include "common/memContext.h"
#include "common/regExp.h"
#include "config/define.h"
#include "config/config.h"
#include "protocol/helper.h"
#include "storage/azure/storage.h"
#include "storage/cifs/storage.h"
#include "storage/posix/storage.h"
#include "storage/remote/storage.h"
#include "storage/s3/storage.h"
#include "storage/helper.h"

/***********************************************************************************************************************************
Storage path constants
***********************************************************************************************************************************/
STRING_EXTERN(STORAGE_SPOOL_ARCHIVE_IN_STR,                         STORAGE_SPOOL_ARCHIVE_IN);
STRING_EXTERN(STORAGE_SPOOL_ARCHIVE_OUT_STR,                        STORAGE_SPOOL_ARCHIVE_OUT);

STRING_EXTERN(STORAGE_REPO_ARCHIVE_STR,                             STORAGE_REPO_ARCHIVE);
STRING_EXTERN(STORAGE_REPO_BACKUP_STR,                              STORAGE_REPO_BACKUP);

STRING_EXTERN(STORAGE_PATH_ARCHIVE_STR,                             STORAGE_PATH_ARCHIVE);
STRING_EXTERN(STORAGE_PATH_BACKUP_STR,                              STORAGE_PATH_BACKUP);

/***********************************************************************************************************************************
Error message when writable storage is requested in dry-run mode
***********************************************************************************************************************************/
#define WRITABLE_WHILE_DRYRUN                                                                                                      \
    "unable to get writable storage in dry-run mode or before dry-run is initialized"

/***********************************************************************************************************************************
Local variables
***********************************************************************************************************************************/
static struct StorageHelper
{
    MemContext *memContext;                                         // Mem context for storage helper

    Storage *storageLocal;                                          // Local read-only storage
    Storage *storageLocalWrite;                                     // Local write storage
    Storage **storagePg;                                            // PostgreSQL read-only storage
    Storage **storagePgWrite;                                       // PostgreSQL write storage
    Storage *storageRepo;                                           // Repository read-only storage
    Storage *storageRepoWrite;                                      // Repository write storage
    Storage *storageSpool;                                          // Spool read-only storage
    Storage *storageSpoolWrite;                                     // Spool write storage

    String *stanza;                                                 // Stanza for storage
    bool stanzaInit;                                                // Has the stanza been initialized?
    bool dryRunInit;                                                // Has dryRun been initialized?  If not disallow writes.
    bool dryRun;                                                    // Disallow writes in dry-run mode.
    RegExp *walRegExp;                                              // Regular expression for identifying wal files
} storageHelper;

/***********************************************************************************************************************************
Create the storage helper memory context
***********************************************************************************************************************************/
static void
storageHelperInit(void)
{
    FUNCTION_TEST_VOID();

    if (storageHelper.memContext == NULL)
    {
        MEM_CONTEXT_BEGIN(memContextTop())
        {
            MEM_CONTEXT_NEW_BEGIN("StorageHelper")
            {
                storageHelper.memContext = MEM_CONTEXT_NEW();
            }
            MEM_CONTEXT_NEW_END();
        }
        MEM_CONTEXT_END();
    }

    FUNCTION_TEST_RETURN_VOID();
}

/**********************************************************************************************************************************/
void
storageHelperDryRunInit(bool dryRun)
{
    FUNCTION_TEST_VOID();

    storageHelper.dryRunInit = true;
    storageHelper.dryRun = dryRun;

    FUNCTION_TEST_RETURN_VOID();
}

/***********************************************************************************************************************************
Initialize the stanza and error if it changes
***********************************************************************************************************************************/
static void
storageHelperStanzaInit(const bool stanzaRequired)
{
    FUNCTION_TEST_VOID();

    // If the stanza is NULL and the storage has not already been initialized then initialize the stanza
    if (!storageHelper.stanzaInit)
    {
        if (stanzaRequired && cfgOptionStrNull(cfgOptStanza) == NULL)
            THROW(AssertError, "stanza cannot be NULL for this storage object");

        MEM_CONTEXT_BEGIN(storageHelper.memContext)
        {
            storageHelper.stanza = strDup(cfgOptionStrNull(cfgOptStanza));
            storageHelper.stanzaInit = true;
        }
        MEM_CONTEXT_END();
    }

    FUNCTION_TEST_RETURN_VOID();
}

/**********************************************************************************************************************************/
const Storage *
storageLocal(void)
{
    FUNCTION_TEST_VOID();

    if (storageHelper.storageLocal == NULL)
    {
        storageHelperInit();

        MEM_CONTEXT_BEGIN(storageHelper.memContext)
        {
            storageHelper.storageLocal =  storagePosixNewP(FSLASH_STR);
        }
        MEM_CONTEXT_END();
    }

    FUNCTION_TEST_RETURN(storageHelper.storageLocal);
}

const Storage *
storageLocalWrite(void)
{
    FUNCTION_TEST_VOID();

    if (storageHelper.storageLocalWrite == NULL)
    {
        storageHelperInit();

        MEM_CONTEXT_BEGIN(storageHelper.memContext)
        {
            storageHelper.storageLocalWrite = storagePosixNewP(FSLASH_STR, .write = true);
        }
        MEM_CONTEXT_END();
    }

    FUNCTION_TEST_RETURN(storageHelper.storageLocalWrite);
}

/***********************************************************************************************************************************
Get pg storage for the specified host id
***********************************************************************************************************************************/
static Storage *
storagePgGet(unsigned int hostId, bool write)
{
    FUNCTION_TEST_BEGIN();
        FUNCTION_TEST_PARAM(UINT, hostId);
        FUNCTION_TEST_PARAM(BOOL, write);
    FUNCTION_TEST_END();

    Storage *result = NULL;

    // Use remote storage
    if (!pgIsLocal(hostId))
    {
        result = storageRemoteNew(
            STORAGE_MODE_FILE_DEFAULT, STORAGE_MODE_PATH_DEFAULT, write, NULL,
            protocolRemoteGet(protocolStorageTypePg, hostId), cfgOptionUInt(cfgOptCompressLevelNetwork));
    }
    // Use Posix storage
    else
    {
        result = storagePosixNewP(cfgOptionStr(cfgOptPgPath + hostId - 1), .write = write);
    }

    FUNCTION_TEST_RETURN(result);
}

/**********************************************************************************************************************************/
const Storage *
storagePgId(unsigned int hostId)
{
    FUNCTION_TEST_BEGIN();
        FUNCTION_TEST_PARAM(UINT, hostId);
    FUNCTION_TEST_END();

    if (storageHelper.storagePg == NULL || storageHelper.storagePg[hostId - 1] == NULL)
    {
        storageHelperInit();

        MEM_CONTEXT_BEGIN(storageHelper.memContext)
        {
            if (storageHelper.storagePg == NULL)
                storageHelper.storagePg = memNewPtrArray(cfgDefOptionIndexTotal(cfgDefOptPgPath));

            storageHelper.storagePg[hostId - 1] = storagePgGet(hostId, false);
        }
        MEM_CONTEXT_END();
    }

    FUNCTION_TEST_RETURN(storageHelper.storagePg[hostId - 1]);
}

const Storage *
storagePg(void)
{
    FUNCTION_TEST_VOID();
    FUNCTION_TEST_RETURN(storagePgId(cfgOptionTest(cfgOptHostId) ? cfgOptionUInt(cfgOptHostId) : 1));
}

const Storage *
storagePgIdWrite(unsigned int hostId)
{
    FUNCTION_TEST_BEGIN();
        FUNCTION_TEST_PARAM(UINT, hostId);
    FUNCTION_TEST_END();

    // Writes not allowed in dry-run mode
    if (!storageHelper.dryRunInit || storageHelper.dryRun)
        THROW(AssertError, WRITABLE_WHILE_DRYRUN);

    if (storageHelper.storagePgWrite == NULL || storageHelper.storagePgWrite[hostId - 1] == NULL)
    {
        storageHelperInit();

        MEM_CONTEXT_BEGIN(storageHelper.memContext)
        {
            if (storageHelper.storagePgWrite == NULL)
                storageHelper.storagePgWrite = memNewPtrArray(cfgDefOptionIndexTotal(cfgDefOptPgPath));

            storageHelper.storagePgWrite[hostId - 1] = storagePgGet(hostId, true);
        }
        MEM_CONTEXT_END();
    }

    FUNCTION_TEST_RETURN(storageHelper.storagePgWrite[hostId - 1]);
}

const Storage *
storagePgWrite(void)
{
    FUNCTION_TEST_VOID();
    FUNCTION_TEST_RETURN(storagePgIdWrite(cfgOptionTest(cfgOptHostId) ? cfgOptionUInt(cfgOptHostId) : 1));
}

/***********************************************************************************************************************************
Create the WAL regular expression
***********************************************************************************************************************************/
static void
storageHelperRepoInit(void)
{
    FUNCTION_TEST_VOID();

    if (storageHelper.walRegExp == NULL)
    {
        MEM_CONTEXT_BEGIN(memContextTop())
        {
            storageHelper.walRegExp = regExpNew(STRDEF("^[0-F]{24}"));
        }
        MEM_CONTEXT_END();
    }

    FUNCTION_TEST_RETURN_VOID();
}

/***********************************************************************************************************************************
Construct a repo path from an expression and path
***********************************************************************************************************************************/
static String *
storageRepoPathExpression(const String *expression, const String *path)
{
    FUNCTION_TEST_BEGIN();
        FUNCTION_TEST_PARAM(STRING, expression);
        FUNCTION_TEST_PARAM(STRING, path);
    FUNCTION_TEST_END();

    ASSERT(expression != NULL);

    String *result = NULL;

    if (strEq(expression, STORAGE_REPO_ARCHIVE_STR))
    {
        // Construct the base path
        if (storageHelper.stanza != NULL)
            result = strNewFmt(STORAGE_PATH_ARCHIVE "/%s", strZ(storageHelper.stanza));
        else
            result = strNew(STORAGE_PATH_ARCHIVE);

        // If a subpath should be appended, determine if it is WAL path, else just append the subpath
        if (path != NULL)
        {
            StringList *pathSplit = strLstNewSplitZ(path, "/");
            String *file = strLstSize(pathSplit) == 2 ? strLstGet(pathSplit, 1) : NULL;

            if (file != NULL && regExpMatch(storageHelper.walRegExp, file))
                strCatFmt(result, "/%s/%s/%s", strZ(strLstGet(pathSplit, 0)), strZ(strSubN(file, 0, 16)), strZ(file));
            else
                strCatFmt(result, "/%s", strZ(path));
        }
    }
    else if (strEq(expression, STORAGE_REPO_BACKUP_STR))
    {
        // Construct the base path
        if (storageHelper.stanza != NULL)
            result = strNewFmt(STORAGE_PATH_BACKUP "/%s", strZ(storageHelper.stanza));
        else
            result = strNew(STORAGE_PATH_BACKUP);

        // Append subpath if provided
        if (path != NULL)
            strCatFmt(result, "/%s", strZ(path));
    }
    else
        THROW_FMT(AssertError, "invalid expression '%s'", strZ(expression));

    FUNCTION_TEST_RETURN(result);
}

/***********************************************************************************************************************************
Get the repo storage
***********************************************************************************************************************************/
static Storage *
storageRepoGet(const String *type, bool write)
{
    FUNCTION_TEST_BEGIN();
        FUNCTION_TEST_PARAM(STRING, type);
        FUNCTION_TEST_PARAM(BOOL, write);
    FUNCTION_TEST_END();

    ASSERT(type != NULL);

    Storage *result = NULL;

    // Use remote storage
    if (!repoIsLocal())
    {
        result = storageRemoteNew(
            STORAGE_MODE_FILE_DEFAULT, STORAGE_MODE_PATH_DEFAULT, write, storageRepoPathExpression,
            protocolRemoteGet(protocolStorageTypeRepo, 1), cfgOptionUInt(cfgOptCompressLevelNetwork));
    }
    // Use Azure storage
    else if (strEqZ(type, STORAGE_AZURE_TYPE))
    {
        result = storageAzureNew(
            cfgOptionStr(cfgOptRepoPath), write, storageRepoPathExpression, cfgOptionStr(cfgOptRepoAzureContainer),
            cfgOptionStr(cfgOptRepoAzureAccount),
            strEqZ(cfgOptionStr(cfgOptRepoAzureKeyType), STORAGE_AZURE_KEY_TYPE_SHARED) ?
                storageAzureKeyTypeShared : storageAzureKeyTypeSas,
            cfgOptionStr(cfgOptRepoAzureKey), STORAGE_AZURE_BLOCKSIZE_MIN, cfgOptionStrNull(cfgOptRepoAzureHost),
            cfgOptionUInt(cfgOptRepoAzurePort), ioTimeoutMs(), cfgOptionBool(cfgOptRepoAzureVerifyTls),
            cfgOptionStrNull(cfgOptRepoAzureCaFile), cfgOptionStrNull(cfgOptRepoAzureCaPath));
    }
    // Use CIFS storage
    else if (strEqZ(type, STORAGE_CIFS_TYPE))
    {
        result = storageCifsNew(
            cfgOptionStr(cfgOptRepoPath), STORAGE_MODE_FILE_DEFAULT, STORAGE_MODE_PATH_DEFAULT, write, storageRepoPathExpression);
    }
    // Use Posix storage
    else if (strEqZ(type, STORAGE_POSIX_TYPE))
    {
        result = storagePosixNewP(
            cfgOptionStr(cfgOptRepoPath), .write = write, .pathExpressionFunction = storageRepoPathExpression);
    }
    // Use S3 storage
    else if (strEqZ(type, STORAGE_S3_TYPE))
    {
        // Set the default port
        unsigned int port = cfgOptionUInt(cfgOptRepoS3Port);

        // Extract port from the endpoint and host if it is present
        const String *endPoint = cfgOptionHostPort(cfgOptRepoS3Endpoint, &port);
        const String *host = cfgOptionHostPort(cfgOptRepoS3Host, &port);

        // If the port option was set explicitly then use it in preference to appended ports
        if (cfgOptionSource(cfgOptRepoS3Port) != cfgSourceDefault)
            port = cfgOptionUInt(cfgOptRepoS3Port);

        result = storageS3New(
            cfgOptionStr(cfgOptRepoPath), write, storageRepoPathExpression, cfgOptionStr(cfgOptRepoS3Bucket), endPoint,
            strEqZ(cfgOptionStr(cfgOptRepoS3UriStyle), STORAGE_S3_URI_STYLE_HOST) ? storageS3UriStyleHost : storageS3UriStylePath,
<<<<<<< HEAD
            cfgOptionStr(cfgOptRepoS3Region),
            strEqZ(cfgOptionStr(cfgOptRepoS3KeyType), STORAGE_S3_KEY_TYPE_SHARED) ? storageS3KeyTypeShared : storageS3KeyTypeTemp,
            cfgOptionStrNull(cfgOptRepoS3Key), cfgOptionStrNull(cfgOptRepoS3KeySecret), cfgOptionStrNull(cfgOptRepoS3Token),
            cfgOptionStrNull(cfgOptRepoS3Role), STORAGE_S3_PARTSIZE_MIN, STORAGE_S3_DELETE_MAX, host, port, ioTimeoutMs(),
=======
            cfgOptionStr(cfgOptRepoS3Region), cfgOptionStr(cfgOptRepoS3Key), cfgOptionStr(cfgOptRepoS3KeySecret),
            cfgOptionStrNull(cfgOptRepoS3Token), STORAGE_S3_PARTSIZE_MIN, host, port, ioTimeoutMs(),
>>>>>>> 8f57d026
            cfgOptionBool(cfgOptRepoS3VerifyTls), cfgOptionStrNull(cfgOptRepoS3CaFile), cfgOptionStrNull(cfgOptRepoS3CaPath));
    }
    else
        THROW_FMT(AssertError, "invalid storage type '%s'", strZ(type));

    FUNCTION_TEST_RETURN(result);
}

/**********************************************************************************************************************************/
const Storage *
storageRepo(void)
{
    FUNCTION_TEST_VOID();

    if (storageHelper.storageRepo == NULL)
    {
        storageHelperInit();
        storageHelperStanzaInit(false);
        storageHelperRepoInit();

        MEM_CONTEXT_BEGIN(storageHelper.memContext)
        {
            storageHelper.storageRepo = storageRepoGet(cfgOptionStr(cfgOptRepoType), false);
        }
        MEM_CONTEXT_END();
    }

    FUNCTION_TEST_RETURN(storageHelper.storageRepo);
}

const Storage *
storageRepoWrite(void)
{
    FUNCTION_TEST_VOID();

    // Writes not allowed in dry-run mode
    if (!storageHelper.dryRunInit || storageHelper.dryRun)
        THROW(AssertError, WRITABLE_WHILE_DRYRUN);

    if (storageHelper.storageRepoWrite == NULL)
    {
        storageHelperInit();
        storageHelperStanzaInit(false);
        storageHelperRepoInit();

        MEM_CONTEXT_BEGIN(storageHelper.memContext)
        {
            storageHelper.storageRepoWrite = storageRepoGet(cfgOptionStr(cfgOptRepoType), true);
        }
        MEM_CONTEXT_END();
    }

    FUNCTION_TEST_RETURN(storageHelper.storageRepoWrite);
}

/***********************************************************************************************************************************
Spool storage path expression
***********************************************************************************************************************************/
static String *
storageSpoolPathExpression(const String *expression, const String *path)
{
    FUNCTION_TEST_BEGIN();
        FUNCTION_TEST_PARAM(STRING, expression);
        FUNCTION_TEST_PARAM(STRING, path);
    FUNCTION_TEST_END();

    ASSERT(expression != NULL);
    ASSERT(storageHelper.stanza != NULL);

    String *result = NULL;

    if (strEqZ(expression, STORAGE_SPOOL_ARCHIVE_IN))
    {
        if (path == NULL)
            result = strNewFmt(STORAGE_PATH_ARCHIVE "/%s/in", strZ(storageHelper.stanza));
        else
            result = strNewFmt(STORAGE_PATH_ARCHIVE "/%s/in/%s", strZ(storageHelper.stanza), strZ(path));
    }
    else if (strEqZ(expression, STORAGE_SPOOL_ARCHIVE_OUT))
    {
        if (path == NULL)
            result = strNewFmt(STORAGE_PATH_ARCHIVE "/%s/out", strZ(storageHelper.stanza));
        else
            result = strNewFmt(STORAGE_PATH_ARCHIVE "/%s/out/%s", strZ(storageHelper.stanza), strZ(path));
    }
    else
        THROW_FMT(AssertError, "invalid expression '%s'", strZ(expression));

    FUNCTION_TEST_RETURN(result);
}

/**********************************************************************************************************************************/
const Storage *
storageSpool(void)
{
    FUNCTION_TEST_VOID();

    if (storageHelper.storageSpool == NULL)
    {
        storageHelperInit();
        storageHelperStanzaInit(true);

        MEM_CONTEXT_BEGIN(storageHelper.memContext)
        {
            storageHelper.storageSpool = storagePosixNewP(
                cfgOptionStr(cfgOptSpoolPath), .pathExpressionFunction = storageSpoolPathExpression);
        }
        MEM_CONTEXT_END();
    }

    FUNCTION_TEST_RETURN(storageHelper.storageSpool);
}

const Storage *
storageSpoolWrite(void)
{
    FUNCTION_TEST_VOID();

    // Writes not allowed in dry-run mode
    if (!storageHelper.dryRunInit || storageHelper.dryRun)
        THROW(AssertError, WRITABLE_WHILE_DRYRUN);

    if (storageHelper.storageSpoolWrite == NULL)
    {
        storageHelperInit();
        storageHelperStanzaInit(true);

        MEM_CONTEXT_BEGIN(storageHelper.memContext)
        {
            storageHelper.storageSpoolWrite = storagePosixNewP(
                cfgOptionStr(cfgOptSpoolPath), .write = true, .pathExpressionFunction = storageSpoolPathExpression);
        }
        MEM_CONTEXT_END();
    }

    FUNCTION_TEST_RETURN(storageHelper.storageSpoolWrite);
}

/**********************************************************************************************************************************/
void
storageHelperFree(void)
{
    FUNCTION_TEST_VOID();

    if (storageHelper.memContext != NULL)
        memContextFree(storageHelper.memContext);

    storageHelper = (struct StorageHelper){.memContext = NULL};

    FUNCTION_TEST_RETURN_VOID();
}<|MERGE_RESOLUTION|>--- conflicted
+++ resolved
@@ -392,15 +392,10 @@
         result = storageS3New(
             cfgOptionStr(cfgOptRepoPath), write, storageRepoPathExpression, cfgOptionStr(cfgOptRepoS3Bucket), endPoint,
             strEqZ(cfgOptionStr(cfgOptRepoS3UriStyle), STORAGE_S3_URI_STYLE_HOST) ? storageS3UriStyleHost : storageS3UriStylePath,
-<<<<<<< HEAD
             cfgOptionStr(cfgOptRepoS3Region),
             strEqZ(cfgOptionStr(cfgOptRepoS3KeyType), STORAGE_S3_KEY_TYPE_SHARED) ? storageS3KeyTypeShared : storageS3KeyTypeTemp,
             cfgOptionStrNull(cfgOptRepoS3Key), cfgOptionStrNull(cfgOptRepoS3KeySecret), cfgOptionStrNull(cfgOptRepoS3Token),
-            cfgOptionStrNull(cfgOptRepoS3Role), STORAGE_S3_PARTSIZE_MIN, STORAGE_S3_DELETE_MAX, host, port, ioTimeoutMs(),
-=======
-            cfgOptionStr(cfgOptRepoS3Region), cfgOptionStr(cfgOptRepoS3Key), cfgOptionStr(cfgOptRepoS3KeySecret),
-            cfgOptionStrNull(cfgOptRepoS3Token), STORAGE_S3_PARTSIZE_MIN, host, port, ioTimeoutMs(),
->>>>>>> 8f57d026
+            cfgOptionStrNull(cfgOptRepoS3Role), STORAGE_S3_PARTSIZE_MIN, host, port, ioTimeoutMs(),
             cfgOptionBool(cfgOptRepoS3VerifyTls), cfgOptionStrNull(cfgOptRepoS3CaFile), cfgOptionStrNull(cfgOptRepoS3CaPath));
     }
     else
