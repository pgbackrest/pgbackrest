/***********************************************************************************************************************************
Storage Helper
***********************************************************************************************************************************/
#include "build.auto.h"

#include <stdlib.h>
#include <string.h>

#include "common/debug.h"
#include "common/io/io.h"
#include "common/memContext.h"
#include "common/regExp.h"
#include "config/config.h"
#include "protocol/helper.h"
#include "storage/posix/storage.h"
#include "storage/remote/storage.h"
#include "storage/helper.h"

/***********************************************************************************************************************************
Storage path constants
***********************************************************************************************************************************/
STRING_EXTERN(STORAGE_SPOOL_ARCHIVE_STR,                            STORAGE_SPOOL_ARCHIVE);
STRING_EXTERN(STORAGE_SPOOL_ARCHIVE_IN_STR,                         STORAGE_SPOOL_ARCHIVE_IN);
STRING_EXTERN(STORAGE_SPOOL_ARCHIVE_OUT_STR,                        STORAGE_SPOOL_ARCHIVE_OUT);

STRING_EXTERN(STORAGE_REPO_ARCHIVE_STR,                             STORAGE_REPO_ARCHIVE);
STRING_EXTERN(STORAGE_REPO_BACKUP_STR,                              STORAGE_REPO_BACKUP);

STRING_EXTERN(STORAGE_PATH_ARCHIVE_STR,                             STORAGE_PATH_ARCHIVE);
STRING_EXTERN(STORAGE_PATH_BACKUP_STR,                              STORAGE_PATH_BACKUP);

/***********************************************************************************************************************************
Error message when writable storage is requested in dry-run mode
***********************************************************************************************************************************/
#define WRITABLE_WHILE_DRYRUN                                                                                                      \
    "unable to get writable storage in dry-run mode or before dry-run is initialized"

/***********************************************************************************************************************************
Local variables
***********************************************************************************************************************************/
static struct StorageHelperLocal
{
    MemContext *memContext;                                         // Mem context for storage helper

    const StorageHelper *helperList;                                // List of helpers to create storage

    Storage *storageLocal;                                          // Local read-only storage
    Storage *storageLocalWrite;                                     // Local write storage
    Storage **storagePg;                                            // PostgreSQL read-only storage
    Storage **storagePgWrite;                                       // PostgreSQL write storage
    Storage **storageRepo;                                          // Repository read-only storage
    Storage **storageRepoWrite;                                     // Repository write storage
    Storage *storageSpool;                                          // Spool read-only storage
    Storage *storageSpoolWrite;                                     // Spool write storage

    String *stanza;                                                 // Stanza for storage
    bool stanzaInit;                                                // Has the stanza been initialized?
    bool dryRunInit;                                                // Has dryRun been initialized?  If not disallow writes.
    bool dryRun;                                                    // Disallow writes in dry-run mode.
    RegExp *walRegExp;                                              // Regular expression for identifying wal files
} storageHelper;

/***********************************************************************************************************************************
Create the storage helper memory context
***********************************************************************************************************************************/
static void
storageHelperContextInit(void)
{
    FUNCTION_TEST_VOID();

    if (storageHelper.memContext == NULL)
    {
        MEM_CONTEXT_BEGIN(memContextTop())
        {
            MEM_CONTEXT_NEW_BEGIN("StorageHelper")
            {
                storageHelper.memContext = MEM_CONTEXT_NEW();
            }
            MEM_CONTEXT_NEW_END();
        }
        MEM_CONTEXT_END();
    }

    FUNCTION_TEST_RETURN_VOID();
}

/**********************************************************************************************************************************/
void storageHelperInit(const StorageHelper *const helperList)
{
    FUNCTION_TEST_BEGIN();
        FUNCTION_TEST_PARAM_P(VOID, helperList);
    FUNCTION_TEST_END();

    storageHelper.helperList = helperList;

    FUNCTION_TEST_RETURN_VOID();
}

/**********************************************************************************************************************************/
void
storageHelperDryRunInit(bool dryRun)
{
    FUNCTION_TEST_VOID();

    storageHelper.dryRunInit = true;
    storageHelper.dryRun = dryRun;

    FUNCTION_TEST_RETURN_VOID();
}

/***********************************************************************************************************************************
Initialize the stanza and error if it changes
***********************************************************************************************************************************/
static void
storageHelperStanzaInit(const bool stanzaRequired)
{
    FUNCTION_TEST_VOID();

    // If the stanza is NULL and the storage has not already been initialized then initialize the stanza
    if (!storageHelper.stanzaInit)
    {
        if (stanzaRequired && cfgOptionStrNull(cfgOptStanza) == NULL)
            THROW(AssertError, "stanza cannot be NULL for this storage object");

        MEM_CONTEXT_BEGIN(storageHelper.memContext)
        {
            storageHelper.stanza = strDup(cfgOptionStrNull(cfgOptStanza));
            storageHelper.stanzaInit = true;
        }
        MEM_CONTEXT_END();
    }

    FUNCTION_TEST_RETURN_VOID();
}

/**********************************************************************************************************************************/
const Storage *
storageLocal(void)
{
    FUNCTION_TEST_VOID();

    if (storageHelper.storageLocal == NULL)
    {
        storageHelperContextInit();

        MEM_CONTEXT_BEGIN(storageHelper.memContext)
        {
            storageHelper.storageLocal =  storagePosixNewP(FSLASH_STR);
        }
        MEM_CONTEXT_END();
    }

    FUNCTION_TEST_RETURN(storageHelper.storageLocal);
}

const Storage *
storageLocalWrite(void)
{
    FUNCTION_TEST_VOID();

    if (storageHelper.storageLocalWrite == NULL)
    {
        storageHelperContextInit();

        MEM_CONTEXT_BEGIN(storageHelper.memContext)
        {
            storageHelper.storageLocalWrite = storagePosixNewP(FSLASH_STR, .write = true);
        }
        MEM_CONTEXT_END();
    }

    FUNCTION_TEST_RETURN(storageHelper.storageLocalWrite);
}

/***********************************************************************************************************************************
Get pg storage for the specified host id
***********************************************************************************************************************************/
static Storage *
storagePgGet(unsigned int pgIdx, bool write)
{
    FUNCTION_TEST_BEGIN();
        FUNCTION_TEST_PARAM(UINT, pgIdx);
        FUNCTION_TEST_PARAM(BOOL, write);
    FUNCTION_TEST_END();

    Storage *result = NULL;

    // Use remote storage
    if (!pgIsLocal(pgIdx))
    {
        result = storageRemoteNew(
            STORAGE_MODE_FILE_DEFAULT, STORAGE_MODE_PATH_DEFAULT, write, NULL,
            protocolRemoteGet(protocolStorageTypePg, pgIdx), cfgOptionUInt(cfgOptCompressLevelNetwork));
    }
    // Use Posix storage
    else
    {
        result = storagePosixNewP(cfgOptionIdxStr(cfgOptPgPath, pgIdx), .write = write);
    }

    FUNCTION_TEST_RETURN(result);
}

/**********************************************************************************************************************************/
const Storage *
storagePgIdx(unsigned int pgIdx)
{
    FUNCTION_TEST_BEGIN();
        FUNCTION_TEST_PARAM(UINT, pgIdx);
    FUNCTION_TEST_END();

    if (storageHelper.storagePg == NULL || storageHelper.storagePg[pgIdx] == NULL)
    {
        storageHelperContextInit();

        MEM_CONTEXT_BEGIN(storageHelper.memContext)
        {
            if (storageHelper.storagePg == NULL)
                storageHelper.storagePg = memNewPtrArray(cfgOptionGroupIdxTotal(cfgOptGrpPg));

            storageHelper.storagePg[pgIdx] = storagePgGet(pgIdx, false);
        }
        MEM_CONTEXT_END();
    }

    FUNCTION_TEST_RETURN(storageHelper.storagePg[pgIdx]);
}

const Storage *
storagePg(void)
{
    FUNCTION_TEST_VOID();
    FUNCTION_TEST_RETURN(storagePgIdx(cfgOptionGroupIdxDefault(cfgOptGrpPg)));
}

const Storage *
storagePgIdxWrite(unsigned int pgIdx)
{
    FUNCTION_TEST_BEGIN();
        FUNCTION_TEST_PARAM(UINT, pgIdx);
    FUNCTION_TEST_END();

    // Writes not allowed in dry-run mode
    if (!storageHelper.dryRunInit || storageHelper.dryRun)
        THROW(AssertError, WRITABLE_WHILE_DRYRUN);

    if (storageHelper.storagePgWrite == NULL || storageHelper.storagePgWrite[pgIdx] == NULL)
    {
        storageHelperContextInit();

        MEM_CONTEXT_BEGIN(storageHelper.memContext)
        {
            if (storageHelper.storagePgWrite == NULL)
                storageHelper.storagePgWrite = memNewPtrArray(cfgOptionGroupIdxTotal(cfgOptGrpPg));

            storageHelper.storagePgWrite[pgIdx] = storagePgGet(pgIdx, true);
        }
        MEM_CONTEXT_END();
    }

    FUNCTION_TEST_RETURN(storageHelper.storagePgWrite[pgIdx]);
}

const Storage *
storagePgWrite(void)
{
    FUNCTION_TEST_VOID();
    FUNCTION_TEST_RETURN(storagePgIdxWrite(cfgOptionGroupIdxDefault(cfgOptGrpPg)));
}

/***********************************************************************************************************************************
Create the WAL regular expression
***********************************************************************************************************************************/
static void
storageHelperRepoInit(void)
{
    FUNCTION_TEST_VOID();

    if (storageHelper.walRegExp == NULL)
    {
        MEM_CONTEXT_BEGIN(memContextTop())
        {
            storageHelper.walRegExp = regExpNew(STRDEF("^[0-F]{24}"));
        }
        MEM_CONTEXT_END();
    }

    FUNCTION_TEST_RETURN_VOID();
}

/***********************************************************************************************************************************
Construct a repo path from an expression and path
***********************************************************************************************************************************/
static String *
storageRepoPathExpression(const String *expression, const String *path)
{
    FUNCTION_TEST_BEGIN();
        FUNCTION_TEST_PARAM(STRING, expression);
        FUNCTION_TEST_PARAM(STRING, path);
    FUNCTION_TEST_END();

    ASSERT(expression != NULL);

    String *result = NULL;

    if (strEq(expression, STORAGE_REPO_ARCHIVE_STR))
    {
        // Construct the base path
        if (storageHelper.stanza != NULL)
            result = strNewFmt(STORAGE_PATH_ARCHIVE "/%s", strZ(storageHelper.stanza));
        else
            result = strNewZ(STORAGE_PATH_ARCHIVE);

        // If a subpath should be appended, determine if it is WAL path, else just append the subpath
        if (path != NULL)
        {
            StringList *pathSplit = strLstNewSplitZ(path, "/");
            String *file = strLstSize(pathSplit) == 2 ? strLstGet(pathSplit, 1) : NULL;

            if (file != NULL && regExpMatch(storageHelper.walRegExp, file))
                strCatFmt(result, "/%s/%s/%s", strZ(strLstGet(pathSplit, 0)), strZ(strSubN(file, 0, 16)), strZ(file));
            else
                strCatFmt(result, "/%s", strZ(path));
        }
    }
    else if (strEq(expression, STORAGE_REPO_BACKUP_STR))
    {
        // Construct the base path
        if (storageHelper.stanza != NULL)
            result = strNewFmt(STORAGE_PATH_BACKUP "/%s", strZ(storageHelper.stanza));
        else
            result = strNewZ(STORAGE_PATH_BACKUP);

        // Append subpath if provided
        if (path != NULL)
            strCatFmt(result, "/%s", strZ(path));
    }
    else
        THROW_FMT(AssertError, "invalid expression '%s'", strZ(expression));

    FUNCTION_TEST_RETURN(result);
}

/***********************************************************************************************************************************
Get the repo storage
***********************************************************************************************************************************/
static Storage *
storageRepoGet(unsigned int repoIdx, bool write)
{
    FUNCTION_TEST_BEGIN();
        FUNCTION_TEST_PARAM(UINT, repoIdx);
        FUNCTION_TEST_PARAM(BOOL, write);
    FUNCTION_TEST_END();

    Storage *result = NULL;

    // Use remote storage
    if (!repoIsLocal(repoIdx))
    {
        result = storageRemoteNew(
            STORAGE_MODE_FILE_DEFAULT, STORAGE_MODE_PATH_DEFAULT, write, storageRepoPathExpression,
            protocolRemoteGet(protocolStorageTypeRepo, repoIdx), cfgOptionUInt(cfgOptCompressLevelNetwork));
    }
    // Use local storage
    else
    {
        // Search for the helper
        const StringId type = cfgOptionIdxStrId(cfgOptRepoType, repoIdx);

        if (storageHelper.helperList != NULL)
        {
            for (const StorageHelper *helper = storageHelper.helperList; helper->type != 0; helper++)
            {
                if (helper->type == type)
                {
                    result = helper->helper(repoIdx, write, storageRepoPathExpression);
                    break;
                }
<<<<<<< HEAD

                result = storageAzureNew(
                    cfgOptionIdxStr(cfgOptRepoPath, repoIdx), write, storageRepoPathExpression,
                    cfgOptionIdxStr(cfgOptRepoAzureContainer, repoIdx), cfgOptionIdxStr(cfgOptRepoAzureAccount, repoIdx),
                    (StorageAzureKeyType)cfgOptionIdxStrId(cfgOptRepoAzureKeyType, repoIdx),
                    cfgOptionIdxStr(cfgOptRepoAzureKey, repoIdx), STORAGE_AZURE_BLOCKSIZE_MIN,
                    endpoint, uriStyle, cfgOptionIdxUInt(cfgOptRepoStoragePort, repoIdx), ioTimeoutMs(),
                    cfgOptionIdxBool(cfgOptRepoStorageVerifyTls, repoIdx), cfgOptionIdxStrNull(cfgOptRepoStorageCaFile, repoIdx),
                    cfgOptionIdxStrNull(cfgOptRepoStorageCaPath, repoIdx));

                break;
            }

            // Use CIFS storage
            case STORAGE_CIFS_TYPE:
                result = storageCifsNew(
                    cfgOptionIdxStr(cfgOptRepoPath, repoIdx), STORAGE_MODE_FILE_DEFAULT, STORAGE_MODE_PATH_DEFAULT, write,
                    storageRepoPathExpression);
                break;

            // Use GCS storage
            case STORAGE_GCS_TYPE:
                result = storageGcsNew(
                    cfgOptionIdxStr(cfgOptRepoPath, repoIdx), write, storageRepoPathExpression,
                    cfgOptionIdxStr(cfgOptRepoGcsBucket, repoIdx),
                    (StorageGcsKeyType)cfgOptionIdxStrId(cfgOptRepoGcsKeyType, repoIdx),
                    cfgOptionIdxStrNull(cfgOptRepoGcsKey, repoIdx), STORAGE_GCS_CHUNKSIZE_DEFAULT,
                    cfgOptionIdxStr(cfgOptRepoGcsEndpoint, repoIdx), ioTimeoutMs(),
                    cfgOptionIdxBool(cfgOptRepoStorageVerifyTls, repoIdx), cfgOptionIdxStrNull(cfgOptRepoStorageCaFile, repoIdx),
                    cfgOptionIdxStrNull(cfgOptRepoStorageCaPath, repoIdx));
                break;

            // Use S3 storage
            case STORAGE_S3_TYPE:
            {
                // Set the default port
                unsigned int port = cfgOptionIdxUInt(cfgOptRepoStoragePort, repoIdx);

                // Extract port from the endpoint and host if it is present
                const String *const endPoint = cfgOptionIdxHostPort(cfgOptRepoS3Endpoint, repoIdx, &port);
                const String *const host = cfgOptionIdxHostPort(cfgOptRepoStorageHost, repoIdx, &port);

                // If the port option was set explicitly then use it in preference to appended ports
                if (cfgOptionIdxSource(cfgOptRepoStoragePort, repoIdx) != cfgSourceDefault)
                    port = cfgOptionIdxUInt(cfgOptRepoStoragePort, repoIdx);

                // Get role and token
                const StorageS3KeyType keyType = (StorageS3KeyType)cfgOptionIdxStrId(cfgOptRepoS3KeyType, repoIdx);
                const String *role = cfgOptionIdxStrNull(cfgOptRepoS3Role, repoIdx);
                const String *webIdToken = NULL;

                // If service authentication then load the role and token from environment variables documented here:
                // https://docs.aws.amazon.com/eks/latest/userguide/iam-roles-for-service-accounts-technical-overview.html
                if (keyType == storageS3KeyTypeService)
                {
                    #define S3_ENV_AWS_ROLE_ARN                             "AWS_ROLE_ARN"
                    #define S3_ENV_AWS_WEB_IDENTITY_TOKEN_FILE              "AWS_WEB_IDENTITY_TOKEN_FILE"

                    const char *const roleZ = getenv(S3_ENV_AWS_ROLE_ARN);
                    const char *const webIdTokenFileZ = getenv(S3_ENV_AWS_WEB_IDENTITY_TOKEN_FILE);

                    if (roleZ == NULL || webIdTokenFileZ == NULL)
                    {
                        THROW_FMT(
                            OptionInvalidError,
                            "option '%s' is '" CFGOPTVAL_REPO_S3_KEY_TYPE_SERVICE_Z "' but '" S3_ENV_AWS_ROLE_ARN "' and '"
                                S3_ENV_AWS_WEB_IDENTITY_TOKEN_FILE "' are not set",
                            cfgOptionIdxName(cfgOptRepoS3KeyType, repoIdx));
                    }

                    role = strNewZ(roleZ);
                    webIdToken = strNewBuf(storageGetP(storageNewReadP(storagePosixNewP(FSLASH_STR), STR(webIdTokenFileZ))));
                }

                result = storageS3New(
                    cfgOptionIdxStr(cfgOptRepoPath, repoIdx), write, storageRepoPathExpression,
                    cfgOptionIdxStr(cfgOptRepoS3Bucket, repoIdx), endPoint,
                    (StorageS3UriStyle)cfgOptionIdxStrId(cfgOptRepoS3UriStyle, repoIdx),
                    cfgOptionIdxStr(cfgOptRepoS3Region, repoIdx), keyType, cfgOptionIdxStrNull(cfgOptRepoS3Key, repoIdx),
                    cfgOptionIdxStrNull(cfgOptRepoS3KeySecret, repoIdx), cfgOptionIdxStrNull(cfgOptRepoS3Token, repoIdx), role,
                    webIdToken, STORAGE_S3_PARTSIZE_MIN, host, port, ioTimeoutMs(),
                    cfgOptionIdxBool(cfgOptRepoStorageVerifyTls, repoIdx), cfgOptionIdxStrNull(cfgOptRepoStorageCaFile, repoIdx),
                    cfgOptionIdxStrNull(cfgOptRepoStorageCaPath, repoIdx));

                break;
=======
>>>>>>> fb3f6928
            }
        }

        // If no helper was found it try Posix
        if (result == NULL)
        {
            CHECK(type == STORAGE_POSIX_TYPE);

            result = storagePosixNewP(
                cfgOptionIdxStr(cfgOptRepoPath, repoIdx), .write = write, .pathExpressionFunction = storageRepoPathExpression);
        }
    }

    FUNCTION_TEST_RETURN(result);
}

/**********************************************************************************************************************************/
const Storage *
storageRepoIdx(unsigned int repoIdx)
{
    FUNCTION_TEST_BEGIN();
        FUNCTION_TEST_PARAM(UINT, repoIdx);
    FUNCTION_TEST_END();

    if (storageHelper.storageRepo == NULL)
    {
        storageHelperContextInit();
        storageHelperStanzaInit(false);
        storageHelperRepoInit();

        MEM_CONTEXT_BEGIN(storageHelper.memContext)
        {
            storageHelper.storageRepo = memNewPtrArray(cfgOptionGroupIdxTotal(cfgOptGrpRepo));
        }
        MEM_CONTEXT_END();
    }

    if (storageHelper.storageRepo[repoIdx] == NULL)
    {
        MEM_CONTEXT_BEGIN(storageHelper.memContext)
        {
            storageHelper.storageRepo[repoIdx] = storageRepoGet(repoIdx, false);
        }
        MEM_CONTEXT_END();
    }

    FUNCTION_TEST_RETURN(storageHelper.storageRepo[repoIdx]);
}

const Storage *
storageRepo(void)
{
    FUNCTION_TEST_VOID();
    FUNCTION_TEST_RETURN(storageRepoIdx(cfgOptionGroupIdxDefault(cfgOptGrpRepo)));
}

const Storage *
storageRepoIdxWrite(unsigned int repoIdx)
{
    FUNCTION_TEST_BEGIN();
        FUNCTION_TEST_PARAM(UINT, repoIdx);
    FUNCTION_TEST_END();

    // Writes not allowed in dry-run mode
    if (!storageHelper.dryRunInit || storageHelper.dryRun)
        THROW(AssertError, WRITABLE_WHILE_DRYRUN);

    if (storageHelper.storageRepoWrite == NULL)
    {
        storageHelperContextInit();
        storageHelperStanzaInit(false);
        storageHelperRepoInit();

        MEM_CONTEXT_BEGIN(storageHelper.memContext)
        {
            storageHelper.storageRepoWrite = memNewPtrArray(cfgOptionGroupIdxTotal(cfgOptGrpRepo));
        }
        MEM_CONTEXT_END();
    }

    if (storageHelper.storageRepoWrite[repoIdx] == NULL)
    {
        MEM_CONTEXT_BEGIN(storageHelper.memContext)
        {
            storageHelper.storageRepoWrite[repoIdx] = storageRepoGet(repoIdx, true);
        }
        MEM_CONTEXT_END();
    }

    FUNCTION_TEST_RETURN(storageHelper.storageRepoWrite[repoIdx]);
}

const Storage *
storageRepoWrite(void)
{
    FUNCTION_TEST_VOID();
    FUNCTION_TEST_RETURN(storageRepoIdxWrite(cfgOptionGroupIdxDefault(cfgOptGrpRepo)));
}

/***********************************************************************************************************************************
Spool storage path expression
***********************************************************************************************************************************/
static String *
storageSpoolPathExpression(const String *expression, const String *path)
{
    FUNCTION_TEST_BEGIN();
        FUNCTION_TEST_PARAM(STRING, expression);
        FUNCTION_TEST_PARAM(STRING, path);
    FUNCTION_TEST_END();

    ASSERT(expression != NULL);
    ASSERT(storageHelper.stanza != NULL);

    String *result = NULL;

    if (strEqZ(expression, STORAGE_SPOOL_ARCHIVE))
    {
        if (path == NULL)
            result = strNewFmt(STORAGE_PATH_ARCHIVE "/%s", strZ(storageHelper.stanza));
        else
            result = strNewFmt(STORAGE_PATH_ARCHIVE "/%s/%s", strZ(storageHelper.stanza), strZ(path));
    }
    else if (strEqZ(expression, STORAGE_SPOOL_ARCHIVE_IN))
    {
        if (path == NULL)
            result = strNewFmt(STORAGE_PATH_ARCHIVE "/%s/in", strZ(storageHelper.stanza));
        else
            result = strNewFmt(STORAGE_PATH_ARCHIVE "/%s/in/%s", strZ(storageHelper.stanza), strZ(path));
    }
    else if (strEqZ(expression, STORAGE_SPOOL_ARCHIVE_OUT))
    {
        if (path == NULL)
            result = strNewFmt(STORAGE_PATH_ARCHIVE "/%s/out", strZ(storageHelper.stanza));
        else
            result = strNewFmt(STORAGE_PATH_ARCHIVE "/%s/out/%s", strZ(storageHelper.stanza), strZ(path));
    }
    else
        THROW_FMT(AssertError, "invalid expression '%s'", strZ(expression));

    FUNCTION_TEST_RETURN(result);
}

/**********************************************************************************************************************************/
const Storage *
storageSpool(void)
{
    FUNCTION_TEST_VOID();

    if (storageHelper.storageSpool == NULL)
    {
        storageHelperContextInit();
        storageHelperStanzaInit(true);

        MEM_CONTEXT_BEGIN(storageHelper.memContext)
        {
            storageHelper.storageSpool = storagePosixNewP(
                cfgOptionStr(cfgOptSpoolPath), .pathExpressionFunction = storageSpoolPathExpression);
        }
        MEM_CONTEXT_END();
    }

    FUNCTION_TEST_RETURN(storageHelper.storageSpool);
}

const Storage *
storageSpoolWrite(void)
{
    FUNCTION_TEST_VOID();

    // Writes not allowed in dry-run mode
    if (!storageHelper.dryRunInit || storageHelper.dryRun)
        THROW(AssertError, WRITABLE_WHILE_DRYRUN);

    if (storageHelper.storageSpoolWrite == NULL)
    {
        storageHelperContextInit();
        storageHelperStanzaInit(true);

        MEM_CONTEXT_BEGIN(storageHelper.memContext)
        {
            storageHelper.storageSpoolWrite = storagePosixNewP(
                cfgOptionStr(cfgOptSpoolPath), .write = true, .pathExpressionFunction = storageSpoolPathExpression);
        }
        MEM_CONTEXT_END();
    }

    FUNCTION_TEST_RETURN(storageHelper.storageSpoolWrite);
}

/**********************************************************************************************************************************/
void
storageHelperFree(void)
{
    FUNCTION_TEST_VOID();

    if (storageHelper.memContext != NULL)
        memContextFree(storageHelper.memContext);

    storageHelper = (struct StorageHelperLocal){.memContext = NULL, .helperList = storageHelper.helperList};

    FUNCTION_TEST_RETURN_VOID();
}<|MERGE_RESOLUTION|>--- conflicted
+++ resolved
@@ -3,7 +3,6 @@
 ***********************************************************************************************************************************/
 #include "build.auto.h"
 
-#include <stdlib.h>
 #include <string.h>
 
 #include "common/debug.h"
@@ -376,94 +375,6 @@
                     result = helper->helper(repoIdx, write, storageRepoPathExpression);
                     break;
                 }
-<<<<<<< HEAD
-
-                result = storageAzureNew(
-                    cfgOptionIdxStr(cfgOptRepoPath, repoIdx), write, storageRepoPathExpression,
-                    cfgOptionIdxStr(cfgOptRepoAzureContainer, repoIdx), cfgOptionIdxStr(cfgOptRepoAzureAccount, repoIdx),
-                    (StorageAzureKeyType)cfgOptionIdxStrId(cfgOptRepoAzureKeyType, repoIdx),
-                    cfgOptionIdxStr(cfgOptRepoAzureKey, repoIdx), STORAGE_AZURE_BLOCKSIZE_MIN,
-                    endpoint, uriStyle, cfgOptionIdxUInt(cfgOptRepoStoragePort, repoIdx), ioTimeoutMs(),
-                    cfgOptionIdxBool(cfgOptRepoStorageVerifyTls, repoIdx), cfgOptionIdxStrNull(cfgOptRepoStorageCaFile, repoIdx),
-                    cfgOptionIdxStrNull(cfgOptRepoStorageCaPath, repoIdx));
-
-                break;
-            }
-
-            // Use CIFS storage
-            case STORAGE_CIFS_TYPE:
-                result = storageCifsNew(
-                    cfgOptionIdxStr(cfgOptRepoPath, repoIdx), STORAGE_MODE_FILE_DEFAULT, STORAGE_MODE_PATH_DEFAULT, write,
-                    storageRepoPathExpression);
-                break;
-
-            // Use GCS storage
-            case STORAGE_GCS_TYPE:
-                result = storageGcsNew(
-                    cfgOptionIdxStr(cfgOptRepoPath, repoIdx), write, storageRepoPathExpression,
-                    cfgOptionIdxStr(cfgOptRepoGcsBucket, repoIdx),
-                    (StorageGcsKeyType)cfgOptionIdxStrId(cfgOptRepoGcsKeyType, repoIdx),
-                    cfgOptionIdxStrNull(cfgOptRepoGcsKey, repoIdx), STORAGE_GCS_CHUNKSIZE_DEFAULT,
-                    cfgOptionIdxStr(cfgOptRepoGcsEndpoint, repoIdx), ioTimeoutMs(),
-                    cfgOptionIdxBool(cfgOptRepoStorageVerifyTls, repoIdx), cfgOptionIdxStrNull(cfgOptRepoStorageCaFile, repoIdx),
-                    cfgOptionIdxStrNull(cfgOptRepoStorageCaPath, repoIdx));
-                break;
-
-            // Use S3 storage
-            case STORAGE_S3_TYPE:
-            {
-                // Set the default port
-                unsigned int port = cfgOptionIdxUInt(cfgOptRepoStoragePort, repoIdx);
-
-                // Extract port from the endpoint and host if it is present
-                const String *const endPoint = cfgOptionIdxHostPort(cfgOptRepoS3Endpoint, repoIdx, &port);
-                const String *const host = cfgOptionIdxHostPort(cfgOptRepoStorageHost, repoIdx, &port);
-
-                // If the port option was set explicitly then use it in preference to appended ports
-                if (cfgOptionIdxSource(cfgOptRepoStoragePort, repoIdx) != cfgSourceDefault)
-                    port = cfgOptionIdxUInt(cfgOptRepoStoragePort, repoIdx);
-
-                // Get role and token
-                const StorageS3KeyType keyType = (StorageS3KeyType)cfgOptionIdxStrId(cfgOptRepoS3KeyType, repoIdx);
-                const String *role = cfgOptionIdxStrNull(cfgOptRepoS3Role, repoIdx);
-                const String *webIdToken = NULL;
-
-                // If service authentication then load the role and token from environment variables documented here:
-                // https://docs.aws.amazon.com/eks/latest/userguide/iam-roles-for-service-accounts-technical-overview.html
-                if (keyType == storageS3KeyTypeService)
-                {
-                    #define S3_ENV_AWS_ROLE_ARN                             "AWS_ROLE_ARN"
-                    #define S3_ENV_AWS_WEB_IDENTITY_TOKEN_FILE              "AWS_WEB_IDENTITY_TOKEN_FILE"
-
-                    const char *const roleZ = getenv(S3_ENV_AWS_ROLE_ARN);
-                    const char *const webIdTokenFileZ = getenv(S3_ENV_AWS_WEB_IDENTITY_TOKEN_FILE);
-
-                    if (roleZ == NULL || webIdTokenFileZ == NULL)
-                    {
-                        THROW_FMT(
-                            OptionInvalidError,
-                            "option '%s' is '" CFGOPTVAL_REPO_S3_KEY_TYPE_SERVICE_Z "' but '" S3_ENV_AWS_ROLE_ARN "' and '"
-                                S3_ENV_AWS_WEB_IDENTITY_TOKEN_FILE "' are not set",
-                            cfgOptionIdxName(cfgOptRepoS3KeyType, repoIdx));
-                    }
-
-                    role = strNewZ(roleZ);
-                    webIdToken = strNewBuf(storageGetP(storageNewReadP(storagePosixNewP(FSLASH_STR), STR(webIdTokenFileZ))));
-                }
-
-                result = storageS3New(
-                    cfgOptionIdxStr(cfgOptRepoPath, repoIdx), write, storageRepoPathExpression,
-                    cfgOptionIdxStr(cfgOptRepoS3Bucket, repoIdx), endPoint,
-                    (StorageS3UriStyle)cfgOptionIdxStrId(cfgOptRepoS3UriStyle, repoIdx),
-                    cfgOptionIdxStr(cfgOptRepoS3Region, repoIdx), keyType, cfgOptionIdxStrNull(cfgOptRepoS3Key, repoIdx),
-                    cfgOptionIdxStrNull(cfgOptRepoS3KeySecret, repoIdx), cfgOptionIdxStrNull(cfgOptRepoS3Token, repoIdx), role,
-                    webIdToken, STORAGE_S3_PARTSIZE_MIN, host, port, ioTimeoutMs(),
-                    cfgOptionIdxBool(cfgOptRepoStorageVerifyTls, repoIdx), cfgOptionIdxStrNull(cfgOptRepoStorageCaFile, repoIdx),
-                    cfgOptionIdxStrNull(cfgOptRepoStorageCaPath, repoIdx));
-
-                break;
-=======
->>>>>>> fb3f6928
             }
         }
 
