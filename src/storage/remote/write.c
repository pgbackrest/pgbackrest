--- conflicted
+++ resolved
@@ -22,11 +22,7 @@
     StorageRemote *storage;                                         // Storage that created this object
     StorageWrite *write;                                            // Storage write interface
     ProtocolClient *client;                                         // Protocol client to make requests with
-<<<<<<< HEAD
-    uint64_t sessionId;                                             // Session id for subsequent commands
-=======
     ProtocolClientSession *session;                                 // Protocol session for requests
->>>>>>> df8cbc91
 
 #ifdef DEBUG
     uint64_t protocolWriteBytes;                                    // How many bytes were written to the protocol layer?
@@ -42,33 +38,6 @@
     objNameToLog(value, "StorageWriteRemote", buffer, bufferSize)
 
 /***********************************************************************************************************************************
-<<<<<<< HEAD
-Close file on the remote
-***********************************************************************************************************************************/
-static void
-storageWriteRemoteFreeResource(THIS_VOID)
-{
-    THIS(StorageWriteRemote);
-
-    FUNCTION_LOG_BEGIN(logLevelTrace);
-        FUNCTION_LOG_PARAM(STORAGE_WRITE_REMOTE, this);
-    FUNCTION_LOG_END();
-
-    ASSERT(this != NULL);
-
-    ProtocolCommand *const command = protocolCommandNewP(
-        PROTOCOL_COMMAND_STORAGE_WRITE, .type = protocolCommandTypeCancel, .sessionId = this->sessionId);
-    protocolClientCommandPut(this->client, command);
-    protocolCommandFree(command);
-
-    protocolClientDataGet(this->client);
-
-    FUNCTION_LOG_RETURN_VOID();
-}
-
-/***********************************************************************************************************************************
-=======
->>>>>>> df8cbc91
 Open the file
 ***********************************************************************************************************************************/
 static void
@@ -88,12 +57,7 @@
         if (this->interface.compressible)
             ioFilterGroupInsert(ioWriteFilterGroup(storageWriteIo(this->write)), 0, decompressFilterP(compressTypeGz));
 
-<<<<<<< HEAD
-        ProtocolCommand *const command = protocolCommandNewP(PROTOCOL_COMMAND_STORAGE_WRITE, .type = protocolCommandTypeOpen);
-        PackWrite *const param = protocolCommandParamP(command);
-=======
         PackWrite *const param = protocolPackNew();
->>>>>>> df8cbc91
 
         pckWriteStrP(param, this->interface.name);
         pckWriteModeP(param, this->interface.modeFile);
@@ -107,13 +71,7 @@
         pckWriteBoolP(param, this->interface.atomic);
         pckWritePackP(param, ioFilterGroupParamAll(ioWriteFilterGroup(storageWriteIo(this->write))));
 
-<<<<<<< HEAD
-        this->sessionId = protocolClientCommandPut(this->client, command);
-
-        protocolClientDataGet(this->client);
-=======
         protocolClientSessionOpenP(this->session, .param = param);
->>>>>>> df8cbc91
 
         // Clear filters since they will be run on the remote side
         ioFilterGroupClear(ioWriteFilterGroup(storageWriteIo(this->write)));
@@ -125,12 +83,6 @@
                 ioWriteFilterGroup(storageWriteIo(this->write)),
                 compressFilterP(compressTypeGz, (int)this->interface.compressLevel));
         }
-<<<<<<< HEAD
-
-        // Set free callback to ensure remote file is cancelled
-        memContextCallbackSet(objMemContext(this), storageWriteRemoteFreeResource, this);
-=======
->>>>>>> df8cbc91
     }
     MEM_CONTEXT_TEMP_END();
 
@@ -155,15 +107,6 @@
 
     MEM_CONTEXT_TEMP_BEGIN()
     {
-<<<<<<< HEAD
-        ProtocolCommand *const command = protocolCommandNewP(PROTOCOL_COMMAND_STORAGE_WRITE, .sessionId = this->sessionId);
-        PackWrite *const param = protocolCommandParamP(command, .extra = bufUsed(buffer));
-
-        pckWriteBinP(param, buffer);
-
-        protocolClientCommandPut(this->client, command);
-        protocolClientDataGet(this->client);
-=======
         if (protocolClientSessionQueued(this->session))
             protocolClientSessionResponse(this->session);
 
@@ -171,7 +114,6 @@
         pckWriteBinP(param, buffer);
 
         protocolClientSessionRequestAsyncP(this->session, .param = param);
->>>>>>> df8cbc91
     }
     MEM_CONTEXT_TEMP_END();
 
@@ -201,20 +143,11 @@
     {
         MEM_CONTEXT_TEMP_BEGIN()
         {
-<<<<<<< HEAD
-            ProtocolCommand *const command = protocolCommandNewP(
-                PROTOCOL_COMMAND_STORAGE_WRITE, .type = protocolCommandTypeClose, .sessionId = this->sessionId);
-            protocolClientCommandPut(this->client, command);
-
-            ioFilterGroupResultAllSet(
-                ioWriteFilterGroup(storageWriteIo(this->write)), pckReadPackP(protocolClientDataGet(this->client)));
-=======
             if (protocolClientSessionQueued(this->session))
                 protocolClientSessionResponse(this->session);
 
             ioFilterGroupResultAllSet(
                 ioWriteFilterGroup(storageWriteIo(this->write)), pckReadPackP(protocolClientSessionClose(this->session)));
->>>>>>> df8cbc91
         }
         MEM_CONTEXT_TEMP_END();
 
