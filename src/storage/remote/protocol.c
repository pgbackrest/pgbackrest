--- conflicted
+++ resolved
@@ -3,11 +3,6 @@
 ***********************************************************************************************************************************/
 #include "build.auto.h"
 
-<<<<<<< HEAD
-#include "command/backup/blockIncr.h"
-#include "command/backup/pageChecksum.h"
-=======
->>>>>>> 83054d53
 #include "common/compress/helper.h"
 #include "common/debug.h"
 #include "common/io/io.h"
@@ -85,19 +80,7 @@
             // Else a filter handler
             else
             {
-<<<<<<< HEAD
-                switch (filterKey)
-                {
-                    case BLOCK_INCR_FILTER_TYPE: // {uncovered - !!!}
-                        ioFilterGroupAdd(filterGroup, blockIncrNewPack(filterParam)); // {uncovered - !!!}
-                        break; // {uncovered - !!!}
-
-                    case CIPHER_BLOCK_FILTER_TYPE:
-                        ioFilterGroupAdd(filterGroup, cipherBlockNewPack(filterParam));
-                        break;
-=======
                 ASSERT(storageRemoteProtocolLocal.filterHandler != NULL);
->>>>>>> 83054d53
 
                 // Search for a filter handler
                 unsigned int filterIdx = 0;
