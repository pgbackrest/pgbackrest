--- conflicted
+++ resolved
@@ -142,24 +142,16 @@
 
         if (result.exists)
         {
-<<<<<<< HEAD
-            pckReadObjBeginP(read);
-            storageRemoteInfoParse(&(StorageRemoteInfoParseData){.read = read}, &result);
-            pckReadObjEndP(read);
-
-            // Duplicate strings into the prior context
-=======
             // Read info from protocol into prior context
->>>>>>> e3762945
             MEM_CONTEXT_PRIOR_BEGIN()
             {
                 result.name = strDup(result.name);
-                storageRemoteInfoParse(this->client, &result);
+
+                pckReadObjBeginP(read);
+                storageRemoteInfoParse(&(StorageRemoteInfoParseData){.read = read}, &result);
+                pckReadObjEndP(read);
             }
             MEM_CONTEXT_PRIOR_END();
-
-            // Acknowledge command completed
-            protocolClientReadOutput(this->client, false);
         }
 
         pckReadEndP(read);
