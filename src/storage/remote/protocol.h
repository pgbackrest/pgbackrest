--- conflicted
+++ resolved
@@ -20,18 +20,15 @@
 ssize_t storageRemoteProtocolBlockSize(const String *message);
 
 // Process storage protocol requests
-<<<<<<< HEAD
-bool storageRemoteProtocol(const String *command, PackRead *param, ProtocolServer *server);
-=======
-void storageRemoteFeatureProtocol(const VariantList *paramList, ProtocolServer *server);
-void storageRemoteInfoProtocol(const VariantList *paramList, ProtocolServer *server);
-void storageRemoteInfoListProtocol(const VariantList *paramList, ProtocolServer *server);
-void storageRemoteOpenReadProtocol(const VariantList *paramList, ProtocolServer *server);
-void storageRemoteOpenWriteProtocol(const VariantList *paramList, ProtocolServer *server);
-void storageRemotePathCreateProtocol(const VariantList *paramList, ProtocolServer *server);
-void storageRemotePathRemoveProtocol(const VariantList *paramList, ProtocolServer *server);
-void storageRemotePathSyncProtocol(const VariantList *paramList, ProtocolServer *server);
-void storageRemoteRemoveProtocol(const VariantList *paramList, ProtocolServer *server);
+void storageRemoteFeatureProtocol(PackRead *const param, ProtocolServer *const server);
+void storageRemoteInfoProtocol(PackRead *const param, ProtocolServer *const server);
+void storageRemoteInfoListProtocol(PackRead *const param, ProtocolServer *const server);
+void storageRemoteOpenReadProtocol(PackRead *const param, ProtocolServer *const server);
+void storageRemoteOpenWriteProtocol(PackRead *const param, ProtocolServer *const server);
+void storageRemotePathCreateProtocol(PackRead *const param, ProtocolServer *const server);
+void storageRemotePathRemoveProtocol(PackRead *const param, ProtocolServer *const server);
+void storageRemotePathSyncProtocol(PackRead *const param, ProtocolServer *const server);
+void storageRemoteRemoveProtocol(PackRead *const param, ProtocolServer *const server);
 
 /***********************************************************************************************************************************
 Protocol commands for ProtocolServerHandler arrays passed to protocolServerProcess()
@@ -56,6 +53,5 @@
     {.command = PROTOCOL_COMMAND_STORAGE_PATH_REMOVE, .handler = storageRemotePathRemoveProtocol},                                 \
     {.command = PROTOCOL_COMMAND_STORAGE_PATH_SYNC, .handler = storageRemotePathSyncProtocol},                                     \
     {.command = PROTOCOL_COMMAND_STORAGE_REMOVE, .handler = storageRemoteRemoveProtocol},
->>>>>>> 5b332b22
 
 #endif