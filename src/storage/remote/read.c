--- conflicted
+++ resolved
@@ -149,8 +149,8 @@
 }
 
 /***********************************************************************************************************************************
-<<<<<<< HEAD
-Clear protocol on short read
+Clear protocol if the entire file is not read or an error occurs before the read is complete. This is required to clear the
+protocol state so a subsequent command can succeed.
 ***********************************************************************************************************************************/
 static void
 storageReadRemoteFreeResource(THIS_VOID)
@@ -179,8 +179,6 @@
 }
 
 /***********************************************************************************************************************************
-=======
->>>>>>> cff57148
 Open the file
 ***********************************************************************************************************************************/
 static bool
@@ -232,12 +230,9 @@
             // If the file is compressible add decompression filter locally
             if (this->interface.compressible)
                 ioFilterGroupAdd(ioReadFilterGroup(storageReadIo(this->read)), decompressFilter(compressTypeGz));
-<<<<<<< HEAD
 
             // Set free callback to ensure the protocol is cleared on a short read
             memContextCallbackSet(objMemContext(this), storageReadRemoteFreeResource, this);
-=======
->>>>>>> cff57148
         }
         // Else nothing to do
         else
@@ -248,9 +243,9 @@
     FUNCTION_LOG_RETURN(BOOL, result);
 }
 
-<<<<<<< HEAD
-/***********************************************************************************************************************************
-Close the file
+/***********************************************************************************************************************************
+Close the file and read any remaining data. It is possible that all data has been read but if the amount of data is exactly
+divisible by the buffer size then the eof may not have been received.
 ***********************************************************************************************************************************/
 static void
 storageReadRemoteClose(THIS_VOID)
@@ -269,8 +264,6 @@
     FUNCTION_LOG_RETURN_VOID();
 }
 
-=======
->>>>>>> cff57148
 /**********************************************************************************************************************************/
 StorageRead *
 storageReadRemoteNew(
