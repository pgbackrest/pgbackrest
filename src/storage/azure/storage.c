/***********************************************************************************************************************************
Azure Storage
***********************************************************************************************************************************/
#include "build.auto.h"

#include <string.h>

#include "common/crypto/common.h"
#include "common/crypto/hash.h"
#include "common/debug.h"
#include "common/io/http/client.h"
#include "common/io/http/common.h"
#include "common/io/socket/client.h"
#include "common/io/tls/client.h"
#include "common/log.h"
#include "common/regExp.h"
#include "common/type/object.h"
#include "common/type/xml.h"
#include "storage/azure/read.h"
#include "storage/azure/storage.intern.h"
#include "storage/azure/write.h"

/***********************************************************************************************************************************
Azure http headers
***********************************************************************************************************************************/
STRING_STATIC(AZURE_HEADER_VERSION_STR,                             "x-ms-version");
STRING_STATIC(AZURE_HEADER_VERSION_VALUE_STR,                       "2019-02-02");

/***********************************************************************************************************************************
Azure query tokens
***********************************************************************************************************************************/
STRING_STATIC(AZURE_QUERY_MARKER_STR,                               "marker");
STRING_EXTERN(AZURE_QUERY_COMP_STR,                                 AZURE_QUERY_COMP);
STRING_STATIC(AZURE_QUERY_DELIMITER_STR,                            "delimiter");
STRING_STATIC(AZURE_QUERY_PREFIX_STR,                               "prefix");
STRING_EXTERN(AZURE_QUERY_RESTYPE_STR,                              AZURE_QUERY_RESTYPE);
STRING_STATIC(AZURE_QUERY_SIG_STR,                                  "sig");

STRING_STATIC(AZURE_QUERY_VALUE_LIST_STR,                           "list");
STRING_EXTERN(AZURE_QUERY_VALUE_CONTAINER_STR,                      AZURE_QUERY_VALUE_CONTAINER);

/***********************************************************************************************************************************
XML tags
***********************************************************************************************************************************/
STRING_STATIC(AZURE_XML_TAG_BLOB_PREFIX_STR,                        "BlobPrefix");
STRING_STATIC(AZURE_XML_TAG_BLOB_STR,                               "Blob");
STRING_STATIC(AZURE_XML_TAG_BLOBS_STR,                              "Blobs");
STRING_STATIC(AZURE_XML_TAG_CONTENT_LENGTH_STR,                     "Content-Length");
STRING_STATIC(AZURE_XML_TAG_LAST_MODIFIED_STR,                      "Last-Modified");
STRING_STATIC(AZURE_XML_TAG_NEXT_MARKER_STR,                        "NextMarker");
STRING_STATIC(AZURE_XML_TAG_NAME_STR,                               "Name");
STRING_STATIC(AZURE_XML_TAG_PROPERTIES_STR,                         "Properties");

/***********************************************************************************************************************************
Object type
***********************************************************************************************************************************/
struct StorageAzure
{
    STORAGE_COMMON_MEMBER;
    HttpClient *httpClient;                                         // Http client to service requests
    StringList *headerRedactList;                                   // List of headers to redact from logging
    StringList *queryRedactList;                                    // List of query keys to redact from logging

    const String *container;                                        // Container to store data in
    const String *account;                                          // Account
    const Buffer *sharedKey;                                        // Shared key
    const HttpQuery *sasKey;                                        // SAS key
    const String *host;                                             // Host name
    size_t blockSize;                                               // Block size for multi-block upload
    const String *pathPrefix;                                       // Account/container prefix

    uint64_t fileId;                                                // Id to used to make file block identifiers unique
};

/***********************************************************************************************************************************
Generate authorization header and add it to the supplied header list

Based on the documentation at https://docs.microsoft.com/en-us/rest/api/storageservices/authorize-with-shared-key
***********************************************************************************************************************************/
static void
storageAzureAuth(
    StorageAzure *this, const String *verb, const String *path, HttpQuery *query, const String *dateTime, HttpHeader *httpHeader)
{
    FUNCTION_TEST_BEGIN();
        FUNCTION_TEST_PARAM(STORAGE_AZURE, this);
        FUNCTION_TEST_PARAM(STRING, verb);
        FUNCTION_TEST_PARAM(STRING, path);
        FUNCTION_TEST_PARAM(HTTP_QUERY, query);
        FUNCTION_TEST_PARAM(STRING, dateTime);
        FUNCTION_TEST_PARAM(KEY_VALUE, httpHeader);
    FUNCTION_TEST_END();

    ASSERT(this != NULL);
    ASSERT(verb != NULL);
    ASSERT(path != NULL);
    ASSERT(dateTime != NULL);
    ASSERT(httpHeader != NULL);
    ASSERT(httpHeaderGet(httpHeader, HTTP_HEADER_CONTENT_LENGTH_STR) != NULL);

    MEM_CONTEXT_TEMP_BEGIN()
    {
        // Host header is required for both types of authentication
        httpHeaderPut(httpHeader, HTTP_HEADER_HOST_STR, this->host);

        // Shared key authentication
        if (this->sharedKey != NULL)
        {
            // Set required headers
            httpHeaderPut(httpHeader, HTTP_HEADER_DATE_STR, dateTime);
            httpHeaderPut(httpHeader, AZURE_HEADER_VERSION_STR, AZURE_HEADER_VERSION_VALUE_STR);

            // Generate canonical headers
            String *headerCanonical = strNew();
            StringList *headerKeyList = httpHeaderList(httpHeader);

            for (unsigned int headerKeyIdx = 0; headerKeyIdx < strLstSize(headerKeyList); headerKeyIdx++)
            {
                const String *headerKey = strLstGet(headerKeyList, headerKeyIdx);

                if (!strBeginsWithZ(headerKey, "x-ms-"))
                    continue;

                strCatFmt(headerCanonical, "%s:%s\n", strZ(headerKey), strZ(httpHeaderGet(httpHeader, headerKey)));
            }

            // Generate canonical query
            String *queryCanonical = strNew();

            if (query != NULL)
            {
                StringList *queryKeyList = httpQueryList(query);
                ASSERT(!strLstEmpty(queryKeyList));

                for (unsigned int queryKeyIdx = 0; queryKeyIdx < strLstSize(queryKeyList); queryKeyIdx++)
                {
                    const String *queryKey = strLstGet(queryKeyList, queryKeyIdx);

                    strCatFmt(queryCanonical, "\n%s:%s", strZ(queryKey), strZ(httpQueryGet(query, queryKey)));
                }
            }

            // Generate string to sign
            const String *contentLength = httpHeaderGet(httpHeader, HTTP_HEADER_CONTENT_LENGTH_STR);
            const String *contentMd5 = httpHeaderGet(httpHeader, HTTP_HEADER_CONTENT_MD5_STR);

            const String *stringToSign = strNewFmt(
                "%s\n"                                                  // verb
                "\n"                                                    // content-encoding
                "\n"                                                    // content-language
                "%s\n"                                                  // content-length
                "%s\n"                                                  // content-md5
                "\n"                                                    // content-type
                "%s\n"                                                  // date
                "\n"                                                    // If-Modified-Since
                "\n"                                                    // If-Match
                "\n"                                                    // If-None-Match
                "\n"                                                    // If-Unmodified-Since
                "\n"                                                    // range
                "%s"                                                    // Canonicalized headers
                "/%s%s"                                                 // Canonicalized account/path
                "%s",                                                   // Canonicalized query
                strZ(verb), strEq(contentLength, ZERO_STR) ? "" : strZ(contentLength), contentMd5 == NULL ? "" : strZ(contentMd5),
                strZ(dateTime), strZ(headerCanonical), strZ(this->account), strZ(path), strZ(queryCanonical));

            // Generate authorization header
            httpHeaderPut(
                httpHeader, HTTP_HEADER_AUTHORIZATION_STR, strNewFmt("SharedKey %s:%s", strZ(this->account),
                strZ(strNewEncode(encodeBase64, cryptoHmacOne(HASH_TYPE_SHA256_STR, this->sharedKey, BUFSTR(stringToSign))))));
        }
        // SAS authentication
        else
            httpQueryMerge(query, this->sasKey);
    }
    MEM_CONTEXT_TEMP_END();

    FUNCTION_TEST_RETURN_VOID();
}

/***********************************************************************************************************************************
Process Azure request
***********************************************************************************************************************************/
HttpRequest *
storageAzureRequestAsync(StorageAzure *this, const String *verb, StorageAzureRequestAsyncParam param)
{
    FUNCTION_LOG_BEGIN(logLevelDebug);
        FUNCTION_LOG_PARAM(STORAGE_AZURE, this);
        FUNCTION_LOG_PARAM(STRING, verb);
        FUNCTION_LOG_PARAM(STRING, param.path);
        FUNCTION_LOG_PARAM(HTTP_HEADER, param.header);
        FUNCTION_LOG_PARAM(HTTP_QUERY, param.query);
        FUNCTION_LOG_PARAM(BUFFER, param.content);
    FUNCTION_LOG_END();

    ASSERT(this != NULL);
    ASSERT(verb != NULL);

    HttpRequest *result = NULL;

    MEM_CONTEXT_TEMP_BEGIN()
    {
        // Prepend path prefix
        param.path = param.path == NULL ? this->pathPrefix : strNewFmt("%s%s", strZ(this->pathPrefix), strZ(param.path));

        // Create header list and add content length
        HttpHeader *requestHeader = param.header == NULL ?
            httpHeaderNew(this->headerRedactList) : httpHeaderDup(param.header, this->headerRedactList);

        // Set content length
        httpHeaderAdd(
            requestHeader, HTTP_HEADER_CONTENT_LENGTH_STR,
            param.content == NULL || bufEmpty(param.content) ? ZERO_STR : strNewFmt("%zu", bufUsed(param.content)));

        // Calculate content-md5 header if there is content
        if (param.content != NULL)
        {
            httpHeaderAdd(
                requestHeader, HTTP_HEADER_CONTENT_MD5_STR,
                strNewEncode(encodeBase64, cryptoHashOne(HASH_TYPE_MD5_STR, param.content)));
        }

        // Encode path
        const String *const path = httpUriEncode(param.path, true);

        // Make a copy of the query so it can be modified
        HttpQuery *query =
            this->sasKey != NULL && param.query == NULL ?
                httpQueryNewP(.redactList = this->queryRedactList) :
                httpQueryDupP(param.query, .redactList = this->queryRedactList);

        // Generate authorization header
        storageAzureAuth(this, verb, path, query, httpDateFromTime(time(NULL)), requestHeader);

        // Send request
        MEM_CONTEXT_PRIOR_BEGIN()
        {
            result = httpRequestNewP(
                this->httpClient, verb, path, .query = query, .header = requestHeader, .content = param.content);
        }
        MEM_CONTEXT_END();
    }
    MEM_CONTEXT_TEMP_END();

    FUNCTION_LOG_RETURN(HTTP_REQUEST, result);
}

HttpResponse *
storageAzureResponse(HttpRequest *request, StorageAzureResponseParam param)
{
    FUNCTION_LOG_BEGIN(logLevelDebug);
        FUNCTION_LOG_PARAM(HTTP_REQUEST, request);
        FUNCTION_LOG_PARAM(BOOL, param.allowMissing);
        FUNCTION_LOG_PARAM(BOOL, param.contentIo);
    FUNCTION_LOG_END();

    ASSERT(request != NULL);

    HttpResponse *result = NULL;

    MEM_CONTEXT_TEMP_BEGIN()
    {
        // Get response
        result = httpRequestResponse(request, !param.contentIo);

        // Error if the request was not successful
        if (!httpResponseCodeOk(result) && (!param.allowMissing || httpResponseCode(result) != HTTP_RESPONSE_CODE_NOT_FOUND))
            httpRequestError(request, result);

        // Move response to the prior context
        httpResponseMove(result, memContextPrior());
    }
    MEM_CONTEXT_TEMP_END();

    FUNCTION_LOG_RETURN(HTTP_RESPONSE, result);
}

HttpResponse *
storageAzureRequest(StorageAzure *this, const String *verb, StorageAzureRequestParam param)
{
    FUNCTION_LOG_BEGIN(logLevelDebug);
        FUNCTION_LOG_PARAM(STORAGE_AZURE, this);
        FUNCTION_LOG_PARAM(STRING, verb);
        FUNCTION_LOG_PARAM(STRING, param.path);
        FUNCTION_LOG_PARAM(HTTP_HEADER, param.header);
        FUNCTION_LOG_PARAM(HTTP_QUERY, param.query);
        FUNCTION_LOG_PARAM(BUFFER, param.content);
        FUNCTION_LOG_PARAM(BOOL, param.allowMissing);
        FUNCTION_LOG_PARAM(BOOL, param.contentIo);
    FUNCTION_LOG_END();

    FUNCTION_LOG_RETURN(
        HTTP_RESPONSE,
        storageAzureResponseP(
            storageAzureRequestAsyncP(
                this, verb, .path = param.path, .header = param.header, .query = param.query, .content = param.content),
            .allowMissing = param.allowMissing, .contentIo = param.contentIo));
}

/***********************************************************************************************************************************
General function for listing files to be used by other list routines
***********************************************************************************************************************************/
static void
storageAzureListInternal(
    StorageAzure *this, const String *path, StorageInfoLevel level, const String *expression, bool recurse,
    StorageInfoListCallback callback, void *callbackData)
{
    FUNCTION_LOG_BEGIN(logLevelDebug);
        FUNCTION_LOG_PARAM(STORAGE_AZURE, this);
        FUNCTION_LOG_PARAM(STRING, path);
        FUNCTION_LOG_PARAM(ENUM, level);
        FUNCTION_LOG_PARAM(STRING, expression);
        FUNCTION_LOG_PARAM(BOOL, recurse);
        FUNCTION_LOG_PARAM(FUNCTIONP, callback);
        FUNCTION_LOG_PARAM_P(VOID, callbackData);
    FUNCTION_LOG_END();

    ASSERT(this != NULL);
    ASSERT(path != NULL);

    MEM_CONTEXT_TEMP_BEGIN()
    {
        // Build the base prefix by stripping off the initial /
        const String *basePrefix;

        if (strSize(path) == 1)
            basePrefix = EMPTY_STR;
        else
            basePrefix = strNewFmt("%s/", strZ(strSub(path, 1)));

        // Get the expression prefix when possible to limit initial results
        const String *expressionPrefix = regExpPrefix(expression);

        // If there is an expression prefix then use it to build the query prefix, otherwise query prefix is base prefix
        const String *queryPrefix;

        if (expressionPrefix == NULL)
            queryPrefix = basePrefix;
        else
        {
            if (strEmpty(basePrefix))
                queryPrefix = expressionPrefix;
            else
                queryPrefix = strNewFmt("%s%s", strZ(basePrefix), strZ(expressionPrefix));
        }

        // Create query
        HttpQuery *query = httpQueryNewP();

        // Add the delimiter to not recurse
        if (!recurse)
            httpQueryAdd(query, AZURE_QUERY_DELIMITER_STR, FSLASH_STR);

        // Add resource type
        httpQueryAdd(query, AZURE_QUERY_RESTYPE_STR, AZURE_QUERY_VALUE_CONTAINER_STR);

        // Add list comp
        httpQueryAdd(query, AZURE_QUERY_COMP_STR, AZURE_QUERY_VALUE_LIST_STR);

        // Don't specify empty prefix because it is the default
        if (!strEmpty(queryPrefix))
            httpQueryAdd(query, AZURE_QUERY_PREFIX_STR, queryPrefix);

        // Loop as long as a continuation marker returned
        HttpRequest *request = NULL;

        do
        {
            // Use an inner mem context here because we could potentially be retrieving millions of files so it is a good idea to
            // free memory at regular intervals
            MEM_CONTEXT_TEMP_BEGIN()
            {
                HttpResponse *response = NULL;

                // If there is an outstanding async request then wait for the response
                if (request != NULL)
                {
                    response = storageAzureResponseP(request);

                    httpRequestFree(request);
                    request = NULL;
                }
                // Else get the response immediately from a sync request
                else
                    response = storageAzureRequestP(this, HTTP_VERB_GET_STR, .query = query);

                XmlNode *xmlRoot = xmlDocumentRoot(xmlDocumentNewBuf(httpResponseContent(response)));

                // If a continuation marker exists then send an async request to get more data
                const String *continuationMarker = xmlNodeContent(xmlNodeChild(xmlRoot, AZURE_XML_TAG_NEXT_MARKER_STR, false));

                if (!strEq(continuationMarker, EMPTY_STR))
                {
                    httpQueryPut(query, AZURE_QUERY_MARKER_STR, continuationMarker);

                    // Store request in the outer temp context
                    MEM_CONTEXT_PRIOR_BEGIN()
                    {
                        request = storageAzureRequestAsyncP(this, HTTP_VERB_GET_STR, .query = query);
                    }
                    MEM_CONTEXT_PRIOR_END();
                }

                // Get prefix list
                XmlNode *blobs = xmlNodeChild(xmlRoot, AZURE_XML_TAG_BLOBS_STR, true);
                XmlNodeList *blobPrefixList = xmlNodeChildList(blobs, AZURE_XML_TAG_BLOB_PREFIX_STR);

                for (unsigned int blobPrefixIdx = 0; blobPrefixIdx < xmlNodeLstSize(blobPrefixList); blobPrefixIdx++)
                {
                    const XmlNode *subPathNode = xmlNodeLstGet(blobPrefixList, blobPrefixIdx);

                    // Get path name
                    StorageInfo info =
                    {
                        .level = level,
                        .name = xmlNodeContent(xmlNodeChild(subPathNode, AZURE_XML_TAG_NAME_STR, true)),
                        .exists = true,
                    };

                    // Strip off base prefix and final /
                    info.name = strSubN(info.name, strSize(basePrefix), strSize(info.name) - strSize(basePrefix) - 1);

                    // Add type info if requested
                    if (level >= storageInfoLevelType)
                        info.type = storageTypePath;

                    // Callback with info
                    callback(callbackData, &info);
                }

                // Get file list
                XmlNodeList *fileList = xmlNodeChildList(blobs, AZURE_XML_TAG_BLOB_STR);

                for (unsigned int fileIdx = 0; fileIdx < xmlNodeLstSize(fileList); fileIdx++)
                {
                    const XmlNode *fileNode = xmlNodeLstGet(fileList, fileIdx);

                    // Get file name
                    StorageInfo info =
                    {
                        .level = level,
                        .name = xmlNodeContent(xmlNodeChild(fileNode, AZURE_XML_TAG_NAME_STR, true)),
                        .exists = true,
                    };

                    // Strip off the base prefix when present
                    if (!strEmpty(basePrefix))
                        info.name = strSub(info.name, strSize(basePrefix));

                    // Add basic info if requested (no need to add type info since file is default type)
                    if (level >= storageInfoLevelBasic)
                    {
                        XmlNode *property = xmlNodeChild(fileNode, AZURE_XML_TAG_PROPERTIES_STR, true);

                        info.size = cvtZToUInt64(
                            strZ(xmlNodeContent(xmlNodeChild(property, AZURE_XML_TAG_CONTENT_LENGTH_STR, true))));
                        info.timeModified = httpDateToTime(
                            xmlNodeContent(xmlNodeChild(property, AZURE_XML_TAG_LAST_MODIFIED_STR, true)));
                    }

                    // Callback with info
                    callback(callbackData, &info);
                }
            }
            MEM_CONTEXT_TEMP_END();
        }
        while (request != NULL);
    }
    MEM_CONTEXT_TEMP_END();

    FUNCTION_LOG_RETURN_VOID();
}

/**********************************************************************************************************************************/
static StorageInfo
storageAzureInfo(THIS_VOID, const String *file, StorageInfoLevel level, StorageInterfaceInfoParam param)
{
    THIS(StorageAzure);

    FUNCTION_LOG_BEGIN(logLevelTrace);
        FUNCTION_LOG_PARAM(STORAGE_AZURE, this);
        FUNCTION_LOG_PARAM(STRING, file);
        FUNCTION_LOG_PARAM(ENUM, level);
        (void)param;                                                // No parameters are used
    FUNCTION_LOG_END();

    ASSERT(this != NULL);
    ASSERT(file != NULL);

    // Attempt to get file info
    HttpResponse *httpResponse = storageAzureRequestP(this, HTTP_VERB_HEAD_STR, .path = file, .allowMissing = true);

    // Does the file exist?
    StorageInfo result = {.level = level, .exists = httpResponseCodeOk(httpResponse)};

    // Add basic level info if requested and the file exists (no need to add type info since file is default type)
    if (result.level >= storageInfoLevelBasic && result.exists)
    {
        result.size = cvtZToUInt64(strZ(httpHeaderGet(httpResponseHeader(httpResponse), HTTP_HEADER_CONTENT_LENGTH_STR)));
        result.timeModified = httpDateToTime(httpHeaderGet(httpResponseHeader(httpResponse), HTTP_HEADER_LAST_MODIFIED_STR));
    }

    FUNCTION_LOG_RETURN(STORAGE_INFO, result);
}

/**********************************************************************************************************************************/
static bool
storageAzureInfoList(
    THIS_VOID, const String *path, StorageInfoLevel level, StorageInfoListCallback callback, void *callbackData,
    StorageInterfaceInfoListParam param)
{
    THIS(StorageAzure);

    FUNCTION_LOG_BEGIN(logLevelTrace);
        FUNCTION_LOG_PARAM(STORAGE_AZURE, this);
        FUNCTION_LOG_PARAM(STRING, path);
        FUNCTION_LOG_PARAM(ENUM, level);
        FUNCTION_LOG_PARAM(FUNCTIONP, callback);
        FUNCTION_LOG_PARAM_P(VOID, callbackData);
        FUNCTION_LOG_PARAM(STRING, param.expression);
    FUNCTION_LOG_END();

    ASSERT(this != NULL);
    ASSERT(path != NULL);
    ASSERT(callback != NULL);

    storageAzureListInternal(this, path, level, param.expression, false, callback, callbackData);

    FUNCTION_LOG_RETURN(BOOL, true);
}

/**********************************************************************************************************************************/
static StorageRead *
storageAzureNewRead(THIS_VOID, const String *file, bool ignoreMissing, StorageInterfaceNewReadParam param)
{
    THIS(StorageAzure);

    FUNCTION_LOG_BEGIN(logLevelDebug);
        FUNCTION_LOG_PARAM(STORAGE_AZURE, this);
        FUNCTION_LOG_PARAM(STRING, file);
        FUNCTION_LOG_PARAM(BOOL, ignoreMissing);
        (void)param;                                                // No parameters are used
    FUNCTION_LOG_END();

    ASSERT(this != NULL);
    ASSERT(file != NULL);

    FUNCTION_LOG_RETURN(STORAGE_READ, storageReadAzureNew(this, file, ignoreMissing));
}

/**********************************************************************************************************************************/
static StorageWrite *
storageAzureNewWrite(THIS_VOID, const String *file, StorageInterfaceNewWriteParam param)
{
    THIS(StorageAzure);

    FUNCTION_LOG_BEGIN(logLevelDebug);
        FUNCTION_LOG_PARAM(STORAGE_AZURE, this);
        FUNCTION_LOG_PARAM(STRING, file);
        (void)param;                                                // No parameters are used
    FUNCTION_LOG_END();

    ASSERT(this != NULL);
    ASSERT(file != NULL);
    ASSERT(param.createPath);
    ASSERT(param.user == NULL);
    ASSERT(param.group == NULL);
    ASSERT(param.timeModified == 0);

    FUNCTION_LOG_RETURN(STORAGE_WRITE, storageWriteAzureNew(this, file, this->fileId++, this->blockSize));
}

/**********************************************************************************************************************************/
typedef struct StorageAzurePathRemoveData
{
    StorageAzure *this;                                             // Storage object
    MemContext *memContext;                                         // Mem context to create requests in
    HttpRequest *request;                                           // Async remove request
    const String *path;                                             // Root path of remove
} StorageAzurePathRemoveData;

static void
storageAzurePathRemoveCallback(void *callbackData, const StorageInfo *info)
{
    FUNCTION_TEST_BEGIN();
        FUNCTION_TEST_PARAM_P(VOID, callbackData);
        FUNCTION_TEST_PARAM(STORAGE_INFO, info);
    FUNCTION_TEST_END();

    ASSERT(callbackData != NULL);
    ASSERT(info != NULL);

    StorageAzurePathRemoveData *data = callbackData;

    // Get response from prior async request
    if (data->request != NULL)
    {
        storageAzureResponseP(data->request, .allowMissing = true);

        httpRequestFree(data->request);
        data->request = NULL;
    }

    // Only delete files since paths don't really exist
    if (info->type == storageTypeFile)
    {
        MEM_CONTEXT_BEGIN(data->memContext)
        {
            data->request = storageAzureRequestAsyncP(
                data->this, HTTP_VERB_DELETE_STR, strNewFmt("%s/%s", strZ(data->path), strZ(info->name)));
        }
        MEM_CONTEXT_END();
    }

    FUNCTION_TEST_RETURN_VOID();
}

static bool
storageAzurePathRemove(THIS_VOID, const String *path, bool recurse, StorageInterfacePathRemoveParam param)
{
    THIS(StorageAzure);

    FUNCTION_LOG_BEGIN(logLevelDebug);
        FUNCTION_LOG_PARAM(STORAGE_AZURE, this);
        FUNCTION_LOG_PARAM(STRING, path);
        FUNCTION_LOG_PARAM(BOOL, recurse);
        (void)param;                                                // No parameters are used
    FUNCTION_LOG_END();

    ASSERT(this != NULL);
    ASSERT(path != NULL);

    MEM_CONTEXT_TEMP_BEGIN()
    {
        StorageAzurePathRemoveData data =
        {
            .this = this,
            .memContext = memContextCurrent(),
            .path = strEq(path, FSLASH_STR) ? EMPTY_STR : path,
        };

        storageAzureListInternal(this, path, storageInfoLevelType, NULL, true, storageAzurePathRemoveCallback, &data);

        // Check response on last async request
        if (data.request != NULL)
            storageAzureResponseP(data.request, .allowMissing = true);
    }
    MEM_CONTEXT_TEMP_END();

    FUNCTION_LOG_RETURN(BOOL, true);
}

/**********************************************************************************************************************************/
static void
storageAzureRemove(THIS_VOID, const String *file, StorageInterfaceRemoveParam param)
{
    THIS(StorageAzure);

    FUNCTION_LOG_BEGIN(logLevelDebug);
        FUNCTION_LOG_PARAM(STORAGE_AZURE, this);
        FUNCTION_LOG_PARAM(STRING, file);
        FUNCTION_LOG_PARAM(BOOL, param.errorOnMissing);
    FUNCTION_LOG_END();

    ASSERT(this != NULL);
    ASSERT(file != NULL);
    ASSERT(!param.errorOnMissing);

    storageAzureRequestP(this, HTTP_VERB_DELETE_STR, file, .allowMissing = true);

    FUNCTION_LOG_RETURN_VOID();
}

/**********************************************************************************************************************************/
static const StorageInterface storageInterfaceAzure =
{
    .info = storageAzureInfo,
    .infoList = storageAzureInfoList,
    .newRead = storageAzureNewRead,
    .newWrite = storageAzureNewWrite,
    .pathRemove = storageAzurePathRemove,
    .remove = storageAzureRemove,
};

Storage *
storageAzureNew(
    const String *const path, const bool write, StoragePathExpressionCallback pathExpressionFunction, const String *const container,
    const String *const account, const StorageAzureKeyType keyType, const String *const key, const size_t blockSize,
    const String *const endpoint, const StorageAzureUriStyle uriStyle, const unsigned int port, const TimeMSec timeout,
    const bool verifyPeer, const String *const caFile, const String *const caPath)
{
    FUNCTION_LOG_BEGIN(logLevelDebug);
        FUNCTION_LOG_PARAM(STRING, path);
        FUNCTION_LOG_PARAM(BOOL, write);
        FUNCTION_LOG_PARAM(FUNCTIONP, pathExpressionFunction);
        FUNCTION_LOG_PARAM(STRING, container);
        FUNCTION_TEST_PARAM(STRING, account);
        FUNCTION_LOG_PARAM(STRING_ID, keyType);
        FUNCTION_TEST_PARAM(STRING, key);
        FUNCTION_LOG_PARAM(SIZE, blockSize);
        FUNCTION_LOG_PARAM(STRING, endpoint);
        FUNCTION_LOG_PARAM(ENUM, uriStyle);
        FUNCTION_LOG_PARAM(UINT, port);
        FUNCTION_LOG_PARAM(TIME_MSEC, timeout);
        FUNCTION_LOG_PARAM(BOOL, verifyPeer);
        FUNCTION_LOG_PARAM(STRING, caFile);
        FUNCTION_LOG_PARAM(STRING, caPath);
    FUNCTION_LOG_END();

    ASSERT(path != NULL);
    ASSERT(container != NULL);
    ASSERT(account != NULL);
    ASSERT(endpoint != NULL);
    ASSERT(key != NULL);
    ASSERT(blockSize != 0);

    Storage *this = NULL;

    OBJ_NEW_BEGIN(StorageAzure)
    {
        StorageAzure *driver = OBJ_NEW_ALLOC();

        *driver = (StorageAzure)
        {
            .interface = storageInterfaceAzure,
            .container = strDup(container),
            .account = strDup(account),
            .blockSize = blockSize,
            .host = uriStyle == storageAzureUriStyleHost ? strNewFmt("%s.%s", strZ(account), strZ(endpoint)) : endpoint,
            .pathPrefix = uriStyle == storageAzureUriStyleHost ?
                strNewFmt("/%s", strZ(container)) : strNewFmt("/%s/%s", strZ(account), strZ(container)),
        };

        // Store shared key or parse sas query
        if (keyType == storageAzureKeyTypeShared)
            driver->sharedKey = bufNewDecode(encodeBase64, key);
        else
            driver->sasKey = httpQueryNewStr(key);

        // Create the http client used to service requests
        driver->httpClient = httpClientNew(
<<<<<<< HEAD
            tlsClientNew(
                sckClientNew(driver->host, port, timeout, timeout), driver->host, timeout, timeout, verifyPeer, caFile, caPath,
                NULL, NULL, NULL),
=======
            tlsClientNewP(
                sckClientNew(driver->host, port, timeout, timeout), driver->host, timeout, timeout, verifyPeer, .caFile = caFile,
                .caPath = caPath),
>>>>>>> 676b9d95
            timeout);

        // Create list of redacted headers
        driver->headerRedactList = strLstNew();
        strLstAdd(driver->headerRedactList, HTTP_HEADER_AUTHORIZATION_STR);
        strLstAdd(driver->headerRedactList, HTTP_HEADER_DATE_STR);

        // Create list of redacted query keys
        driver->queryRedactList = strLstNew();
        strLstAdd(driver->queryRedactList, AZURE_QUERY_SIG_STR);

        // Generate starting file id
        cryptoRandomBytes((unsigned char *)&driver->fileId, sizeof(driver->fileId));

        this = storageNew(STORAGE_AZURE_TYPE, path, 0, 0, write, pathExpressionFunction, driver, driver->interface);
    }
    OBJ_NEW_END();

    FUNCTION_LOG_RETURN(STORAGE, this);
}<|MERGE_RESOLUTION|>--- conflicted
+++ resolved
@@ -737,15 +737,9 @@
 
         // Create the http client used to service requests
         driver->httpClient = httpClientNew(
-<<<<<<< HEAD
-            tlsClientNew(
-                sckClientNew(driver->host, port, timeout, timeout), driver->host, timeout, timeout, verifyPeer, caFile, caPath,
-                NULL, NULL, NULL),
-=======
             tlsClientNewP(
                 sckClientNew(driver->host, port, timeout, timeout), driver->host, timeout, timeout, verifyPeer, .caFile = caFile,
                 .caPath = caPath),
->>>>>>> 676b9d95
             timeout);
 
         // Create list of redacted headers
