--- conflicted
+++ resolved
@@ -250,12 +250,7 @@
         MEM_CONTEXT_PRIOR_BEGIN()
         {
             result = httpRequestNewP(
-<<<<<<< HEAD
-                this->httpClient, verb, httpUriEncode(param.uri, true), .query = query, .header = requestHeader,
-                .content = param.content);
-=======
                 this->httpClient, verb, path, .query = query, .header = requestHeader, .content = param.content);
->>>>>>> 66a4ff49
         }
         MEM_CONTEXT_END();
     }
@@ -772,13 +767,8 @@
             .container = strDup(container),
             .account = strDup(account),
             .blockSize = blockSize,
-<<<<<<< HEAD
-            .host = host == NULL ? strNewFmt("%s.%s", strZ(account), strZ(endpoint)) : strDup(host),
-            .uriPrefix = host == NULL ? strNewFmt("/%s", strZ(container)) : strNewFmt("/%s/%s", strZ(account), strZ(container)),
-=======
             .host = host == NULL ? strNewFmt("%s.%s", strZ(account), strZ(endpoint)) : host,
             .pathPrefix = host == NULL ? strNewFmt("/%s", strZ(container)) : strNewFmt("/%s/%s", strZ(account), strZ(container)),
->>>>>>> 66a4ff49
         };
 
         // Store shared key or parse sas query
