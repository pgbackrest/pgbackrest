/***********************************************************************************************************************************
Azure Storage Read
***********************************************************************************************************************************/
#include "build.auto.h"

#include "common/debug.h"
#include "common/io/http/client.h"
#include "common/log.h"
#include "common/type/object.h"
#include "storage/azure/read.h"
#include "storage/read.intern.h"

/***********************************************************************************************************************************
Object type
***********************************************************************************************************************************/
typedef struct StorageReadAzure
{
    StorageReadInterface interface;                                 // Interface
    StorageAzure *storage;                                          // Storage that created this object

    HttpResponse *httpResponse;                                     // HTTP response
} StorageReadAzure;

/***********************************************************************************************************************************
Macros for function logging
***********************************************************************************************************************************/
#define FUNCTION_LOG_STORAGE_READ_AZURE_TYPE                                                                                       \
    StorageReadAzure *
#define FUNCTION_LOG_STORAGE_READ_AZURE_FORMAT(value, buffer, bufferSize)                                                          \
    objNameToLog(value, "StorageReadAzure", buffer, bufferSize)

/***********************************************************************************************************************************
Open the file
***********************************************************************************************************************************/
static bool
storageReadAzureOpen(THIS_VOID)
{
    THIS(StorageReadAzure);

    FUNCTION_LOG_BEGIN(logLevelTrace);
        FUNCTION_LOG_PARAM(STORAGE_READ_AZURE, this);
    FUNCTION_LOG_END();

    ASSERT(this != NULL);
    ASSERT(this->httpResponse == NULL);

    bool result = false;

    // Request the file
    MEM_CONTEXT_OBJ_BEGIN(this)
    {
        this->httpResponse = storageAzureRequestP(
            this->storage, HTTP_VERB_GET_STR, .path = this->interface.name,
            .header = httpHeaderPutRange(httpHeaderNew(NULL), this->interface.offset, this->interface.limit),
            .allowMissing = true, .contentIo = true);
    }
    MEM_CONTEXT_OBJ_END();

    if (httpResponseCodeOk(this->httpResponse))
    {
        result = true;
    }
    // Else error unless ignore missing
    else if (!this->interface.ignoreMissing)
        THROW_FMT(FileMissingError, STORAGE_ERROR_READ_MISSING, strZ(this->interface.name));

    FUNCTION_LOG_RETURN(BOOL, result);
}

/***********************************************************************************************************************************
Read from a file
***********************************************************************************************************************************/
static size_t
storageReadAzure(THIS_VOID, Buffer *buffer, bool block)
{
    THIS(StorageReadAzure);

    FUNCTION_LOG_BEGIN(logLevelTrace);
        FUNCTION_LOG_PARAM(STORAGE_READ_AZURE, this);
        FUNCTION_LOG_PARAM(BUFFER, buffer);
        FUNCTION_LOG_PARAM(BOOL, block);
    FUNCTION_LOG_END();

    ASSERT(this != NULL && this->httpResponse != NULL);
    ASSERT(httpResponseIoRead(this->httpResponse) != NULL);
    ASSERT(buffer != NULL && !bufFull(buffer));

    FUNCTION_LOG_RETURN(SIZE, ioRead(httpResponseIoRead(this->httpResponse), buffer));
}

/***********************************************************************************************************************************
Has file reached EOF?
***********************************************************************************************************************************/
static bool
storageReadAzureEof(THIS_VOID)
{
    THIS(StorageReadAzure);

    FUNCTION_TEST_BEGIN();
        FUNCTION_TEST_PARAM(STORAGE_READ_AZURE, this);
    FUNCTION_TEST_END();

    ASSERT(this != NULL && this->httpResponse != NULL);
    ASSERT(httpResponseIoRead(this->httpResponse) != NULL);

    FUNCTION_TEST_RETURN(BOOL, ioReadEof(httpResponseIoRead(this->httpResponse)));
}

/**********************************************************************************************************************************/
FN_EXTERN StorageRead *
storageReadAzureNew(
    StorageAzure *const storage, const String *const name, const bool ignoreMissing, const uint64_t offset,
    const Variant *const limit)
{
    FUNCTION_LOG_BEGIN(logLevelTrace);
        FUNCTION_LOG_PARAM(STORAGE_AZURE, storage);
        FUNCTION_LOG_PARAM(STRING, name);
        FUNCTION_LOG_PARAM(BOOL, ignoreMissing);
        FUNCTION_LOG_PARAM(UINT64, offset);
        FUNCTION_LOG_PARAM(VARIANT, limit);
    FUNCTION_LOG_END();

    ASSERT(storage != NULL);
    ASSERT(name != NULL);

    StorageReadAzure *this = NULL;

    OBJ_NEW_BEGIN(StorageReadAzure, .childQty = MEM_CONTEXT_QTY_MAX)
    {
<<<<<<< HEAD
        this = OBJ_NEW_ALLOC();
=======
        StorageReadAzure *const driver = OBJ_NAME(OBJ_NEW_ALLOC(), StorageRead::StorageReadAzure);
>>>>>>> c656669a

        *this = (StorageReadAzure)
        {
            .storage = storage,

            .interface = (StorageReadInterface)
            {
                .type = STORAGE_AZURE_TYPE,
                .name = strDup(name),
                .ignoreMissing = ignoreMissing,
                .offset = offset,
                .limit = varDup(limit),

                .ioInterface = (IoReadInterface)
                {
                    .eof = storageReadAzureEof,
                    .open = storageReadAzureOpen,
                    .read = storageReadAzure,
                },
            },
        };

    }
    OBJ_NEW_END();

    FUNCTION_LOG_RETURN(STORAGE_READ, storageReadNew(this, &this->interface));
}<|MERGE_RESOLUTION|>--- conflicted
+++ resolved
@@ -127,11 +127,7 @@
 
     OBJ_NEW_BEGIN(StorageReadAzure, .childQty = MEM_CONTEXT_QTY_MAX)
     {
-<<<<<<< HEAD
         this = OBJ_NEW_ALLOC();
-=======
-        StorageReadAzure *const driver = OBJ_NAME(OBJ_NEW_ALLOC(), StorageRead::StorageReadAzure);
->>>>>>> c656669a
 
         *this = (StorageReadAzure)
         {
