/***********************************************************************************************************************************
S3 Storage
***********************************************************************************************************************************/
#include "build.auto.h"

#include <string.h>

#include "common/crypto/hash.h"
#include "common/debug.h"
#include "common/io/http/client.h"
#include "common/io/http/common.h"
#include "common/io/socket/client.h"
#include "common/io/tls/client.h"
#include "common/log.h"
#include "common/regExp.h"
#include "common/type/object.h"
#include "common/type/json.h"
#include "common/type/xml.h"
#include "storage/s3/read.h"
#include "storage/s3/storage.intern.h"
#include "storage/s3/write.h"

/***********************************************************************************************************************************
Defaults
***********************************************************************************************************************************/
#define STORAGE_S3_DELETE_MAX                                       1000

/***********************************************************************************************************************************
S3 HTTP headers
***********************************************************************************************************************************/
STRING_STATIC(S3_HEADER_CONTENT_SHA256_STR,                         "x-amz-content-sha256");
STRING_STATIC(S3_HEADER_DATE_STR,                                   "x-amz-date");
STRING_STATIC(S3_HEADER_TOKEN_STR,                                  "x-amz-security-token");

/***********************************************************************************************************************************
S3 query tokens
***********************************************************************************************************************************/
STRING_STATIC(S3_QUERY_CONTINUATION_TOKEN_STR,                      "continuation-token");
STRING_STATIC(S3_QUERY_DELETE_STR,                                  "delete");
STRING_STATIC(S3_QUERY_DELIMITER_STR,                               "delimiter");
STRING_STATIC(S3_QUERY_LIST_TYPE_STR,                               "list-type");
STRING_STATIC(S3_QUERY_PREFIX_STR,                                  "prefix");

STRING_STATIC(S3_QUERY_VALUE_LIST_TYPE_2_STR,                       "2");

/***********************************************************************************************************************************
XML tags
***********************************************************************************************************************************/
STRING_STATIC(S3_XML_TAG_CODE_STR,                                  "Code");
STRING_STATIC(S3_XML_TAG_COMMON_PREFIXES_STR,                       "CommonPrefixes");
STRING_STATIC(S3_XML_TAG_CONTENTS_STR,                              "Contents");
STRING_STATIC(S3_XML_TAG_DELETE_STR,                                "Delete");
STRING_STATIC(S3_XML_TAG_ERROR_STR,                                 "Error");
STRING_STATIC(S3_XML_TAG_KEY_STR,                                   "Key");
STRING_STATIC(S3_XML_TAG_LAST_MODIFIED_STR,                         "LastModified");
STRING_STATIC(S3_XML_TAG_MESSAGE_STR,                               "Message");
STRING_STATIC(S3_XML_TAG_NEXT_CONTINUATION_TOKEN_STR,               "NextContinuationToken");
STRING_STATIC(S3_XML_TAG_OBJECT_STR,                                "Object");
STRING_STATIC(S3_XML_TAG_PREFIX_STR,                                "Prefix");
STRING_STATIC(S3_XML_TAG_QUIET_STR,                                 "Quiet");
STRING_STATIC(S3_XML_TAG_SIZE_STR,                                  "Size");

/***********************************************************************************************************************************
AWS authentication v4 constants
***********************************************************************************************************************************/
#define S3                                                          "s3"
    BUFFER_STRDEF_STATIC(S3_BUF,                                    S3);
#define AWS4                                                        "AWS4"
#define AWS4_REQUEST                                                "aws4_request"
    BUFFER_STRDEF_STATIC(AWS4_REQUEST_BUF,                          AWS4_REQUEST);
#define AWS4_HMAC_SHA256                                            "AWS4-HMAC-SHA256"

/***********************************************************************************************************************************
Starting date for signing string so it will be regenerated on the first request
***********************************************************************************************************************************/
STRING_STATIC(YYYYMMDD_STR,                                         "YYYYMMDD");

/***********************************************************************************************************************************
Object type
***********************************************************************************************************************************/
struct StorageS3
{
    STORAGE_COMMON_MEMBER;
    HttpClient *httpClient;                                         // HTTP client to service requests
    StringList *headerRedactList;                                   // List of headers to redact from logging

    const String *bucket;                                           // Bucket to store data in
    const String *region;                                           // e.g. us-east-1
    StorageS3KeyType keyType;                                       // Key type (e.g. storageS3KeyTypeShared)
    String *accessKey;                                              // Access key
    String *secretAccessKey;                                        // Secret access key
    String *securityToken;                                          // Security token, if any
    size_t partSize;                                                // Part size for multi-part upload
    unsigned int deleteMax;                                         // Maximum objects that can be deleted in one request
    StorageS3UriStyle uriStyle;                                     // Path or host style URIs
    const String *bucketEndpoint;                                   // Set to {bucket}.{endpoint}

    // For retrieving temporary security credentials
    HttpClient *credHttpClient;                                     // HTTP client to service credential requests
    const String *credHost;                                         // Credentials host
    const String *credRole;                                         // Role to use for credential requests
    const String *webIdToken;                                       // Token to use for credential requests
    time_t credExpirationTime;                                      // Time the temporary credentials expire

    // Current signing key and date it is valid for
    const String *signingKeyDate;                                   // Date of cached signing key (so we know when to regenerate)
    const Buffer *signingKey;                                       // Cached signing key
};

/***********************************************************************************************************************************
Expected ISO-8601 data/time size
***********************************************************************************************************************************/
#define ISO_8601_DATE_TIME_SIZE                                     16

/***********************************************************************************************************************************
Format ISO-8601 date/time for authentication
***********************************************************************************************************************************/
static String *
storageS3DateTime(time_t authTime)
{
    FUNCTION_TEST_BEGIN();
        FUNCTION_TEST_PARAM(TIME, authTime);
    FUNCTION_TEST_END();

    struct tm timePart;
    char buffer[ISO_8601_DATE_TIME_SIZE + 1];

    THROW_ON_SYS_ERROR(
        strftime(buffer, sizeof(buffer), "%Y%m%dT%H%M%SZ", gmtime_r(&authTime, &timePart)) != ISO_8601_DATE_TIME_SIZE, AssertError,
        "unable to format date");

    FUNCTION_TEST_RETURN(strNewZ(buffer));
}

/***********************************************************************************************************************************
Generate authorization header and add it to the supplied header list

Based on the excellent documentation at http://docs.aws.amazon.com/AmazonS3/latest/API/sig-v4-header-based-auth.html.
***********************************************************************************************************************************/
static void
storageS3Auth(
    StorageS3 *this, const String *verb, const String *path, const HttpQuery *query, const String *dateTime,
    HttpHeader *httpHeader, const String *payloadHash)
{
    FUNCTION_TEST_BEGIN();
        FUNCTION_TEST_PARAM(STORAGE_S3, this);
        FUNCTION_TEST_PARAM(STRING, verb);
        FUNCTION_TEST_PARAM(STRING, path);
        FUNCTION_TEST_PARAM(HTTP_QUERY, query);
        FUNCTION_TEST_PARAM(STRING, dateTime);
        FUNCTION_TEST_PARAM(KEY_VALUE, httpHeader);
        FUNCTION_TEST_PARAM(STRING, payloadHash);
    FUNCTION_TEST_END();

    ASSERT(verb != NULL);
    ASSERT(path != NULL);
    ASSERT(dateTime != NULL);
    ASSERT(httpHeader != NULL);
    ASSERT(payloadHash != NULL);

    MEM_CONTEXT_TEMP_BEGIN()
    {
        // Get date from datetime
        const String *date = strSubN(dateTime, 0, 8);

        // Set required headers
        httpHeaderPut(httpHeader, S3_HEADER_CONTENT_SHA256_STR, payloadHash);
        httpHeaderPut(httpHeader, S3_HEADER_DATE_STR, dateTime);
        httpHeaderPut(httpHeader, HTTP_HEADER_HOST_STR, this->bucketEndpoint);

        if (this->securityToken != NULL)
            httpHeaderPut(httpHeader, S3_HEADER_TOKEN_STR, this->securityToken);

        // Generate canonical request and signed headers
        const StringList *headerList = strLstSort(strLstDup(httpHeaderList(httpHeader)), sortOrderAsc);
        String *signedHeaders = NULL;

        String *canonicalRequest = strNewFmt(
            "%s\n%s\n%s\n", strZ(verb), strZ(path), query == NULL ? "" : strZ(httpQueryRenderP(query)));

        for (unsigned int headerIdx = 0; headerIdx < strLstSize(headerList); headerIdx++)
        {
            const String *headerKey = strLstGet(headerList, headerIdx);
            const String *headerKeyLower = strLower(strDup(headerKey));

            // Skip the authorization (exists on retry) and content-length headers since they do not need to be signed
            if (strEq(headerKeyLower, HTTP_HEADER_AUTHORIZATION_STR) || strEq(headerKeyLower, HTTP_HEADER_CONTENT_LENGTH_STR))
                continue;

            strCatFmt(canonicalRequest, "%s:%s\n", strZ(headerKeyLower), strZ(httpHeaderGet(httpHeader, headerKey)));

            if (signedHeaders == NULL)
                signedHeaders = strDup(headerKeyLower);
            else
                strCatFmt(signedHeaders, ";%s", strZ(headerKeyLower));
        }

        strCatFmt(canonicalRequest, "\n%s\n%s", strZ(signedHeaders), strZ(payloadHash));

        // Generate string to sign
        const String *stringToSign = strNewFmt(
            AWS4_HMAC_SHA256 "\n%s\n%s/%s/" S3 "/" AWS4_REQUEST "\n%s", strZ(dateTime), strZ(date), strZ(this->region),
            strZ(bufHex(cryptoHashOne(HASH_TYPE_SHA256_STR, BUFSTR(canonicalRequest)))));

        // Generate signing key.  This key only needs to be regenerated every seven days but we'll do it once a day to keep the
        // logic simple.  It's a relatively expensive operation so we'd rather not do it for every request.
        // If the cached signing key has expired (or has none been generated) then regenerate it
        if (!strEq(date, this->signingKeyDate))
        {
            const Buffer *dateKey = cryptoHmacOne(
                HASH_TYPE_SHA256_STR, BUFSTR(strNewFmt(AWS4 "%s", strZ(this->secretAccessKey))), BUFSTR(date));
            const Buffer *regionKey = cryptoHmacOne(HASH_TYPE_SHA256_STR, dateKey, BUFSTR(this->region));
            const Buffer *serviceKey = cryptoHmacOne(HASH_TYPE_SHA256_STR, regionKey, S3_BUF);

            // Switch to the object context so signing key and date are not lost
            MEM_CONTEXT_BEGIN(THIS_MEM_CONTEXT())
            {
                this->signingKey = cryptoHmacOne(HASH_TYPE_SHA256_STR, serviceKey, AWS4_REQUEST_BUF);
                this->signingKeyDate = strDup(date);
            }
            MEM_CONTEXT_END();
        }

        // Generate authorization header
        const String *authorization = strNewFmt(
            AWS4_HMAC_SHA256 " Credential=%s/%s/%s/" S3 "/" AWS4_REQUEST ",SignedHeaders=%s,Signature=%s",
            strZ(this->accessKey), strZ(date), strZ(this->region), strZ(signedHeaders),
            strZ(bufHex(cryptoHmacOne(HASH_TYPE_SHA256_STR, this->signingKey, BUFSTR(stringToSign)))));

        httpHeaderPut(httpHeader, HTTP_HEADER_AUTHORIZATION_STR, authorization);
    }
    MEM_CONTEXT_TEMP_END();

    FUNCTION_TEST_RETURN_VOID();
}

/***********************************************************************************************************************************
Convert YYYY-MM-DDTHH:MM:SS.MSECZ format to time_t. This format is very nearly ISO-8601 except for the inclusion of milliseconds,
which are discarded here.
***********************************************************************************************************************************/
static time_t
storageS3CvtTime(const String *time)
{
    FUNCTION_TEST_BEGIN();
        FUNCTION_TEST_PARAM(STRING, time);
    FUNCTION_TEST_END();

    FUNCTION_TEST_RETURN(
        epochFromParts(
            cvtZToInt(strZ(strSubN(time, 0, 4))), cvtZToInt(strZ(strSubN(time, 5, 2))),
            cvtZToInt(strZ(strSubN(time, 8, 2))), cvtZToInt(strZ(strSubN(time, 11, 2))),
            cvtZToInt(strZ(strSubN(time, 14, 2))), cvtZToInt(strZ(strSubN(time, 17, 2))), 0));
}

/***********************************************************************************************************************************
Automatically get credentials for an associated IAM role

Documentation for the response format is found at: https://docs.aws.amazon.com/AWSEC2/latest/UserGuide/iam-roles-for-amazon-ec2.html
***********************************************************************************************************************************/
STRING_STATIC(S3_CREDENTIAL_HOST_STR,                               "169.254.169.254");
#define S3_CREDENTIAL_PORT                                          80
#define S3_CREDENTIAL_PATH                                          "/latest/meta-data/iam/security-credentials"
#define S3_CREDENTIAL_RENEW_SEC                                     (5 * 60)

VARIANT_STRDEF_STATIC(S3_JSON_TAG_ACCESS_KEY_ID_VAR,                "AccessKeyId");
VARIANT_STRDEF_STATIC(S3_JSON_TAG_CODE_VAR,                         "Code");
VARIANT_STRDEF_STATIC(S3_JSON_TAG_EXPIRATION_VAR,                   "Expiration");
VARIANT_STRDEF_STATIC(S3_JSON_TAG_SECRET_ACCESS_KEY_VAR,            "SecretAccessKey");
VARIANT_STRDEF_STATIC(S3_JSON_TAG_TOKEN_VAR,                        "Token");

VARIANT_STRDEF_STATIC(S3_JSON_VALUE_SUCCESS_VAR,                    "Success");

static void
storageS3AuthAuto(StorageS3 *const this, const HttpHeader *const header)
{
    FUNCTION_LOG_BEGIN(logLevelDebug);
        FUNCTION_LOG_PARAM(STORAGE_S3, this);
        FUNCTION_LOG_PARAM(HTTP_HEADER, header);
    FUNCTION_LOG_END();

    // If the role was not set explicitly or retrieved previously then retrieve it
    if (this->credRole == NULL)
    {
        // Request the role
        HttpRequest *request = httpRequestNewP(
            this->credHttpClient, HTTP_VERB_GET_STR, STRDEF(S3_CREDENTIAL_PATH), .header = header);
        HttpResponse *response = httpRequestResponse(request, true);

        // Not found likely means no role is associated with this instance
        if (httpResponseCode(response) == HTTP_RESPONSE_CODE_NOT_FOUND)
        {
            THROW(
                ProtocolError,
                "role to retrieve temporary credentials not found\n"
                    "HINT: is a valid IAM role associated with this instance?");
        }
        // Else an error that we can't handle
        else if (!httpResponseCodeOk(response))
            httpRequestError(request, response);

        // Get role from the text response
        MEM_CONTEXT_BEGIN(THIS_MEM_CONTEXT())
        {
            this->credRole = strNewBuf(httpResponseContent(response));
        }
        MEM_CONTEXT_END();
    }

    // Retrieve the temp credentials
    HttpRequest *request = httpRequestNewP(
        this->credHttpClient, HTTP_VERB_GET_STR, strNewFmt(S3_CREDENTIAL_PATH "/%s", strZ(this->credRole)), .header = header);
    HttpResponse *response = httpRequestResponse(request, true);

    // Not found likely means the role is not valid
    if (httpResponseCode(response) == HTTP_RESPONSE_CODE_NOT_FOUND)
    {
        THROW_FMT(
            ProtocolError,
            "role '%s' not found\n"
                "HINT: is '%s' a valid IAM role associated with this instance?",
            strZ(this->credRole), strZ(this->credRole));
    }
    // Else an error that we can't handle
    else if (!httpResponseCodeOk(response))
        httpRequestError(request, response);

    // Get credentials from the JSON response
    KeyValue *credential = jsonToKv(strNewBuf(httpResponseContent(response)));

    MEM_CONTEXT_BEGIN(THIS_MEM_CONTEXT())
    {
        // Check the code field for errors
        const Variant *code = kvGetDefault(credential, S3_JSON_TAG_CODE_VAR, VARSTRDEF("code field is missing"));
        CHECK(code != NULL);

        if (!varEq(code, S3_JSON_VALUE_SUCCESS_VAR))
            THROW_FMT(FormatError, "unable to retrieve temporary credentials: %s", strZ(varStr(code)));

        // Make sure the required values are present
        CHECK(kvGet(credential, S3_JSON_TAG_ACCESS_KEY_ID_VAR) != NULL);
        CHECK(kvGet(credential, S3_JSON_TAG_SECRET_ACCESS_KEY_VAR) != NULL);
        CHECK(kvGet(credential, S3_JSON_TAG_TOKEN_VAR) != NULL);

        // Copy credentials
        this->accessKey = strDup(varStr(kvGet(credential, S3_JSON_TAG_ACCESS_KEY_ID_VAR)));
        this->secretAccessKey = strDup(varStr(kvGet(credential, S3_JSON_TAG_SECRET_ACCESS_KEY_VAR)));
        this->securityToken = strDup(varStr(kvGet(credential, S3_JSON_TAG_TOKEN_VAR)));
    }
    MEM_CONTEXT_END();

    // Update expiration time
    CHECK(kvGet(credential, S3_JSON_TAG_EXPIRATION_VAR) != NULL);
    this->credExpirationTime = storageS3CvtTime(varStr(kvGet(credential, S3_JSON_TAG_EXPIRATION_VAR)));

    FUNCTION_LOG_RETURN_VOID();
}

/***********************************************************************************************************************************
Process S3 request
***********************************************************************************************************************************/
HttpRequest *
storageS3RequestAsync(StorageS3 *this, const String *verb, const String *path, StorageS3RequestAsyncParam param)
{
    FUNCTION_LOG_BEGIN(logLevelDebug);
        FUNCTION_LOG_PARAM(STORAGE_S3, this);
        FUNCTION_LOG_PARAM(STRING, verb);
        FUNCTION_LOG_PARAM(STRING, path);
        FUNCTION_LOG_PARAM(HTTP_QUERY, param.query);
        FUNCTION_LOG_PARAM(BUFFER, param.content);
    FUNCTION_LOG_END();

    ASSERT(this != NULL);
    ASSERT(verb != NULL);
    ASSERT(path != NULL);

    HttpRequest *result = NULL;

    MEM_CONTEXT_TEMP_BEGIN()
    {
        HttpHeader *requestHeader = httpHeaderNew(this->headerRedactList);

        // Set content length
        httpHeaderAdd(
            requestHeader, HTTP_HEADER_CONTENT_LENGTH_STR,
            param.content == NULL || bufEmpty(param.content) ? ZERO_STR : strNewFmt("%zu", bufUsed(param.content)));

        // Calculate content-md5 header if there is content
        if (param.content != NULL)
        {
            httpHeaderAdd(
                requestHeader, HTTP_HEADER_CONTENT_MD5_STR,
                strNewEncode(encodeBase64, cryptoHashOne(HASH_TYPE_MD5_STR, param.content)));
        }

        // When using path-style URIs the bucket name needs to be prepended
        if (this->uriStyle == storageS3UriStylePath)
            path = strNewFmt("/%s%s", strZ(this->bucket), strZ(path));

        // If temp crendentials will be expiring soon then renew them
        if ((this->keyType == storageS3KeyTypeAuto || this->keyType == storageS3KeyTypeService) &&
            (this->credExpirationTime - time(NULL)) < S3_CREDENTIAL_RENEW_SEC)
        {
            // Free old credentials
            strFree(this->accessKey);
            strFree(this->secretAccessKey);
            strFree(this->securityToken);
<<<<<<< HEAD

            // Set content-length and host headers
            HttpHeader *credHeader = httpHeaderNew(NULL);
            httpHeaderAdd(credHeader, HTTP_HEADER_CONTENT_LENGTH_STR, ZERO_STR);
            httpHeaderAdd(credHeader, HTTP_HEADER_HOST_STR, this->credHost);

            // If auto authentication
            if (this->keyType == storageS3KeyTypeAuto)
            {
                // If the role was not set explicitly or retrieved previously then retrieve it
                if (this->credRole == NULL)
                {
                    // Request the role
                    HttpRequest *request = httpRequestNewP(
                        this->credHttpClient, HTTP_VERB_GET_STR, STRDEF(S3_CREDENTIAL_PATH), .header = credHeader);
                    HttpResponse *response = httpRequestResponse(request, true);

                    // Not found likely means no role is associated with this instance
                    if (httpResponseCode(response) == HTTP_RESPONSE_CODE_NOT_FOUND)
                    {
                        THROW(
                            ProtocolError,
                            "role to retrieve temporary credentials not found\n"
                                "HINT: is a valid IAM role associated with this instance?");
                    }
                    // Else an error that we can't handle
                    else if (!httpResponseCodeOk(response))
                        httpRequestError(request, response);

                    // Get role from the text response
                    MEM_CONTEXT_BEGIN(THIS_MEM_CONTEXT())
                    {
                        this->credRole = strNewBuf(httpResponseContent(response));
                    }
                    MEM_CONTEXT_END();
                }

                // Retrieve the temp credentials
                HttpRequest *request = httpRequestNewP(
                    this->credHttpClient, HTTP_VERB_GET_STR, strNewFmt(S3_CREDENTIAL_PATH "/%s", strZ(this->credRole)),
                    .header = credHeader);
                HttpResponse *response = httpRequestResponse(request, true);

                // Not found likely means the role is not valid
                if (httpResponseCode(response) == HTTP_RESPONSE_CODE_NOT_FOUND)
                {
                    THROW_FMT(
                        ProtocolError,
                        "role '%s' not found\n"
                            "HINT: is '%s' a valid IAM role associated with this instance?",
                        strZ(this->credRole), strZ(this->credRole));
                }
                // Else an error that we can't handle
                else if (!httpResponseCodeOk(response))
                    httpRequestError(request, response);

                // Get credentials from the JSON response
                KeyValue *credential = jsonToKv(strNewBuf(httpResponseContent(response)));

                MEM_CONTEXT_BEGIN(THIS_MEM_CONTEXT())
                {
                    // Check the code field for errors
                    const Variant *code = kvGetDefault(credential, S3_JSON_TAG_CODE_VAR, VARSTRDEF("code field is missing"));
                    CHECK(code != NULL);

                    if (!varEq(code, S3_JSON_VALUE_SUCCESS_VAR))
                        THROW_FMT(FormatError, "unable to retrieve temporary credentials: %s", strZ(varStr(code)));

                    // Make sure the required values are present
                    CHECK(kvGet(credential, S3_JSON_TAG_ACCESS_KEY_ID_VAR) != NULL);
                    CHECK(kvGet(credential, S3_JSON_TAG_SECRET_ACCESS_KEY_VAR) != NULL);
                    CHECK(kvGet(credential, S3_JSON_TAG_TOKEN_VAR) != NULL);

                    // Copy credentials
                    this->accessKey = strDup(varStr(kvGet(credential, S3_JSON_TAG_ACCESS_KEY_ID_VAR)));
                    this->secretAccessKey = strDup(varStr(kvGet(credential, S3_JSON_TAG_SECRET_ACCESS_KEY_VAR)));
                    this->securityToken = strDup(varStr(kvGet(credential, S3_JSON_TAG_TOKEN_VAR)));
                }
                MEM_CONTEXT_END();

                // Update expiration time
                CHECK(kvGet(credential, S3_JSON_TAG_EXPIRATION_VAR) != NULL);
                this->credExpirationTime = storageS3CvtTime(varStr(kvGet(credential, S3_JSON_TAG_EXPIRATION_VAR)));
            }
            // If service authentication: https://docs.aws.amazon.com/STS/latest/APIReference/API_AssumeRoleWithWebIdentity.html
            else
            {
                ASSERT(this->keyType == storageS3KeyTypeService);

                HttpQuery *const query = httpQueryNewP();
                httpQueryAdd(query, STRDEF("Action"), STRDEF("AssumeRoleWithWebIdentity"));
                httpQueryAdd(query, STRDEF("RoleArn"), this->credRole);
                httpQueryAdd(query, STRDEF("RoleSessionName"), STRDEF(PROJECT_NAME));
                httpQueryAdd(query, STRDEF("Version"), STRDEF("2011-06-15"));
                httpQueryAdd(query, STRDEF("WebIdentityToken"), this->webIdToken);

                HttpRequest *const request = httpRequestNewP(
                    this->credHttpClient, HTTP_VERB_GET_STR, FSLASH_STR, .header = credHeader, .query = query);
                HttpResponse *const response = httpRequestResponse(request, true);

                CHECK(httpResponseCode(response) != HTTP_RESPONSE_CODE_NOT_FOUND);

                // Copy credentials
                const XmlNode *const xmlCred =
                    xmlNodeChild(
                        xmlNodeChild(
                            xmlDocumentRoot(xmlDocumentNewBuf(httpResponseContent(response))),
                            STRDEF("AssumeRoleWithWebIdentityResult"), true),
                        STRDEF("Credentials"), true);

                const XmlNode *const accessKeyNode = xmlNodeChild(xmlCred, STRDEF("AccessKeyId"), true);
                const XmlNode *const secretAccessKeyNode = xmlNodeChild(xmlCred, STRDEF("SecretAccessKey"), true);
                const XmlNode *const securityTokenNode = xmlNodeChild(xmlCred, STRDEF("SessionToken"), true);

                MEM_CONTEXT_BEGIN(THIS_MEM_CONTEXT())
                {
                    this->accessKey = xmlNodeContent(accessKeyNode);
                    this->secretAccessKey = xmlNodeContent(secretAccessKeyNode);
                    this->securityToken = xmlNodeContent(securityTokenNode);
                }
                MEM_CONTEXT_END();

                // Update expiration time
                this->credExpirationTime = storageS3CvtTime(xmlNodeContent(xmlNodeChild(xmlCred, STRDEF("Expiration"), true)));
            }
=======

            // Set content-length and host headers
            HttpHeader *credHeader = httpHeaderNew(NULL);
            httpHeaderAdd(credHeader, HTTP_HEADER_CONTENT_LENGTH_STR, ZERO_STR);
            httpHeaderAdd(credHeader, HTTP_HEADER_HOST_STR, this->credHost);

            // Auto auth credentials
            storageS3AuthAuto(this, credHeader);
>>>>>>> 526332f8

            // Reset the signing key date so the signing key gets regenerated
            this->signingKeyDate = YYYYMMDD_STR;
        }

        // Encode path
        path = httpUriEncode(path, true);

        // Generate authorization header
        storageS3Auth(
            this, verb, path, param.query, storageS3DateTime(time(NULL)), requestHeader,
            param.content == NULL || bufEmpty(param.content) ?
                HASH_TYPE_SHA256_ZERO_STR : bufHex(cryptoHashOne(HASH_TYPE_SHA256_STR, param.content)));

        // Send request
        MEM_CONTEXT_PRIOR_BEGIN()
        {
            result = httpRequestNewP(
                this->httpClient, verb, path, .query = param.query, .header = requestHeader, .content = param.content);
        }
        MEM_CONTEXT_END();
    }
    MEM_CONTEXT_TEMP_END();

    FUNCTION_LOG_RETURN(HTTP_REQUEST, result);
}

HttpResponse *
storageS3Response(HttpRequest *request, StorageS3ResponseParam param)
{
    FUNCTION_LOG_BEGIN(logLevelDebug);
        FUNCTION_LOG_PARAM(HTTP_REQUEST, request);
        FUNCTION_LOG_PARAM(BOOL, param.allowMissing);
        FUNCTION_LOG_PARAM(BOOL, param.contentIo);
    FUNCTION_LOG_END();

    ASSERT(request != NULL);

    HttpResponse *result = NULL;

    MEM_CONTEXT_TEMP_BEGIN()
    {
        // Get response
        result = httpRequestResponse(request, !param.contentIo);

        // Error if the request was not successful
        if (!httpResponseCodeOk(result) && (!param.allowMissing || httpResponseCode(result) != HTTP_RESPONSE_CODE_NOT_FOUND))
            httpRequestError(request, result);

        // Move response to the prior context
        httpResponseMove(result, memContextPrior());
    }
    MEM_CONTEXT_TEMP_END();

    FUNCTION_LOG_RETURN(HTTP_RESPONSE, result);
}

HttpResponse *
storageS3Request(StorageS3 *this, const String *verb, const String *path, StorageS3RequestParam param)
{
    FUNCTION_LOG_BEGIN(logLevelDebug);
        FUNCTION_LOG_PARAM(STORAGE_S3, this);
        FUNCTION_LOG_PARAM(STRING, verb);
        FUNCTION_LOG_PARAM(STRING, path);
        FUNCTION_LOG_PARAM(HTTP_QUERY, param.query);
        FUNCTION_LOG_PARAM(BUFFER, param.content);
        FUNCTION_LOG_PARAM(BOOL, param.allowMissing);
        FUNCTION_LOG_PARAM(BOOL, param.contentIo);
    FUNCTION_LOG_END();

    FUNCTION_LOG_RETURN(
        HTTP_RESPONSE,
        storageS3ResponseP(
            storageS3RequestAsyncP(this, verb, path, .query = param.query, .content = param.content),
            .allowMissing = param.allowMissing, .contentIo = param.contentIo));
}

/***********************************************************************************************************************************
General function for listing files to be used by other list routines
***********************************************************************************************************************************/
static void
storageS3ListInternal(
    StorageS3 *this, const String *path, StorageInfoLevel level, const String *expression, bool recurse,
    StorageInfoListCallback callback, void *callbackData)
{
    FUNCTION_LOG_BEGIN(logLevelDebug);
        FUNCTION_LOG_PARAM(STORAGE_S3, this);
        FUNCTION_LOG_PARAM(STRING, path);
        FUNCTION_LOG_PARAM(ENUM, level);
        FUNCTION_LOG_PARAM(STRING, expression);
        FUNCTION_LOG_PARAM(BOOL, recurse);
        FUNCTION_LOG_PARAM(FUNCTIONP, callback);
        FUNCTION_LOG_PARAM_P(VOID, callbackData);
    FUNCTION_LOG_END();

    ASSERT(this != NULL);
    ASSERT(path != NULL);

    MEM_CONTEXT_TEMP_BEGIN()
    {
        // Build the base prefix by stripping off the initial /
        const String *basePrefix;

        if (strSize(path) == 1)
            basePrefix = EMPTY_STR;
        else
            basePrefix = strNewFmt("%s/", strZ(strSub(path, 1)));

        // Get the expression prefix when possible to limit initial results
        const String *expressionPrefix = regExpPrefix(expression);

        // If there is an expression prefix then use it to build the query prefix, otherwise query prefix is base prefix
        const String *queryPrefix;

        if (expressionPrefix == NULL)
            queryPrefix = basePrefix;
        else
        {
            if (strEmpty(basePrefix))
                queryPrefix = expressionPrefix;
            else
                queryPrefix = strNewFmt("%s%s", strZ(basePrefix), strZ(expressionPrefix));
        }

        // Create query
        HttpQuery *query = httpQueryNewP();

        // Add the delimiter to not recurse
        if (!recurse)
            httpQueryAdd(query, S3_QUERY_DELIMITER_STR, FSLASH_STR);

        // Use list type 2
        httpQueryAdd(query, S3_QUERY_LIST_TYPE_STR, S3_QUERY_VALUE_LIST_TYPE_2_STR);

        // Don't specify empty prefix because it is the default
        if (!strEmpty(queryPrefix))
            httpQueryAdd(query, S3_QUERY_PREFIX_STR, queryPrefix);

        // Loop as long as a continuation token returned
        HttpRequest *request = NULL;

        do
        {
            // Use an inner mem context here because we could potentially be retrieving millions of files so it is a good idea to
            // free memory at regular intervals
            MEM_CONTEXT_TEMP_BEGIN()
            {
                HttpResponse *response = NULL;

                // If there is an outstanding async request then wait for the response
                if (request != NULL)
                {
                    response = storageS3ResponseP(request);

                    httpRequestFree(request);
                    request = NULL;
                }
                // Else get the response immediately from a sync request
                else
                    response = storageS3RequestP(this, HTTP_VERB_GET_STR, FSLASH_STR, query);

                XmlNode *xmlRoot = xmlDocumentRoot(xmlDocumentNewBuf(httpResponseContent(response)));

                // If a continuation token exists then send an async request to get more data
                const String *continuationToken = xmlNodeContent(
                    xmlNodeChild(xmlRoot, S3_XML_TAG_NEXT_CONTINUATION_TOKEN_STR, false));

                if (continuationToken != NULL)
                {
                    httpQueryPut(query, S3_QUERY_CONTINUATION_TOKEN_STR, continuationToken);

                    // Store request in the outer temp context
                    MEM_CONTEXT_PRIOR_BEGIN()
                    {
                        request = storageS3RequestAsyncP(this, HTTP_VERB_GET_STR, FSLASH_STR, query);
                    }
                    MEM_CONTEXT_PRIOR_END();
                }

                // Get prefix list
                XmlNodeList *subPathList = xmlNodeChildList(xmlRoot, S3_XML_TAG_COMMON_PREFIXES_STR);

                for (unsigned int subPathIdx = 0; subPathIdx < xmlNodeLstSize(subPathList); subPathIdx++)
                {
                    const XmlNode *subPathNode = xmlNodeLstGet(subPathList, subPathIdx);

                    // Get path name
                    StorageInfo info =
                    {
                        .level = level,
                        .name = xmlNodeContent(xmlNodeChild(subPathNode, S3_XML_TAG_PREFIX_STR, true)),
                        .exists = true,
                    };

                    // Strip off base prefix and final /
                    info.name = strSubN(info.name, strSize(basePrefix), strSize(info.name) - strSize(basePrefix) - 1);

                    // Add type info if requested
                    if (level >= storageInfoLevelType)
                        info.type = storageTypePath;

                    // Callback with info
                    callback(callbackData, &info);
                }

                // Get file list
                XmlNodeList *fileList = xmlNodeChildList(xmlRoot, S3_XML_TAG_CONTENTS_STR);

                for (unsigned int fileIdx = 0; fileIdx < xmlNodeLstSize(fileList); fileIdx++)
                {
                    const XmlNode *fileNode = xmlNodeLstGet(fileList, fileIdx);

                    // Get file name
                    StorageInfo info =
                    {
                        .level = level,
                        .name = xmlNodeContent(xmlNodeChild(fileNode, S3_XML_TAG_KEY_STR, true)),
                        .exists = true,
                    };

                    // Strip off the base prefix when present
                    if (!strEmpty(basePrefix))
                        info.name = strSub(info.name, strSize(basePrefix));

                    // Add basic info if requested (no need to add type info since file is default type)
                    if (level >= storageInfoLevelBasic)
                    {
                        info.size = cvtZToUInt64(strZ(xmlNodeContent(xmlNodeChild(fileNode, S3_XML_TAG_SIZE_STR, true))));
                        info.timeModified = storageS3CvtTime(
                            xmlNodeContent(xmlNodeChild(fileNode, S3_XML_TAG_LAST_MODIFIED_STR, true)));
                    }

                    // Callback with info
                    callback(callbackData, &info);
                }
            }
            MEM_CONTEXT_TEMP_END();
        }
        while (request != NULL);
    }
    MEM_CONTEXT_TEMP_END();

    FUNCTION_LOG_RETURN_VOID();
}

/**********************************************************************************************************************************/
static StorageInfo
storageS3Info(THIS_VOID, const String *file, StorageInfoLevel level, StorageInterfaceInfoParam param)
{
    THIS(StorageS3);

    FUNCTION_LOG_BEGIN(logLevelTrace);
        FUNCTION_LOG_PARAM(STORAGE_S3, this);
        FUNCTION_LOG_PARAM(STRING, file);
        FUNCTION_LOG_PARAM(ENUM, level);
        (void)param;                                                // No parameters are used
    FUNCTION_LOG_END();

    ASSERT(this != NULL);
    ASSERT(file != NULL);

    // Attempt to get file info
    HttpResponse *httpResponse = storageS3RequestP(this, HTTP_VERB_HEAD_STR, file, .allowMissing = true);

    // Does the file exist?
    StorageInfo result = {.level = level, .exists = httpResponseCodeOk(httpResponse)};

    // Add basic level info if requested and the file exists (no need to add type info since file is default type)
    if (result.level >= storageInfoLevelBasic && result.exists)
    {
        const HttpHeader *httpHeader = httpResponseHeader(httpResponse);

        const String *const contentLength = httpHeaderGet(httpHeader, HTTP_HEADER_CONTENT_LENGTH_STR);
        CHECK(contentLength != NULL);
        result.size = cvtZToUInt64(strZ(contentLength));

        const String *const lastModified = httpHeaderGet(httpHeader, HTTP_HEADER_LAST_MODIFIED_STR);
        CHECK(lastModified != NULL);
        result.timeModified = httpDateToTime(lastModified);
    }

    FUNCTION_LOG_RETURN(STORAGE_INFO, result);
}

/**********************************************************************************************************************************/
static bool
storageS3InfoList(
    THIS_VOID, const String *path, StorageInfoLevel level, StorageInfoListCallback callback, void *callbackData,
    StorageInterfaceInfoListParam param)
{
    THIS(StorageS3);

    FUNCTION_LOG_BEGIN(logLevelTrace);
        FUNCTION_LOG_PARAM(STORAGE_S3, this);
        FUNCTION_LOG_PARAM(STRING, path);
        FUNCTION_LOG_PARAM(ENUM, level);
        FUNCTION_LOG_PARAM(FUNCTIONP, callback);
        FUNCTION_LOG_PARAM_P(VOID, callbackData);
        FUNCTION_LOG_PARAM(STRING, param.expression);
    FUNCTION_LOG_END();

    ASSERT(this != NULL);
    ASSERT(path != NULL);
    ASSERT(callback != NULL);

    storageS3ListInternal(this, path, level, param.expression, false, callback, callbackData);

    FUNCTION_LOG_RETURN(BOOL, true);
}

/**********************************************************************************************************************************/
static StorageRead *
storageS3NewRead(THIS_VOID, const String *file, bool ignoreMissing, StorageInterfaceNewReadParam param)
{
    THIS(StorageS3);

    FUNCTION_LOG_BEGIN(logLevelDebug);
        FUNCTION_LOG_PARAM(STORAGE_S3, this);
        FUNCTION_LOG_PARAM(STRING, file);
        FUNCTION_LOG_PARAM(BOOL, ignoreMissing);
        (void)param;                                                // No parameters are used
    FUNCTION_LOG_END();

    ASSERT(this != NULL);
    ASSERT(file != NULL);

    FUNCTION_LOG_RETURN(STORAGE_READ, storageReadS3New(this, file, ignoreMissing));
}

/**********************************************************************************************************************************/
static StorageWrite *
storageS3NewWrite(THIS_VOID, const String *file, StorageInterfaceNewWriteParam param)
{
    THIS(StorageS3);

    FUNCTION_LOG_BEGIN(logLevelDebug);
        FUNCTION_LOG_PARAM(STORAGE_S3, this);
        FUNCTION_LOG_PARAM(STRING, file);
        (void)param;                                                // No parameters are used
    FUNCTION_LOG_END();

    ASSERT(this != NULL);
    ASSERT(file != NULL);
    ASSERT(param.createPath);
    ASSERT(param.user == NULL);
    ASSERT(param.group == NULL);
    ASSERT(param.timeModified == 0);

    FUNCTION_LOG_RETURN(STORAGE_WRITE, storageWriteS3New(this, file, this->partSize));
}

/**********************************************************************************************************************************/
typedef struct StorageS3PathRemoveData
{
    StorageS3 *this;                                                // Storage object
    MemContext *memContext;                                         // Mem context to create xml document in
    unsigned int size;                                              // Size of delete request
    HttpRequest *request;                                           // Async delete request
    XmlDocument *xml;                                               // Delete xml
    const String *path;                                             // Root path of remove
} StorageS3PathRemoveData;

static HttpRequest *
storageS3PathRemoveInternal(StorageS3 *this, HttpRequest *request, XmlDocument *xml)
{
    FUNCTION_TEST_BEGIN();
        FUNCTION_TEST_PARAM(STORAGE_S3, this);
        FUNCTION_TEST_PARAM(HTTP_REQUEST, request);
        FUNCTION_TEST_PARAM(XML_DOCUMENT, xml);
    FUNCTION_TEST_END();

    ASSERT(this != NULL);

    // Get response for async request
    if (request != NULL)
    {
        const Buffer *response = httpResponseContent(storageS3ResponseP(request));

        // Nothing is returned when there are no errors
        if (!bufEmpty(response))
        {
            XmlNodeList *errorList = xmlNodeChildList(xmlDocumentRoot(xmlDocumentNewBuf(response)), S3_XML_TAG_ERROR_STR);

            if (xmlNodeLstSize(errorList) > 0)
            {
                XmlNode *error = xmlNodeLstGet(errorList, 0);

                THROW_FMT(
                    FileRemoveError, STORAGE_ERROR_PATH_REMOVE_FILE ": [%s] %s",
                    strZ(xmlNodeContent(xmlNodeChild(error, S3_XML_TAG_KEY_STR, true))),
                    strZ(xmlNodeContent(xmlNodeChild(error, S3_XML_TAG_CODE_STR, true))),
                    strZ(xmlNodeContent(xmlNodeChild(error, S3_XML_TAG_MESSAGE_STR, true))));
            }
        }

        httpRequestFree(request);
    }

    // Send new async request if there is more to remove
    HttpRequest *result = NULL;

    if (xml != NULL)
    {
        result = storageS3RequestAsyncP(
            this, HTTP_VERB_POST_STR, FSLASH_STR, .query = httpQueryAdd(httpQueryNewP(), S3_QUERY_DELETE_STR, EMPTY_STR),
            .content = xmlDocumentBuf(xml));
    }

    FUNCTION_TEST_RETURN(result);
}

static void
storageS3PathRemoveCallback(void *callbackData, const StorageInfo *info)
{
    FUNCTION_TEST_BEGIN();
        FUNCTION_TEST_PARAM_P(VOID, callbackData);
        FUNCTION_TEST_PARAM(STORAGE_INFO, info);
    FUNCTION_TEST_END();

    ASSERT(callbackData != NULL);
    ASSERT(info != NULL);

    // Only delete files since paths don't really exist
    if (info->type == storageTypeFile)
    {
        StorageS3PathRemoveData *data = (StorageS3PathRemoveData *)callbackData;

        // If there is something to delete then create the request
        if (data->xml == NULL)
        {
            MEM_CONTEXT_BEGIN(data->memContext)
            {
                data->xml = xmlDocumentNew(S3_XML_TAG_DELETE_STR);
                xmlNodeContentSet(xmlNodeAdd(xmlDocumentRoot(data->xml), S3_XML_TAG_QUIET_STR), TRUE_STR);
            }
            MEM_CONTEXT_END();
        }

        // Add to delete list
        xmlNodeContentSet(
            xmlNodeAdd(xmlNodeAdd(xmlDocumentRoot(data->xml), S3_XML_TAG_OBJECT_STR), S3_XML_TAG_KEY_STR),
            strNewFmt("%s%s", strZ(data->path), strZ(info->name)));
        data->size++;

        // Delete list when it is full
        if (data->size == data->this->deleteMax)
        {
            MEM_CONTEXT_BEGIN(data->memContext)
            {
                data->request = storageS3PathRemoveInternal(data->this, data->request, data->xml);
            }
            MEM_CONTEXT_END();

            xmlDocumentFree(data->xml);
            data->xml = NULL;
            data->size = 0;
        }
    }

    FUNCTION_TEST_RETURN_VOID();
}

static bool
storageS3PathRemove(THIS_VOID, const String *path, bool recurse, StorageInterfacePathRemoveParam param)
{
    THIS(StorageS3);

    FUNCTION_LOG_BEGIN(logLevelDebug);
        FUNCTION_LOG_PARAM(STORAGE_S3, this);
        FUNCTION_LOG_PARAM(STRING, path);
        FUNCTION_LOG_PARAM(BOOL, recurse);
        (void)param;                                                // No parameters are used
    FUNCTION_LOG_END();

    ASSERT(this != NULL);
    ASSERT(path != NULL);

    MEM_CONTEXT_TEMP_BEGIN()
    {
        StorageS3PathRemoveData data =
        {
            .this = this,
            .memContext = memContextCurrent(),
            .path = strEq(path, FSLASH_STR) ? EMPTY_STR : strNewFmt("%s/", strZ(strSub(path, 1))),
        };

        storageS3ListInternal(this, path, storageInfoLevelType, NULL, true, storageS3PathRemoveCallback, &data);

        // Call if there is more to be removed
        if (data.xml != NULL)
            data.request = storageS3PathRemoveInternal(this, data.request, data.xml);

        // Check response on last async request
        storageS3PathRemoveInternal(this, data.request, NULL);
    }
    MEM_CONTEXT_TEMP_END();

    FUNCTION_LOG_RETURN(BOOL, true);
}

/**********************************************************************************************************************************/
static void
storageS3Remove(THIS_VOID, const String *file, StorageInterfaceRemoveParam param)
{
    THIS(StorageS3);

    FUNCTION_LOG_BEGIN(logLevelDebug);
        FUNCTION_LOG_PARAM(STORAGE_S3, this);
        FUNCTION_LOG_PARAM(STRING, file);
        FUNCTION_LOG_PARAM(BOOL, param.errorOnMissing);
    FUNCTION_LOG_END();

    ASSERT(this != NULL);
    ASSERT(file != NULL);
    ASSERT(!param.errorOnMissing);

    storageS3RequestP(this, HTTP_VERB_DELETE_STR, file);

    FUNCTION_LOG_RETURN_VOID();
}

/**********************************************************************************************************************************/
static const StorageInterface storageInterfaceS3 =
{
    .info = storageS3Info,
    .infoList = storageS3InfoList,
    .newRead = storageS3NewRead,
    .newWrite = storageS3NewWrite,
    .pathRemove = storageS3PathRemove,
    .remove = storageS3Remove,
};

Storage *
storageS3New(
    const String *path, bool write, StoragePathExpressionCallback pathExpressionFunction, const String *bucket,
    const String *endPoint, StorageS3UriStyle uriStyle, const String *region, StorageS3KeyType keyType, const String *accessKey,
    const String *secretAccessKey, const String *securityToken, const String *credRole, const String *const webIdToken,
    size_t partSize, const String *host, unsigned int port, TimeMSec timeout, bool verifyPeer, const String *caFile,
    const String *caPath)
{
    FUNCTION_LOG_BEGIN(logLevelDebug);
        FUNCTION_LOG_PARAM(STRING, path);
        FUNCTION_LOG_PARAM(BOOL, write);
        FUNCTION_LOG_PARAM(FUNCTIONP, pathExpressionFunction);
        FUNCTION_LOG_PARAM(STRING, bucket);
        FUNCTION_LOG_PARAM(STRING, endPoint);
        FUNCTION_LOG_PARAM(STRING_ID, uriStyle);
        FUNCTION_LOG_PARAM(STRING, region);
        FUNCTION_LOG_PARAM(STRING_ID, keyType);
        FUNCTION_TEST_PARAM(STRING, accessKey);
        FUNCTION_TEST_PARAM(STRING, secretAccessKey);
        FUNCTION_TEST_PARAM(STRING, securityToken);
        FUNCTION_TEST_PARAM(STRING, credRole);
        FUNCTION_TEST_PARAM(STRING, webIdToken);
        FUNCTION_LOG_PARAM(SIZE, partSize);
        FUNCTION_LOG_PARAM(STRING, host);
        FUNCTION_LOG_PARAM(UINT, port);
        FUNCTION_LOG_PARAM(TIME_MSEC, timeout);
        FUNCTION_LOG_PARAM(BOOL, verifyPeer);
        FUNCTION_LOG_PARAM(STRING, caFile);
        FUNCTION_LOG_PARAM(STRING, caPath);
    FUNCTION_LOG_END();

    ASSERT(path != NULL);
    ASSERT(bucket != NULL);
    ASSERT(endPoint != NULL);
    ASSERT(region != NULL);
    ASSERT(partSize != 0);

    Storage *this = NULL;

    OBJ_NEW_BEGIN(StorageS3)
    {
        StorageS3 *driver = OBJ_NEW_ALLOC();

        *driver = (StorageS3)
        {
            .interface = storageInterfaceS3,
            .bucket = strDup(bucket),
            .region = strDup(region),
            .keyType = keyType,
            .partSize = partSize,
            .deleteMax = STORAGE_S3_DELETE_MAX,
            .uriStyle = uriStyle,
            .bucketEndpoint = uriStyle == storageS3UriStyleHost ?
                strNewFmt("%s.%s", strZ(bucket), strZ(endPoint)) : strDup(endPoint),

            // Force the signing key to be generated on the first run
            .signingKeyDate = YYYYMMDD_STR,
        };

        // Create the HTTP client used to service requests
        if (host == NULL)
            host = driver->bucketEndpoint;

        driver->httpClient = httpClientNew(
            tlsClientNew(sckClientNew(host, port, timeout), host, timeout, verifyPeer, caFile, caPath), timeout);

        // Initialize authentication
        switch (driver->keyType)
        {
<<<<<<< HEAD
            // Create the HTTP client used to retreive temporary security credentials
=======
            // Create the HTTP client used to retrieve temporary security credentials
>>>>>>> 526332f8
            case storageS3KeyTypeAuto:
            {
                ASSERT(accessKey == NULL && secretAccessKey == NULL && securityToken == NULL);

                driver->credRole = strDup(credRole);
                driver->credHost = S3_CREDENTIAL_HOST_STR;
                driver->credHttpClient = httpClientNew(sckClientNew(driver->credHost, S3_CREDENTIAL_PORT, timeout), timeout);

                break;
            }

<<<<<<< HEAD
            case storageS3KeyTypeService:
            {
                ASSERT(accessKey == NULL && secretAccessKey == NULL && securityToken == NULL);
                ASSERT(credRole != NULL);
                ASSERT(webIdToken != NULL);

                driver->credRole = strDup(credRole);
                driver->webIdToken = strDup(webIdToken);
                driver->credHost = STRDEF("sts.amazonaws.com"); // !!! ADD CONSTANT?
                driver->credHttpClient = httpClientNew( // !!! REMOVE HARDCODED PORT?
                    tlsClientNew(sckClientNew(driver->credHost, 443, timeout), driver->credHost, timeout, true, NULL, NULL),
                    timeout);

                break;
            }

=======
            // Set shared key credentials
>>>>>>> 526332f8
            default:
            {
                ASSERT(driver->keyType == storageS3KeyTypeShared);
                ASSERT(accessKey != NULL && secretAccessKey != NULL);

                driver->accessKey = strDup(accessKey);
                driver->secretAccessKey = strDup(secretAccessKey);
                driver->securityToken = strDup(securityToken);

                break;
            }
        }

        // Create list of redacted headers
        driver->headerRedactList = strLstNew();
        strLstAdd(driver->headerRedactList, HTTP_HEADER_AUTHORIZATION_STR);
        strLstAdd(driver->headerRedactList, S3_HEADER_DATE_STR);
        strLstAdd(driver->headerRedactList, S3_HEADER_TOKEN_STR);

        this = storageNew(STORAGE_S3_TYPE, path, 0, 0, write, pathExpressionFunction, driver, driver->interface);
    }
    OBJ_NEW_END();

    FUNCTION_LOG_RETURN(STORAGE, this);
}<|MERGE_RESOLUTION|>--- conflicted
+++ resolved
@@ -356,6 +356,58 @@
 }
 
 /***********************************************************************************************************************************
+Automatically get credentials for an associated service account
+
+Documentation is found at: https://docs.aws.amazon.com/STS/latest/APIReference/API_AssumeRoleWithWebIdentity.html
+***********************************************************************************************************************************/
+static void
+storageS3AuthService(StorageS3 *const this, const HttpHeader *const header)
+{
+    FUNCTION_LOG_BEGIN(logLevelDebug);
+        FUNCTION_LOG_PARAM(STORAGE_S3, this);
+        FUNCTION_LOG_PARAM(HTTP_HEADER, header);
+    FUNCTION_LOG_END();
+
+    // Get credentials
+    HttpQuery *const query = httpQueryNewP();
+    httpQueryAdd(query, STRDEF("Action"), STRDEF("AssumeRoleWithWebIdentity"));
+    httpQueryAdd(query, STRDEF("RoleArn"), this->credRole);
+    httpQueryAdd(query, STRDEF("RoleSessionName"), STRDEF(PROJECT_NAME));
+    httpQueryAdd(query, STRDEF("Version"), STRDEF("2011-06-15"));
+    httpQueryAdd(query, STRDEF("WebIdentityToken"), this->webIdToken);
+
+    HttpRequest *const request = httpRequestNewP(
+        this->credHttpClient, HTTP_VERB_GET_STR, FSLASH_STR, .header = header, .query = query);
+    HttpResponse *const response = httpRequestResponse(request, true);
+
+    CHECK(httpResponseCode(response) != HTTP_RESPONSE_CODE_NOT_FOUND);
+
+    // Copy credentials
+    const XmlNode *const xmlCred =
+        xmlNodeChild(
+            xmlNodeChild(
+                xmlDocumentRoot(xmlDocumentNewBuf(httpResponseContent(response))), STRDEF("AssumeRoleWithWebIdentityResult"), true),
+            STRDEF("Credentials"), true);
+
+    const XmlNode *const accessKeyNode = xmlNodeChild(xmlCred, STRDEF("AccessKeyId"), true);
+    const XmlNode *const secretAccessKeyNode = xmlNodeChild(xmlCred, STRDEF("SecretAccessKey"), true);
+    const XmlNode *const securityTokenNode = xmlNodeChild(xmlCred, STRDEF("SessionToken"), true);
+
+    MEM_CONTEXT_BEGIN(THIS_MEM_CONTEXT())
+    {
+        this->accessKey = xmlNodeContent(accessKeyNode);
+        this->secretAccessKey = xmlNodeContent(secretAccessKeyNode);
+        this->securityToken = xmlNodeContent(securityTokenNode);
+    }
+    MEM_CONTEXT_END();
+
+    // Update expiration time
+    this->credExpirationTime = storageS3CvtTime(xmlNodeContent(xmlNodeChild(xmlCred, STRDEF("Expiration"), true)));
+
+    FUNCTION_LOG_RETURN_VOID();
+}
+
+/***********************************************************************************************************************************
 Process S3 request
 ***********************************************************************************************************************************/
 HttpRequest *
@@ -404,7 +456,6 @@
             strFree(this->accessKey);
             strFree(this->secretAccessKey);
             strFree(this->securityToken);
-<<<<<<< HEAD
 
             // Set content-length and host headers
             HttpHeader *credHeader = httpHeaderNew(NULL);
@@ -414,132 +465,15 @@
             // If auto authentication
             if (this->keyType == storageS3KeyTypeAuto)
             {
-                // If the role was not set explicitly or retrieved previously then retrieve it
-                if (this->credRole == NULL)
-                {
-                    // Request the role
-                    HttpRequest *request = httpRequestNewP(
-                        this->credHttpClient, HTTP_VERB_GET_STR, STRDEF(S3_CREDENTIAL_PATH), .header = credHeader);
-                    HttpResponse *response = httpRequestResponse(request, true);
-
-                    // Not found likely means no role is associated with this instance
-                    if (httpResponseCode(response) == HTTP_RESPONSE_CODE_NOT_FOUND)
-                    {
-                        THROW(
-                            ProtocolError,
-                            "role to retrieve temporary credentials not found\n"
-                                "HINT: is a valid IAM role associated with this instance?");
-                    }
-                    // Else an error that we can't handle
-                    else if (!httpResponseCodeOk(response))
-                        httpRequestError(request, response);
-
-                    // Get role from the text response
-                    MEM_CONTEXT_BEGIN(THIS_MEM_CONTEXT())
-                    {
-                        this->credRole = strNewBuf(httpResponseContent(response));
-                    }
-                    MEM_CONTEXT_END();
-                }
-
-                // Retrieve the temp credentials
-                HttpRequest *request = httpRequestNewP(
-                    this->credHttpClient, HTTP_VERB_GET_STR, strNewFmt(S3_CREDENTIAL_PATH "/%s", strZ(this->credRole)),
-                    .header = credHeader);
-                HttpResponse *response = httpRequestResponse(request, true);
-
-                // Not found likely means the role is not valid
-                if (httpResponseCode(response) == HTTP_RESPONSE_CODE_NOT_FOUND)
-                {
-                    THROW_FMT(
-                        ProtocolError,
-                        "role '%s' not found\n"
-                            "HINT: is '%s' a valid IAM role associated with this instance?",
-                        strZ(this->credRole), strZ(this->credRole));
-                }
-                // Else an error that we can't handle
-                else if (!httpResponseCodeOk(response))
-                    httpRequestError(request, response);
-
-                // Get credentials from the JSON response
-                KeyValue *credential = jsonToKv(strNewBuf(httpResponseContent(response)));
-
-                MEM_CONTEXT_BEGIN(THIS_MEM_CONTEXT())
-                {
-                    // Check the code field for errors
-                    const Variant *code = kvGetDefault(credential, S3_JSON_TAG_CODE_VAR, VARSTRDEF("code field is missing"));
-                    CHECK(code != NULL);
-
-                    if (!varEq(code, S3_JSON_VALUE_SUCCESS_VAR))
-                        THROW_FMT(FormatError, "unable to retrieve temporary credentials: %s", strZ(varStr(code)));
-
-                    // Make sure the required values are present
-                    CHECK(kvGet(credential, S3_JSON_TAG_ACCESS_KEY_ID_VAR) != NULL);
-                    CHECK(kvGet(credential, S3_JSON_TAG_SECRET_ACCESS_KEY_VAR) != NULL);
-                    CHECK(kvGet(credential, S3_JSON_TAG_TOKEN_VAR) != NULL);
-
-                    // Copy credentials
-                    this->accessKey = strDup(varStr(kvGet(credential, S3_JSON_TAG_ACCESS_KEY_ID_VAR)));
-                    this->secretAccessKey = strDup(varStr(kvGet(credential, S3_JSON_TAG_SECRET_ACCESS_KEY_VAR)));
-                    this->securityToken = strDup(varStr(kvGet(credential, S3_JSON_TAG_TOKEN_VAR)));
-                }
-                MEM_CONTEXT_END();
-
-                // Update expiration time
-                CHECK(kvGet(credential, S3_JSON_TAG_EXPIRATION_VAR) != NULL);
-                this->credExpirationTime = storageS3CvtTime(varStr(kvGet(credential, S3_JSON_TAG_EXPIRATION_VAR)));
+                storageS3AuthAuto(this, credHeader);
             }
-            // If service authentication: https://docs.aws.amazon.com/STS/latest/APIReference/API_AssumeRoleWithWebIdentity.html
+            // Else if service authentication
             else
             {
                 ASSERT(this->keyType == storageS3KeyTypeService);
 
-                HttpQuery *const query = httpQueryNewP();
-                httpQueryAdd(query, STRDEF("Action"), STRDEF("AssumeRoleWithWebIdentity"));
-                httpQueryAdd(query, STRDEF("RoleArn"), this->credRole);
-                httpQueryAdd(query, STRDEF("RoleSessionName"), STRDEF(PROJECT_NAME));
-                httpQueryAdd(query, STRDEF("Version"), STRDEF("2011-06-15"));
-                httpQueryAdd(query, STRDEF("WebIdentityToken"), this->webIdToken);
-
-                HttpRequest *const request = httpRequestNewP(
-                    this->credHttpClient, HTTP_VERB_GET_STR, FSLASH_STR, .header = credHeader, .query = query);
-                HttpResponse *const response = httpRequestResponse(request, true);
-
-                CHECK(httpResponseCode(response) != HTTP_RESPONSE_CODE_NOT_FOUND);
-
-                // Copy credentials
-                const XmlNode *const xmlCred =
-                    xmlNodeChild(
-                        xmlNodeChild(
-                            xmlDocumentRoot(xmlDocumentNewBuf(httpResponseContent(response))),
-                            STRDEF("AssumeRoleWithWebIdentityResult"), true),
-                        STRDEF("Credentials"), true);
-
-                const XmlNode *const accessKeyNode = xmlNodeChild(xmlCred, STRDEF("AccessKeyId"), true);
-                const XmlNode *const secretAccessKeyNode = xmlNodeChild(xmlCred, STRDEF("SecretAccessKey"), true);
-                const XmlNode *const securityTokenNode = xmlNodeChild(xmlCred, STRDEF("SessionToken"), true);
-
-                MEM_CONTEXT_BEGIN(THIS_MEM_CONTEXT())
-                {
-                    this->accessKey = xmlNodeContent(accessKeyNode);
-                    this->secretAccessKey = xmlNodeContent(secretAccessKeyNode);
-                    this->securityToken = xmlNodeContent(securityTokenNode);
-                }
-                MEM_CONTEXT_END();
-
-                // Update expiration time
-                this->credExpirationTime = storageS3CvtTime(xmlNodeContent(xmlNodeChild(xmlCred, STRDEF("Expiration"), true)));
+                storageS3AuthService(this, credHeader);
             }
-=======
-
-            // Set content-length and host headers
-            HttpHeader *credHeader = httpHeaderNew(NULL);
-            httpHeaderAdd(credHeader, HTTP_HEADER_CONTENT_LENGTH_STR, ZERO_STR);
-            httpHeaderAdd(credHeader, HTTP_HEADER_HOST_STR, this->credHost);
-
-            // Auto auth credentials
-            storageS3AuthAuto(this, credHeader);
->>>>>>> 526332f8
 
             // Reset the signing key date so the signing key gets regenerated
             this->signingKeyDate = YYYYMMDD_STR;
@@ -1141,11 +1075,7 @@
         // Initialize authentication
         switch (driver->keyType)
         {
-<<<<<<< HEAD
-            // Create the HTTP client used to retreive temporary security credentials
-=======
             // Create the HTTP client used to retrieve temporary security credentials
->>>>>>> 526332f8
             case storageS3KeyTypeAuto:
             {
                 ASSERT(accessKey == NULL && secretAccessKey == NULL && securityToken == NULL);
@@ -1157,7 +1087,7 @@
                 break;
             }
 
-<<<<<<< HEAD
+            // Create the HTTP client used to retrieve service security credentials
             case storageS3KeyTypeService:
             {
                 ASSERT(accessKey == NULL && secretAccessKey == NULL && securityToken == NULL);
@@ -1168,15 +1098,13 @@
                 driver->webIdToken = strDup(webIdToken);
                 driver->credHost = STRDEF("sts.amazonaws.com"); // !!! ADD CONSTANT?
                 driver->credHttpClient = httpClientNew( // !!! REMOVE HARDCODED PORT?
-                    tlsClientNew(sckClientNew(driver->credHost, 443, timeout), driver->credHost, timeout, true, NULL, NULL),
+                    tlsClientNew(sckClientNew(driver->credHost, 443, timeout), driver->credHost, timeout, true, caFile, caPath),
                     timeout);
 
                 break;
             }
 
-=======
             // Set shared key credentials
->>>>>>> 526332f8
             default:
             {
                 ASSERT(driver->keyType == storageS3KeyTypeShared);
