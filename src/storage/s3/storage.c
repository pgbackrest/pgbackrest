/***********************************************************************************************************************************
S3 Storage
***********************************************************************************************************************************/
#include "build.auto.h"

#include <string.h>

#include "common/crypto/hash.h"
#include "common/encode.h"
#include "common/debug.h"
#include "common/io/http/client.h"
#include "common/io/http/common.h"
#include "common/log.h"
#include "common/memContext.h"
#include "common/regExp.h"
#include "common/type/object.h"
#include "common/type/xml.h"
#include "storage/s3/read.h"
#include "storage/s3/storage.intern.h"
#include "storage/s3/write.h"

/***********************************************************************************************************************************
Storage type
***********************************************************************************************************************************/
STRING_EXTERN(STORAGE_S3_TYPE_STR,                                  STORAGE_S3_TYPE);

/***********************************************************************************************************************************
S3 HTTP headers
***********************************************************************************************************************************/
STRING_STATIC(S3_HEADER_CONTENT_SHA256_STR,                         "x-amz-content-sha256");
STRING_STATIC(S3_HEADER_DATE_STR,                                   "x-amz-date");
STRING_STATIC(S3_HEADER_TOKEN_STR,                                  "x-amz-security-token");

/***********************************************************************************************************************************
S3 query tokens
***********************************************************************************************************************************/
STRING_STATIC(S3_QUERY_CONTINUATION_TOKEN_STR,                      "continuation-token");
STRING_STATIC(S3_QUERY_DELETE_STR,                                  "delete");
STRING_STATIC(S3_QUERY_DELIMITER_STR,                               "delimiter");
STRING_STATIC(S3_QUERY_LIST_TYPE_STR,                               "list-type");
STRING_STATIC(S3_QUERY_PREFIX_STR,                                  "prefix");

STRING_STATIC(S3_QUERY_VALUE_LIST_TYPE_2_STR,                       "2");

/***********************************************************************************************************************************
<<<<<<< HEAD
S3 errors
***********************************************************************************************************************************/
STRING_STATIC(S3_ERROR_REQUEST_TIME_TOO_SKEWED_STR,                 "RequestTimeTooSkewed");

/***********************************************************************************************************************************
Host and URI for automatically fetching the current role and credentials
***********************************************************************************************************************************/
STRING_STATIC(S3_CREDENTIAL_HOST,                                   "169.254.169.254");
STRING_STATIC(S3_CREDENTIAL_URI,                                    "/latest/meta-data/iam/security-credentials");

/*
First, get the role:

http://169.254.169.254/latest/meta-data/iam/security-credentials

HTTP/1.0 200 OK
Accept-Ranges: bytes
Content-Length: 8
Content-Type: text/plain
Date: Thu, 09 Jul 2020 21:44:02 GMT
Last-Modified: Thu, 09 Jul 2020 20:01:03 GMT
Connection: close
Server: EC2ws
testrole

Then get the credentials for the role:

http://169.254.169.254/latest/meta-data/iam/security-credentials/testrole

HTTP/1.0 200 OK
Accept-Ranges: bytes
Content-Length: 1298
Content-Type: text/plain
Date: Thu, 09 Jul 2020 21:43:32 GMT
Last-Modified: Thu, 09 Jul 2020 20:01:03 GMT
Connection: close
Server: EC2ws
{
"Code" : "Success",
"LastUpdated" : "2020-07-09T19:55:08Z",
"Type" : "AWS-HMAC",
"AccessKeyId" : "XXX",
"SecretAccessKey" : "XXX",
"Token" : "XXX",
"Expiration" : "2020-07-10T02:00:50Z"
}

/***********************************************************************************************************************************
=======
>>>>>>> e81533bb
XML tags
***********************************************************************************************************************************/
STRING_STATIC(S3_XML_TAG_CODE_STR,                                  "Code");
STRING_STATIC(S3_XML_TAG_COMMON_PREFIXES_STR,                       "CommonPrefixes");
STRING_STATIC(S3_XML_TAG_CONTENTS_STR,                              "Contents");
STRING_STATIC(S3_XML_TAG_DELETE_STR,                                "Delete");
STRING_STATIC(S3_XML_TAG_ERROR_STR,                                 "Error");
STRING_STATIC(S3_XML_TAG_KEY_STR,                                   "Key");
STRING_STATIC(S3_XML_TAG_LAST_MODIFIED_STR,                         "LastModified");
STRING_STATIC(S3_XML_TAG_MESSAGE_STR,                               "Message");
STRING_STATIC(S3_XML_TAG_NEXT_CONTINUATION_TOKEN_STR,               "NextContinuationToken");
STRING_STATIC(S3_XML_TAG_OBJECT_STR,                                "Object");
STRING_STATIC(S3_XML_TAG_PREFIX_STR,                                "Prefix");
STRING_STATIC(S3_XML_TAG_QUIET_STR,                                 "Quiet");
STRING_STATIC(S3_XML_TAG_SIZE_STR,                                  "Size");

/***********************************************************************************************************************************
AWS authentication v4 constants
***********************************************************************************************************************************/
#define S3                                                          "s3"
    BUFFER_STRDEF_STATIC(S3_BUF,                                    S3);
#define AWS4                                                        "AWS4"
#define AWS4_REQUEST                                                "aws4_request"
    BUFFER_STRDEF_STATIC(AWS4_REQUEST_BUF,                          AWS4_REQUEST);
#define AWS4_HMAC_SHA256                                            "AWS4-HMAC-SHA256"

/***********************************************************************************************************************************
Starting date for signing string so it will be regenerated on the first request
***********************************************************************************************************************************/
STRING_STATIC(YYYYMMDD_STR,                                         "YYYYMMDD");

/***********************************************************************************************************************************
Object type
***********************************************************************************************************************************/
struct StorageS3
{
    STORAGE_COMMON_MEMBER;
    MemContext *memContext;
    HttpClient *httpClient;                                         // HTTP client to service requests
    StringList *headerRedactList;                                   // List of headers to redact from logging

    const String *bucket;                                           // Bucket to store data in
    const String *region;                                           // e.g. us-east-1
    const String *accessKey;                                        // Access key
    const String *secretAccessKey;                                  // Secret access key
    const String *securityToken;                                    // Security token, if any
    size_t partSize;                                                // Part size for multi-part upload
    unsigned int deleteMax;                                         // Maximum objects that can be deleted in one request
    StorageS3UriStyle uriStyle;                                     // Path or host style URIs
    const String *bucketEndpoint;                                   // Set to {bucket}.{endpoint}
    unsigned int port;                                              // Host port

    // Current signing key and date it is valid for
    const String *signingKeyDate;                                   // Date of cached signing key (so we know when to regenerate)
    const Buffer *signingKey;                                       // Cached signing key
};

/***********************************************************************************************************************************
Expected ISO-8601 data/time size
***********************************************************************************************************************************/
#define ISO_8601_DATE_TIME_SIZE                                     16

/***********************************************************************************************************************************
Format ISO-8601 date/time for authentication
***********************************************************************************************************************************/
static String *
storageS3DateTime(time_t authTime)
{
    FUNCTION_TEST_BEGIN();
        FUNCTION_TEST_PARAM(TIME, authTime);
    FUNCTION_TEST_END();

    char buffer[ISO_8601_DATE_TIME_SIZE + 1];

    THROW_ON_SYS_ERROR(
        strftime(buffer, sizeof(buffer), "%Y%m%dT%H%M%SZ", gmtime(&authTime)) != ISO_8601_DATE_TIME_SIZE, AssertError,
        "unable to format date");

    FUNCTION_TEST_RETURN(strNew(buffer));
}

/***********************************************************************************************************************************
Generate authorization header and add it to the supplied header list

Based on the excellent documentation at http://docs.aws.amazon.com/AmazonS3/latest/API/sig-v4-header-based-auth.html.
***********************************************************************************************************************************/
static void
storageS3Auth(
    StorageS3 *this, const String *verb, const String *uri, const HttpQuery *query, const String *dateTime,
    HttpHeader *httpHeader, const String *payloadHash)
{
    FUNCTION_TEST_BEGIN();
        FUNCTION_TEST_PARAM(STORAGE_S3, this);
        FUNCTION_TEST_PARAM(STRING, verb);
        FUNCTION_TEST_PARAM(STRING, uri);
        FUNCTION_TEST_PARAM(HTTP_QUERY, query);
        FUNCTION_TEST_PARAM(STRING, dateTime);
        FUNCTION_TEST_PARAM(KEY_VALUE, httpHeader);
        FUNCTION_TEST_PARAM(STRING, payloadHash);
    FUNCTION_TEST_END();

    ASSERT(verb != NULL);
    ASSERT(uri != NULL);
    ASSERT(dateTime != NULL);
    ASSERT(httpHeader != NULL);
    ASSERT(payloadHash != NULL);

    MEM_CONTEXT_TEMP_BEGIN()
    {
        // Get date from datetime
        const String *date = strSubN(dateTime, 0, 8);

        // Set required headers
        httpHeaderPut(httpHeader, S3_HEADER_CONTENT_SHA256_STR, payloadHash);
        httpHeaderPut(httpHeader, S3_HEADER_DATE_STR, dateTime);
        httpHeaderPut(httpHeader, HTTP_HEADER_HOST_STR, this->bucketEndpoint);

        if (this->securityToken != NULL)
            httpHeaderPut(httpHeader, S3_HEADER_TOKEN_STR, this->securityToken);

        // Generate canonical request and signed headers
        const StringList *headerList = strLstSort(strLstDup(httpHeaderList(httpHeader)), sortOrderAsc);
        String *signedHeaders = NULL;

        String *canonicalRequest = strNewFmt(
            "%s\n%s\n%s\n", strZ(verb), strZ(uri), query == NULL ? "" : strZ(httpQueryRenderP(query)));

        for (unsigned int headerIdx = 0; headerIdx < strLstSize(headerList); headerIdx++)
        {
            const String *headerKey = strLstGet(headerList, headerIdx);
            const String *headerKeyLower = strLower(strDup(headerKey));

            // Skip the authorization header -- if it exists this is a retry
            if (strEq(headerKeyLower, HTTP_HEADER_AUTHORIZATION_STR))
                continue;

            strCatFmt(canonicalRequest, "%s:%s\n", strZ(headerKeyLower), strZ(httpHeaderGet(httpHeader, headerKey)));

            if (signedHeaders == NULL)
                signedHeaders = strDup(headerKeyLower);
            else
                strCatFmt(signedHeaders, ";%s", strZ(headerKeyLower));
        }

        strCatFmt(canonicalRequest, "\n%s\n%s", strZ(signedHeaders), strZ(payloadHash));

        // Generate string to sign
        const String *stringToSign = strNewFmt(
            AWS4_HMAC_SHA256 "\n%s\n%s/%s/" S3 "/" AWS4_REQUEST "\n%s", strZ(dateTime), strZ(date), strZ(this->region),
            strZ(bufHex(cryptoHashOne(HASH_TYPE_SHA256_STR, BUFSTR(canonicalRequest)))));

        // Generate signing key.  This key only needs to be regenerated every seven days but we'll do it once a day to keep the
        // logic simple.  It's a relatively expensive operation so we'd rather not do it for every request.
        // If the cached signing key has expired (or has none been generated) then regenerate it
        if (!strEq(date, this->signingKeyDate))
        {
            const Buffer *dateKey = cryptoHmacOne(
                HASH_TYPE_SHA256_STR, BUFSTR(strNewFmt(AWS4 "%s", strZ(this->secretAccessKey))), BUFSTR(date));
            const Buffer *regionKey = cryptoHmacOne(HASH_TYPE_SHA256_STR, dateKey, BUFSTR(this->region));
            const Buffer *serviceKey = cryptoHmacOne(HASH_TYPE_SHA256_STR, regionKey, S3_BUF);

            // Switch to the object context so signing key and date are not lost
            MEM_CONTEXT_BEGIN(this->memContext)
            {
                this->signingKey = cryptoHmacOne(HASH_TYPE_SHA256_STR, serviceKey, AWS4_REQUEST_BUF);
                this->signingKeyDate = strDup(date);
            }
            MEM_CONTEXT_END();
        }

        // Generate authorization header
        const String *authorization = strNewFmt(
            AWS4_HMAC_SHA256 " Credential=%s/%s/%s/" S3 "/" AWS4_REQUEST ",SignedHeaders=%s,Signature=%s",
            strZ(this->accessKey), strZ(date), strZ(this->region), strZ(signedHeaders),
            strZ(bufHex(cryptoHmacOne(HASH_TYPE_SHA256_STR, this->signingKey, BUFSTR(stringToSign)))));

        httpHeaderPut(httpHeader, HTTP_HEADER_AUTHORIZATION_STR, authorization);
    }
    MEM_CONTEXT_TEMP_END();

    FUNCTION_TEST_RETURN_VOID();
}

/***********************************************************************************************************************************
Process S3 request
***********************************************************************************************************************************/
HttpRequest *
storageS3RequestAsync(StorageS3 *this, const String *verb, const String *uri, StorageS3RequestAsyncParam param)
{
    FUNCTION_LOG_BEGIN(logLevelDebug);
        FUNCTION_LOG_PARAM(STORAGE_S3, this);
        FUNCTION_LOG_PARAM(STRING, verb);
        FUNCTION_LOG_PARAM(STRING, uri);
        FUNCTION_LOG_PARAM(HTTP_QUERY, param.query);
        FUNCTION_LOG_PARAM(BUFFER, param.content);
    FUNCTION_LOG_END();

    ASSERT(this != NULL);
    ASSERT(verb != NULL);
    ASSERT(uri != NULL);

    HttpRequest *result = NULL;

    MEM_CONTEXT_TEMP_BEGIN()
    {
        HttpHeader *requestHeader = httpHeaderNew(this->headerRedactList);

        // Set content length
        httpHeaderAdd(
            requestHeader, HTTP_HEADER_CONTENT_LENGTH_STR,
            param.content == NULL || bufUsed(param.content) == 0 ? ZERO_STR : strNewFmt("%zu", bufUsed(param.content)));

        // Calculate content-md5 header if there is content
        if (param.content != NULL)
        {
            char md5Hash[HASH_TYPE_MD5_SIZE_HEX];
            encodeToStr(encodeBase64, bufPtr(cryptoHashOne(HASH_TYPE_MD5_STR, param.content)), HASH_TYPE_M5_SIZE, md5Hash);
            httpHeaderAdd(requestHeader, HTTP_HEADER_CONTENT_MD5_STR, STR(md5Hash));
        }

        // When using path-style URIs the bucket name needs to be prepended
        if (this->uriStyle == storageS3UriStylePath)
            uri = strNewFmt("/%s%s", strZ(this->bucket), strZ(uri));

        // Generate authorization header
        storageS3Auth(
            this, verb, httpUriEncode(uri, true), param.query, storageS3DateTime(time(NULL)), requestHeader,
            param.content == NULL || bufUsed(param.content) == 0 ?
                HASH_TYPE_SHA256_ZERO_STR : bufHex(cryptoHashOne(HASH_TYPE_SHA256_STR, param.content)));

        // Send request
        MEM_CONTEXT_PRIOR_BEGIN()
        {
            result = httpRequestNewP(
                this->httpClient, verb, uri, .query = param.query, .header = requestHeader, .content = param.content);
        }
        MEM_CONTEXT_END();
    }
    MEM_CONTEXT_TEMP_END();

    FUNCTION_LOG_RETURN(HTTP_REQUEST, result);
}

HttpResponse *
storageS3Response(HttpRequest *request, StorageS3ResponseParam param)
{
    FUNCTION_LOG_BEGIN(logLevelDebug);
        FUNCTION_LOG_PARAM(HTTP_REQUEST, request);
        FUNCTION_LOG_PARAM(BOOL, param.allowMissing);
        FUNCTION_LOG_PARAM(BOOL, param.contentIo);
    FUNCTION_LOG_END();

    ASSERT(request != NULL);

    HttpResponse *result = NULL;

    MEM_CONTEXT_TEMP_BEGIN()
    {
        // Get response
        result = httpRequestResponse(request, !param.contentIo);

        // Error if the request was not successful
        if (!httpResponseCodeOk(result) && (!param.allowMissing || httpResponseCode(result) != HTTP_RESPONSE_CODE_NOT_FOUND))
            httpRequestError(request, result);

        // Move response to the prior context
        httpResponseMove(result, memContextPrior());
    }
    MEM_CONTEXT_TEMP_END();

    FUNCTION_LOG_RETURN(HTTP_RESPONSE, result);
}

HttpResponse *
storageS3Request(StorageS3 *this, const String *verb, const String *uri, StorageS3RequestParam param)
{
    FUNCTION_LOG_BEGIN(logLevelDebug);
        FUNCTION_LOG_PARAM(STORAGE_S3, this);
        FUNCTION_LOG_PARAM(STRING, verb);
        FUNCTION_LOG_PARAM(STRING, uri);
        FUNCTION_LOG_PARAM(HTTP_QUERY, param.query);
        FUNCTION_LOG_PARAM(BUFFER, param.content);
        FUNCTION_LOG_PARAM(BOOL, param.allowMissing);
        FUNCTION_LOG_PARAM(BOOL, param.contentIo);
    FUNCTION_LOG_END();

    FUNCTION_LOG_RETURN(
        HTTP_RESPONSE,
        storageS3ResponseP(
            storageS3RequestAsyncP(this, verb, uri, .query = param.query, .content = param.content),
            .allowMissing = param.allowMissing, .contentIo = param.contentIo));
}

/***********************************************************************************************************************************
General function for listing files to be used by other list routines
***********************************************************************************************************************************/
static void
storageS3ListInternal(
    StorageS3 *this, const String *path, const String *expression, bool recurse,
    void (*callback)(StorageS3 *this, void *callbackData, const String *name, StorageType type, const XmlNode *xml),
    void *callbackData)
{
    FUNCTION_LOG_BEGIN(logLevelDebug);
        FUNCTION_LOG_PARAM(STORAGE_S3, this);
        FUNCTION_LOG_PARAM(STRING, path);
        FUNCTION_LOG_PARAM(STRING, expression);
        FUNCTION_LOG_PARAM(BOOL, recurse);
        FUNCTION_LOG_PARAM(FUNCTIONP, callback);
        FUNCTION_LOG_PARAM_P(VOID, callbackData);
    FUNCTION_LOG_END();

    ASSERT(this != NULL);
    ASSERT(path != NULL);

    MEM_CONTEXT_TEMP_BEGIN()
    {
        const String *continuationToken = NULL;

        // Build the base prefix by stripping off the initial /
        const String *basePrefix;

        if (strSize(path) == 1)
            basePrefix = EMPTY_STR;
        else
            basePrefix = strNewFmt("%s/", strZ(strSub(path, 1)));

        // Get the expression prefix when possible to limit initial results
        const String *expressionPrefix = regExpPrefix(expression);

        // If there is an expression prefix then use it to build the query prefix, otherwise query prefix is base prefix
        const String *queryPrefix;

        if (expressionPrefix == NULL)
            queryPrefix = basePrefix;
        else
        {
            if (strEmpty(basePrefix))
                queryPrefix = expressionPrefix;
            else
                queryPrefix = strNewFmt("%s%s", strZ(basePrefix), strZ(expressionPrefix));
        }

        // Loop as long as a continuation token returned
        do
        {
            // Use an inner mem context here because we could potentially be retrieving millions of files so it is a good idea to
            // free memory at regular intervals
            MEM_CONTEXT_TEMP_BEGIN()
            {
                HttpQuery *query = httpQueryNewP();

                // Add continuation token from the prior loop if any
                if (continuationToken != NULL)
                    httpQueryAdd(query, S3_QUERY_CONTINUATION_TOKEN_STR, continuationToken);

                // Add the delimiter to not recurse
                if (!recurse)
                    httpQueryAdd(query, S3_QUERY_DELIMITER_STR, FSLASH_STR);

                // Use list type 2
                httpQueryAdd(query, S3_QUERY_LIST_TYPE_STR, S3_QUERY_VALUE_LIST_TYPE_2_STR);

                // Don't specify empty prefix because it is the default
                if (!strEmpty(queryPrefix))
                    httpQueryAdd(query, S3_QUERY_PREFIX_STR, queryPrefix);

                XmlNode *xmlRoot = xmlDocumentRoot(
                    xmlDocumentNewBuf(httpResponseContent(storageS3RequestP(this, HTTP_VERB_GET_STR, FSLASH_STR, query))));

                // Get subpath list
                XmlNodeList *subPathList = xmlNodeChildList(xmlRoot, S3_XML_TAG_COMMON_PREFIXES_STR);

                for (unsigned int subPathIdx = 0; subPathIdx < xmlNodeLstSize(subPathList); subPathIdx++)
                {
                    const XmlNode *subPathNode = xmlNodeLstGet(subPathList, subPathIdx);

                    // Get subpath name
                    const String *subPath = xmlNodeContent(xmlNodeChild(subPathNode, S3_XML_TAG_PREFIX_STR, true));

                    // Strip off base prefix and final /
                    subPath = strSubN(subPath, strSize(basePrefix), strSize(subPath) - strSize(basePrefix) - 1);

                    // Add to list
                    callback(this, callbackData, subPath, storageTypePath, NULL);
                }

                // Get file list
                XmlNodeList *fileList = xmlNodeChildList(xmlRoot, S3_XML_TAG_CONTENTS_STR);

                for (unsigned int fileIdx = 0; fileIdx < xmlNodeLstSize(fileList); fileIdx++)
                {
                    const XmlNode *fileNode = xmlNodeLstGet(fileList, fileIdx);

                    // Get file name
                    const String *file = xmlNodeContent(xmlNodeChild(fileNode, S3_XML_TAG_KEY_STR, true));

                    // Strip off the base prefix when present
                    file = strEmpty(basePrefix) ? file : strSub(file, strSize(basePrefix));

                    // Add to list
                    callback(this, callbackData, file, storageTypeFile, fileNode);
                }

                // Get the continuation token and store it in the outer temp context
                MEM_CONTEXT_PRIOR_BEGIN()
                {
                    continuationToken = xmlNodeContent(xmlNodeChild(xmlRoot, S3_XML_TAG_NEXT_CONTINUATION_TOKEN_STR, false));
                }
                MEM_CONTEXT_PRIOR_END();
            }
            MEM_CONTEXT_TEMP_END();
        }
        while (continuationToken != NULL);
    }
    MEM_CONTEXT_TEMP_END();

    FUNCTION_LOG_RETURN_VOID();
}

/**********************************************************************************************************************************/
static StorageInfo
storageS3Info(THIS_VOID, const String *file, StorageInfoLevel level, StorageInterfaceInfoParam param)
{
    THIS(StorageS3);

    FUNCTION_LOG_BEGIN(logLevelTrace);
        FUNCTION_LOG_PARAM(STORAGE_S3, this);
        FUNCTION_LOG_PARAM(STRING, file);
        FUNCTION_LOG_PARAM(ENUM, level);
        (void)param;                                                // No parameters are used
    FUNCTION_LOG_END();

    ASSERT(this != NULL);
    ASSERT(file != NULL);

    // Attempt to get file info
    HttpResponse *httpResponse = storageS3RequestP(this, HTTP_VERB_HEAD_STR, file, .allowMissing = true);

    // Does the file exist?
    StorageInfo result = {.level = level, .exists = httpResponseCodeOk(httpResponse)};

    // Add basic level info if requested and the file exists
    if (result.level >= storageInfoLevelBasic && result.exists)
    {
        const HttpHeader *httpHeader = httpResponseHeader(httpResponse);

        result.type = storageTypeFile;
        result.size = cvtZToUInt64(strZ(httpHeaderGet(httpHeader, HTTP_HEADER_CONTENT_LENGTH_STR)));
        result.timeModified = httpDateToTime(httpHeaderGet(httpHeader, HTTP_HEADER_LAST_MODIFIED_STR));
    }

    FUNCTION_LOG_RETURN(STORAGE_INFO, result);
}

/**********************************************************************************************************************************/
typedef struct StorageS3InfoListData
{
    StorageInfoLevel level;                                         // Level of info to set
    StorageInfoListCallback callback;                               // User-supplied callback function
    void *callbackData;                                             // User-supplied callback data
} StorageS3InfoListData;

// Helper to convert YYYY-MM-DDTHH:MM:SS.MSECZ format to time_t.  This format is very nearly ISO-8601 except for the inclusion of
// milliseconds which are discarded here.
static time_t
storageS3CvtTime(const String *time)
{
    FUNCTION_TEST_BEGIN();
        FUNCTION_TEST_PARAM(STRING, time);
    FUNCTION_TEST_END();

    FUNCTION_TEST_RETURN(
        epochFromParts(
            cvtZToInt(strZ(strSubN(time, 0, 4))), cvtZToInt(strZ(strSubN(time, 5, 2))),
            cvtZToInt(strZ(strSubN(time, 8, 2))), cvtZToInt(strZ(strSubN(time, 11, 2))),
            cvtZToInt(strZ(strSubN(time, 14, 2))), cvtZToInt(strZ(strSubN(time, 17, 2))), 0));
}

static void
storageS3InfoListCallback(StorageS3 *this, void *callbackData, const String *name, StorageType type, const XmlNode *xml)
{
    FUNCTION_TEST_BEGIN();
        FUNCTION_TEST_PARAM(STORAGE_S3, this);
        FUNCTION_TEST_PARAM_P(VOID, callbackData);
        FUNCTION_TEST_PARAM(STRING, name);
        FUNCTION_TEST_PARAM(ENUM, type);
        FUNCTION_TEST_PARAM(XML_NODE, xml);
    FUNCTION_TEST_END();

    (void)this;                                                     // Unused but still logged above for debugging
    ASSERT(callbackData != NULL);
    ASSERT(name != NULL);

    StorageS3InfoListData *data = (StorageS3InfoListData *)callbackData;

    StorageInfo info =
    {
        .name = name,
        .level = data->level,
        .exists = true,
    };

    if (data->level >= storageInfoLevelBasic)
    {
        info.type = type;

        // Add additional info for files
        if (type == storageTypeFile)
        {
            ASSERT(xml != NULL);

            info.size = cvtZToUInt64(strZ(xmlNodeContent(xmlNodeChild(xml, S3_XML_TAG_SIZE_STR, true))));
            info.timeModified = storageS3CvtTime(xmlNodeContent(xmlNodeChild(xml, S3_XML_TAG_LAST_MODIFIED_STR, true)));
        }
    }

    data->callback(data->callbackData, &info);

    FUNCTION_TEST_RETURN_VOID();
}

static bool
storageS3InfoList(
    THIS_VOID, const String *path, StorageInfoLevel level, StorageInfoListCallback callback, void *callbackData,
    StorageInterfaceInfoListParam param)
{
    THIS(StorageS3);

    FUNCTION_LOG_BEGIN(logLevelTrace);
        FUNCTION_LOG_PARAM(STORAGE_S3, this);
        FUNCTION_LOG_PARAM(STRING, path);
        FUNCTION_LOG_PARAM(ENUM, level);
        FUNCTION_LOG_PARAM(FUNCTIONP, callback);
        FUNCTION_LOG_PARAM_P(VOID, callbackData);
        FUNCTION_LOG_PARAM(STRING, param.expression);
    FUNCTION_LOG_END();

    ASSERT(this != NULL);
    ASSERT(path != NULL);
    ASSERT(callback != NULL);

    MEM_CONTEXT_TEMP_BEGIN()
    {
        StorageS3InfoListData data = {.level = level, .callback = callback, .callbackData = callbackData};
        storageS3ListInternal(this, path, param.expression, false, storageS3InfoListCallback, &data);
    }
    MEM_CONTEXT_TEMP_END();

    FUNCTION_LOG_RETURN(BOOL, true);
}

/**********************************************************************************************************************************/
static StorageRead *
storageS3NewRead(THIS_VOID, const String *file, bool ignoreMissing, StorageInterfaceNewReadParam param)
{
    THIS(StorageS3);

    FUNCTION_LOG_BEGIN(logLevelDebug);
        FUNCTION_LOG_PARAM(STORAGE_S3, this);
        FUNCTION_LOG_PARAM(STRING, file);
        FUNCTION_LOG_PARAM(BOOL, ignoreMissing);
        (void)param;                                                // No parameters are used
    FUNCTION_LOG_END();

    ASSERT(this != NULL);
    ASSERT(file != NULL);

    FUNCTION_LOG_RETURN(STORAGE_READ, storageReadS3New(this, file, ignoreMissing));
}

/**********************************************************************************************************************************/
static StorageWrite *
storageS3NewWrite(THIS_VOID, const String *file, StorageInterfaceNewWriteParam param)
{
    THIS(StorageS3);

    FUNCTION_LOG_BEGIN(logLevelDebug);
        FUNCTION_LOG_PARAM(STORAGE_S3, this);
        FUNCTION_LOG_PARAM(STRING, file);
        (void)param;                                                // No parameters are used
    FUNCTION_LOG_END();

    ASSERT(this != NULL);
    ASSERT(file != NULL);
    ASSERT(param.createPath);
    ASSERT(param.user == NULL);
    ASSERT(param.group == NULL);
    ASSERT(param.timeModified == 0);

    FUNCTION_LOG_RETURN(STORAGE_WRITE, storageWriteS3New(this, file, this->partSize));
}

/**********************************************************************************************************************************/
typedef struct StorageS3PathRemoveData
{
    MemContext *memContext;                                         // Mem context to create xml document in
    unsigned int size;                                              // Size of delete request
    XmlDocument *xml;                                               // Delete request
} StorageS3PathRemoveData;

static void
storageS3PathRemoveInternal(StorageS3 *this, XmlDocument *request)
{
    FUNCTION_TEST_BEGIN();
        FUNCTION_TEST_PARAM(STORAGE_S3, this);
        FUNCTION_TEST_PARAM(XML_DOCUMENT, request);
    FUNCTION_TEST_END();

    ASSERT(this != NULL);
    ASSERT(request != NULL);

    const Buffer *response = httpResponseContent(
        storageS3RequestP(
            this, HTTP_VERB_POST_STR, FSLASH_STR, .query = httpQueryAdd(httpQueryNewP(), S3_QUERY_DELETE_STR, EMPTY_STR),
            .content = xmlDocumentBuf(request)));

    // Nothing is returned when there are no errors
    if (bufSize(response) > 0)
    {
        XmlNodeList *errorList = xmlNodeChildList(xmlDocumentRoot(xmlDocumentNewBuf(response)), S3_XML_TAG_ERROR_STR);

        if (xmlNodeLstSize(errorList) > 0)
        {
            XmlNode *error = xmlNodeLstGet(errorList, 0);

            THROW_FMT(
                FileRemoveError, STORAGE_ERROR_PATH_REMOVE_FILE ": [%s] %s",
                strZ(xmlNodeContent(xmlNodeChild(error, S3_XML_TAG_KEY_STR, true))),
                strZ(xmlNodeContent(xmlNodeChild(error, S3_XML_TAG_CODE_STR, true))),
                strZ(xmlNodeContent(xmlNodeChild(error, S3_XML_TAG_MESSAGE_STR, true))));
        }
    }

    FUNCTION_TEST_RETURN_VOID();
}

static void
storageS3PathRemoveCallback(StorageS3 *this, void *callbackData, const String *name, StorageType type, const XmlNode *xml)
{
    FUNCTION_TEST_BEGIN();
        FUNCTION_TEST_PARAM(STORAGE_S3, this);
        FUNCTION_TEST_PARAM_P(VOID, callbackData);
        (void)name;                                                 // Unused since full path from XML needed
        FUNCTION_TEST_PARAM(ENUM, type);
        FUNCTION_TEST_PARAM(XML_NODE, xml);
    FUNCTION_TEST_END();

    ASSERT(this != NULL);
    ASSERT(callbackData != NULL);

    // Only delete files since paths don't really exist
    if (type == storageTypeFile)
    {
        ASSERT(xml != NULL);

        StorageS3PathRemoveData *data = (StorageS3PathRemoveData *)callbackData;

        // If there is something to delete then create the request
        if (data->xml == NULL)
        {
            MEM_CONTEXT_BEGIN(data->memContext)
            {
                data->xml = xmlDocumentNew(S3_XML_TAG_DELETE_STR);
                xmlNodeContentSet(xmlNodeAdd(xmlDocumentRoot(data->xml), S3_XML_TAG_QUIET_STR), TRUE_STR);
            }
            MEM_CONTEXT_END();
        }

        // Add to delete list
        xmlNodeContentSet(
            xmlNodeAdd(xmlNodeAdd(xmlDocumentRoot(data->xml), S3_XML_TAG_OBJECT_STR), S3_XML_TAG_KEY_STR),
            xmlNodeContent(xmlNodeChild(xml, S3_XML_TAG_KEY_STR, true)));
        data->size++;

        // Delete list when it is full
        if (data->size == this->deleteMax)
        {
            storageS3PathRemoveInternal(this, data->xml);

            xmlDocumentFree(data->xml);
            data->xml = NULL;
            data->size = 0;
        }
    }

    FUNCTION_TEST_RETURN_VOID();
}

static bool
storageS3PathRemove(THIS_VOID, const String *path, bool recurse, StorageInterfacePathRemoveParam param)
{
    THIS(StorageS3);

    FUNCTION_LOG_BEGIN(logLevelDebug);
        FUNCTION_LOG_PARAM(STORAGE_S3, this);
        FUNCTION_LOG_PARAM(STRING, path);
        FUNCTION_LOG_PARAM(BOOL, recurse);
        (void)param;                                                // No parameters are used
    FUNCTION_LOG_END();

    ASSERT(this != NULL);
    ASSERT(path != NULL);

    MEM_CONTEXT_TEMP_BEGIN()
    {
        StorageS3PathRemoveData data = {.memContext = memContextCurrent()};
        storageS3ListInternal(this, path, NULL, true, storageS3PathRemoveCallback, &data);

        if (data.xml != NULL)
            storageS3PathRemoveInternal(this, data.xml);
    }
    MEM_CONTEXT_TEMP_END();

    FUNCTION_LOG_RETURN(BOOL, true);
}

/**********************************************************************************************************************************/
static void
storageS3Remove(THIS_VOID, const String *file, StorageInterfaceRemoveParam param)
{
    THIS(StorageS3);

    FUNCTION_LOG_BEGIN(logLevelDebug);
        FUNCTION_LOG_PARAM(STORAGE_S3, this);
        FUNCTION_LOG_PARAM(STRING, file);
        FUNCTION_LOG_PARAM(BOOL, param.errorOnMissing);
    FUNCTION_LOG_END();

    ASSERT(this != NULL);
    ASSERT(file != NULL);
    ASSERT(!param.errorOnMissing);

    storageS3RequestP(this, HTTP_VERB_DELETE_STR, file);

    FUNCTION_LOG_RETURN_VOID();
}

/**********************************************************************************************************************************/
static const StorageInterface storageInterfaceS3 =
{
    .info = storageS3Info,
    .infoList = storageS3InfoList,
    .newRead = storageS3NewRead,
    .newWrite = storageS3NewWrite,
    .pathRemove = storageS3PathRemove,
    .remove = storageS3Remove,
};

Storage *
storageS3New(
    const String *path, bool write, StoragePathExpressionCallback pathExpressionFunction, const String *bucket,
    const String *endPoint, StorageS3UriStyle uriStyle, const String *region, const String *accessKey,
    const String *secretAccessKey, const String *securityToken, size_t partSize, unsigned int deleteMax, const String *host,
    unsigned int port, TimeMSec timeout, bool verifyPeer, const String *caFile, const String *caPath)
{
    FUNCTION_LOG_BEGIN(logLevelDebug);
        FUNCTION_LOG_PARAM(STRING, path);
        FUNCTION_LOG_PARAM(BOOL, write);
        FUNCTION_LOG_PARAM(FUNCTIONP, pathExpressionFunction);
        FUNCTION_LOG_PARAM(STRING, bucket);
        FUNCTION_LOG_PARAM(STRING, endPoint);
        FUNCTION_LOG_PARAM(ENUM, uriStyle);
        FUNCTION_LOG_PARAM(STRING, region);
        FUNCTION_TEST_PARAM(STRING, accessKey);
        FUNCTION_TEST_PARAM(STRING, secretAccessKey);
        FUNCTION_TEST_PARAM(STRING, securityToken);
        FUNCTION_LOG_PARAM(SIZE, partSize);
        FUNCTION_LOG_PARAM(STRING, host);
        FUNCTION_LOG_PARAM(UINT, port);
        FUNCTION_LOG_PARAM(TIME_MSEC, timeout);
        FUNCTION_LOG_PARAM(BOOL, verifyPeer);
        FUNCTION_LOG_PARAM(STRING, caFile);
        FUNCTION_LOG_PARAM(STRING, caPath);
    FUNCTION_LOG_END();

    ASSERT(path != NULL);
    ASSERT(bucket != NULL);
    ASSERT(endPoint != NULL);
    ASSERT(region != NULL);
    ASSERT(accessKey != NULL);
    ASSERT(secretAccessKey != NULL);
    ASSERT(partSize != 0);

    Storage *this = NULL;

    MEM_CONTEXT_NEW_BEGIN("StorageS3")
    {
        StorageS3 *driver = memNew(sizeof(StorageS3));

        *driver = (StorageS3)
        {
            .memContext = MEM_CONTEXT_NEW(),
            .interface = storageInterfaceS3,
            .bucket = strDup(bucket),
            .region = strDup(region),
            .accessKey = strDup(accessKey),
            .secretAccessKey = strDup(secretAccessKey),
            .securityToken = strDup(securityToken),
            .partSize = partSize,
            .deleteMax = deleteMax,
            .uriStyle = uriStyle,
            .bucketEndpoint = uriStyle == storageS3UriStyleHost ?
                strNewFmt("%s.%s", strZ(bucket), strZ(endPoint)) : strDup(endPoint),
            .port = port,

            // Force the signing key to be generated on the first run
            .signingKeyDate = YYYYMMDD_STR,
        };

        // Create the HTTP client used to service requests
        driver->httpClient = httpClientNew(
            host == NULL ? driver->bucketEndpoint : host, driver->port, timeout, verifyPeer, caFile, caPath);

        // Create list of redacted headers
        driver->headerRedactList = strLstNew();
        strLstAdd(driver->headerRedactList, HTTP_HEADER_AUTHORIZATION_STR);
        strLstAdd(driver->headerRedactList, S3_HEADER_DATE_STR);

        this = storageNew(
            STORAGE_S3_TYPE_STR, path, 0, 0, write, pathExpressionFunction, driver, driver->interface);
    }
    MEM_CONTEXT_NEW_END();

    FUNCTION_LOG_RETURN(STORAGE, this);
}<|MERGE_RESOLUTION|>--- conflicted
+++ resolved
@@ -43,57 +43,6 @@
 STRING_STATIC(S3_QUERY_VALUE_LIST_TYPE_2_STR,                       "2");
 
 /***********************************************************************************************************************************
-<<<<<<< HEAD
-S3 errors
-***********************************************************************************************************************************/
-STRING_STATIC(S3_ERROR_REQUEST_TIME_TOO_SKEWED_STR,                 "RequestTimeTooSkewed");
-
-/***********************************************************************************************************************************
-Host and URI for automatically fetching the current role and credentials
-***********************************************************************************************************************************/
-STRING_STATIC(S3_CREDENTIAL_HOST,                                   "169.254.169.254");
-STRING_STATIC(S3_CREDENTIAL_URI,                                    "/latest/meta-data/iam/security-credentials");
-
-/*
-First, get the role:
-
-http://169.254.169.254/latest/meta-data/iam/security-credentials
-
-HTTP/1.0 200 OK
-Accept-Ranges: bytes
-Content-Length: 8
-Content-Type: text/plain
-Date: Thu, 09 Jul 2020 21:44:02 GMT
-Last-Modified: Thu, 09 Jul 2020 20:01:03 GMT
-Connection: close
-Server: EC2ws
-testrole
-
-Then get the credentials for the role:
-
-http://169.254.169.254/latest/meta-data/iam/security-credentials/testrole
-
-HTTP/1.0 200 OK
-Accept-Ranges: bytes
-Content-Length: 1298
-Content-Type: text/plain
-Date: Thu, 09 Jul 2020 21:43:32 GMT
-Last-Modified: Thu, 09 Jul 2020 20:01:03 GMT
-Connection: close
-Server: EC2ws
-{
-"Code" : "Success",
-"LastUpdated" : "2020-07-09T19:55:08Z",
-"Type" : "AWS-HMAC",
-"AccessKeyId" : "XXX",
-"SecretAccessKey" : "XXX",
-"Token" : "XXX",
-"Expiration" : "2020-07-10T02:00:50Z"
-}
-
-/***********************************************************************************************************************************
-=======
->>>>>>> e81533bb
 XML tags
 ***********************************************************************************************************************************/
 STRING_STATIC(S3_XML_TAG_CODE_STR,                                  "Code");
@@ -109,6 +58,49 @@
 STRING_STATIC(S3_XML_TAG_PREFIX_STR,                                "Prefix");
 STRING_STATIC(S3_XML_TAG_QUIET_STR,                                 "Quiet");
 STRING_STATIC(S3_XML_TAG_SIZE_STR,                                  "Size");
+
+/***********************************************************************************************************************************
+Host and URI for automatically fetching the current role and credentials
+***********************************************************************************************************************************/
+STRING_STATIC(S3_CREDENTIAL_HOST,                                   "169.254.169.254");
+STRING_STATIC(S3_CREDENTIAL_URI,                                    "/latest/meta-data/iam/security-credentials");
+
+/*
+First, get the role:
+
+http://169.254.169.254/latest/meta-data/iam/security-credentials
+
+HTTP/1.0 200 OK
+Accept-Ranges: bytes
+Content-Length: 8
+Content-Type: text/plain
+Date: Thu, 09 Jul 2020 21:44:02 GMT
+Last-Modified: Thu, 09 Jul 2020 20:01:03 GMT
+Connection: close
+Server: EC2ws
+testrole
+
+Then get the credentials for the role:
+
+http://169.254.169.254/latest/meta-data/iam/security-credentials/testrole
+
+HTTP/1.0 200 OK
+Accept-Ranges: bytes
+Content-Length: 1298
+Content-Type: text/plain
+Date: Thu, 09 Jul 2020 21:43:32 GMT
+Last-Modified: Thu, 09 Jul 2020 20:01:03 GMT
+Connection: close
+Server: EC2ws
+{
+"Code" : "Success",
+"LastUpdated" : "2020-07-09T19:55:08Z",
+"Type" : "AWS-HMAC",
+"AccessKeyId" : "XXX",
+"SecretAccessKey" : "XXX",
+"Token" : "XXX",
+"Expiration" : "2020-07-10T02:00:50Z"
+}
 
 /***********************************************************************************************************************************
 AWS authentication v4 constants
