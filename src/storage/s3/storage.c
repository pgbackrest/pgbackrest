--- conflicted
+++ resolved
@@ -420,12 +420,7 @@
         MEM_CONTEXT_PRIOR_BEGIN()
         {
             result = httpRequestNewP(
-<<<<<<< HEAD
-                this->httpClient, verb, httpUriEncode(uri, true), .query = param.query, .header = requestHeader,
-                .content = param.content);
-=======
                 this->httpClient, verb, path, .query = param.query, .header = requestHeader, .content = param.content);
->>>>>>> 66a4ff49
         }
         MEM_CONTEXT_END();
     }
