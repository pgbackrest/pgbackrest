/***********************************************************************************************************************************
S3 Storage
***********************************************************************************************************************************/
#include "build.auto.h"

#include <string.h>
#include <time.h>

#include "common/crypto/hash.h"
#include "common/encode.h"
#include "common/debug.h"
#include "common/io/http/common.h"
#include "common/log.h"
#include "common/memContext.h"
#include "common/object.h"
#include "common/regExp.h"
#include "common/type/xml.h"
#include "storage/s3/read.h"
#include "storage/s3/storage.intern.h"
#include "storage/s3/write.h"

/***********************************************************************************************************************************
Storage type
***********************************************************************************************************************************/
STRING_EXTERN(STORAGE_S3_TYPE_STR,                                  STORAGE_S3_TYPE);

/***********************************************************************************************************************************
S3 http headers
***********************************************************************************************************************************/
STRING_STATIC(S3_HEADER_AUTHORIZATION_STR,                          "authorization");
STRING_STATIC(S3_HEADER_HOST_STR,                                   "host");
STRING_STATIC(S3_HEADER_CONTENT_SHA256_STR,                         "x-amz-content-sha256");
STRING_STATIC(S3_HEADER_DATE_STR,                                   "x-amz-date");
STRING_STATIC(S3_HEADER_TOKEN_STR,                                  "x-amz-security-token");

/***********************************************************************************************************************************
S3 query tokens
***********************************************************************************************************************************/
STRING_STATIC(S3_QUERY_CONTINUATION_TOKEN_STR,                      "continuation-token");
STRING_STATIC(S3_QUERY_DELETE_STR,                                  "delete");
STRING_STATIC(S3_QUERY_DELIMITER_STR,                               "delimiter");
STRING_STATIC(S3_QUERY_LIST_TYPE_STR,                               "list-type");
STRING_STATIC(S3_QUERY_PREFIX_STR,                                  "prefix");

STRING_STATIC(S3_QUERY_VALUE_LIST_TYPE_2_STR,                       "2");

/***********************************************************************************************************************************
XML tags
***********************************************************************************************************************************/
STRING_STATIC(S3_XML_TAG_CODE_STR,                                  "Code");
STRING_STATIC(S3_XML_TAG_COMMON_PREFIXES_STR,                       "CommonPrefixes");
STRING_STATIC(S3_XML_TAG_CONTENTS_STR,                              "Contents");
STRING_STATIC(S3_XML_TAG_DELETE_STR,                                "Delete");
STRING_STATIC(S3_XML_TAG_ERROR_STR,                                 "Error");
STRING_STATIC(S3_XML_TAG_KEY_STR,                                   "Key");
STRING_STATIC(S3_XML_TAG_MESSAGE_STR,                               "Message");
STRING_STATIC(S3_XML_TAG_NEXT_CONTINUATION_TOKEN_STR,               "NextContinuationToken");
STRING_STATIC(S3_XML_TAG_OBJECT_STR,                                "Object");
STRING_STATIC(S3_XML_TAG_PREFIX_STR,                                "Prefix");
STRING_STATIC(S3_XML_TAG_QUIET_STR,                                 "Quiet");

/***********************************************************************************************************************************
AWS authentication v4 constants
***********************************************************************************************************************************/
#define S3                                                          "s3"
    BUFFER_STRDEF_STATIC(S3_BUF,                                    S3);
#define AWS4                                                        "AWS4"
#define AWS4_REQUEST                                                "aws4_request"
    BUFFER_STRDEF_STATIC(AWS4_REQUEST_BUF,                          AWS4_REQUEST);
#define AWS4_HMAC_SHA256                                            "AWS4-HMAC-SHA256"

/***********************************************************************************************************************************
Starting date for signing string so it will be regenerated on the first request
***********************************************************************************************************************************/
STRING_STATIC(YYYYMMDD_STR,                                         "YYYYMMDD");

/***********************************************************************************************************************************
Object type
***********************************************************************************************************************************/
struct StorageS3
{
    MemContext *memContext;
    HttpClient *httpClient;                                         // Http client to service requests
    const StringList *headerRedactList;                             // List of headers to redact from logging

    const String *bucket;                                           // Bucket to store data in
    const String *region;                                           // e.g. us-east-1
    const String *accessKey;                                        // Access key
    const String *secretAccessKey;                                  // Secret access key
    const String *securityToken;                                    // Security token, if any
    size_t partSize;                                                // Part size for multi-part upload
    const String *host;                                             // Defaults to {bucket}.{endpoint}
    unsigned int port;                                              // Host port

    // Current signing key and date it is valid for
    const String *signingKeyDate;                                   // Date of cached signing key (so we know when to regenerate)
    const Buffer *signingKey;                                       // Cached signing key
};

/***********************************************************************************************************************************
Expected ISO-8601 data/time size
***********************************************************************************************************************************/
#define ISO_8601_DATE_TIME_SIZE                                     16

/***********************************************************************************************************************************
Format ISO-8601 date/time for authentication
***********************************************************************************************************************************/
static String *
storageS3DateTime(time_t authTime)
{
    FUNCTION_TEST_BEGIN();
        FUNCTION_TEST_PARAM(INT64, authTime);
    FUNCTION_TEST_END();

    char buffer[ISO_8601_DATE_TIME_SIZE + 1];

    THROW_ON_SYS_ERROR(
        strftime(buffer, sizeof(buffer), "%Y%m%dT%H%M%SZ", gmtime(&authTime)) != ISO_8601_DATE_TIME_SIZE, AssertError,
        "unable to format date");

    FUNCTION_TEST_RETURN(strNew(buffer));
}

/***********************************************************************************************************************************
Generate authorization header and add it to the supplied header list

Based on the excellent documentation at http://docs.aws.amazon.com/AmazonS3/latest/API/sig-v4-header-based-auth.html.
***********************************************************************************************************************************/
static void
storageS3Auth(
    StorageS3 *this, const String *verb, const String *uri, const HttpQuery *query, const String *dateTime,
    HttpHeader *httpHeader, const String *payloadHash)
{
    FUNCTION_TEST_BEGIN();
        FUNCTION_TEST_PARAM(STORAGE_S3, this);
        FUNCTION_TEST_PARAM(STRING, verb);
        FUNCTION_TEST_PARAM(STRING, uri);
        FUNCTION_TEST_PARAM(HTTP_QUERY, query);
        FUNCTION_TEST_PARAM(STRING, dateTime);
        FUNCTION_TEST_PARAM(KEY_VALUE, httpHeader);
        FUNCTION_TEST_PARAM(STRING, payloadHash);
    FUNCTION_TEST_END();

    ASSERT(verb != NULL);
    ASSERT(uri != NULL);
    ASSERT(dateTime != NULL);
    ASSERT(httpHeader != NULL);
    ASSERT(payloadHash != NULL);

    MEM_CONTEXT_TEMP_BEGIN()
    {
        // Get date from datetime
        const String *date = strSubN(dateTime, 0, 8);

        // Set required headers
        httpHeaderPut(httpHeader, S3_HEADER_CONTENT_SHA256_STR, payloadHash);
        httpHeaderPut(httpHeader, S3_HEADER_DATE_STR, dateTime);
        httpHeaderPut(httpHeader, S3_HEADER_HOST_STR, this->host);

        if (this->securityToken != NULL)
            httpHeaderPut(httpHeader, S3_HEADER_TOKEN_STR, this->securityToken);

        // Generate canonical request and signed headers
        const StringList *headerList = strLstSort(strLstDup(httpHeaderList(httpHeader)), sortOrderAsc);
        String *signedHeaders = NULL;

        String *canonicalRequest = strNewFmt(
            "%s\n%s\n%s\n", strPtr(verb), strPtr(uri), query == NULL ? "" : strPtr(httpQueryRender(query)));

        for (unsigned int headerIdx = 0; headerIdx < strLstSize(headerList); headerIdx++)
        {
            const String *headerKey = strLstGet(headerList, headerIdx);
            const String *headerKeyLower = strLower(strDup(headerKey));

            // Skip the authorization header -- if it exists this is a retry
            if (strEq(headerKeyLower, S3_HEADER_AUTHORIZATION_STR))
                continue;

            strCatFmt(canonicalRequest, "%s:%s\n", strPtr(headerKeyLower), strPtr(httpHeaderGet(httpHeader, headerKey)));

            if (signedHeaders == NULL)
                signedHeaders = strDup(headerKeyLower);
            else
                strCatFmt(signedHeaders, ";%s", strPtr(headerKeyLower));
        }

        strCatFmt(canonicalRequest, "\n%s\n%s", strPtr(signedHeaders), strPtr(payloadHash));

        // Generate string to sign
        const String *stringToSign = strNewFmt(
            AWS4_HMAC_SHA256 "\n%s\n%s/%s/" S3 "/" AWS4_REQUEST "\n%s", strPtr(dateTime), strPtr(date), strPtr(this->region),
            strPtr(bufHex(cryptoHashOne(HASH_TYPE_SHA256_STR, BUFSTR(canonicalRequest)))));

        // Generate signing key.  This key only needs to be regenerated every seven days but we'll do it once a day to keep the
        // logic simple.  It's a relatively expensive operation so we'd rather not do it for every request.
        // If the cached signing key has expired (or has none been generated) then regenerate it
        if (!strEq(date, this->signingKeyDate))
        {
            const Buffer *dateKey = cryptoHmacOne(
                HASH_TYPE_SHA256_STR, BUFSTR(strNewFmt(AWS4 "%s", strPtr(this->secretAccessKey))), BUFSTR(date));
            const Buffer *regionKey = cryptoHmacOne(HASH_TYPE_SHA256_STR, dateKey, BUFSTR(this->region));
            const Buffer *serviceKey = cryptoHmacOne(HASH_TYPE_SHA256_STR, regionKey, S3_BUF);

            // Switch to the object context so signing key and date are not lost
            MEM_CONTEXT_BEGIN(this->memContext)
            {
                this->signingKey = cryptoHmacOne(HASH_TYPE_SHA256_STR, serviceKey, AWS4_REQUEST_BUF);
                this->signingKeyDate = strDup(date);
            }
            MEM_CONTEXT_END();
        }

        // Generate authorization header
        const String *authorization = strNewFmt(
            AWS4_HMAC_SHA256 " Credential=%s/%s/%s/" S3 "/" AWS4_REQUEST ",SignedHeaders=%s,Signature=%s",
            strPtr(this->accessKey), strPtr(date), strPtr(this->region), strPtr(signedHeaders),
            strPtr(bufHex(cryptoHmacOne(HASH_TYPE_SHA256_STR, this->signingKey, BUFSTR(stringToSign)))));

        httpHeaderPut(httpHeader, S3_HEADER_AUTHORIZATION_STR, authorization);
    }
    MEM_CONTEXT_TEMP_END();

    FUNCTION_TEST_RETURN_VOID();
}

/***********************************************************************************************************************************
Process S3 request
***********************************************************************************************************************************/
StorageS3RequestResult
storageS3Request(
    StorageS3 *this, const String *verb, const String *uri, const HttpQuery *query, const Buffer *body, bool returnContent,
    bool allowMissing)
{
    FUNCTION_LOG_BEGIN(logLevelDebug);
        FUNCTION_LOG_PARAM(STORAGE_S3, this);
        FUNCTION_LOG_PARAM(STRING, verb);
        FUNCTION_LOG_PARAM(STRING, uri);
        FUNCTION_LOG_PARAM(HTTP_QUERY, query);
        FUNCTION_LOG_PARAM(BUFFER, body);
        FUNCTION_LOG_PARAM(BOOL, returnContent);
        FUNCTION_LOG_PARAM(BOOL, allowMissing);
    FUNCTION_LOG_END();

    ASSERT(this != NULL);
    ASSERT(verb != NULL);
    ASSERT(uri != NULL);

    StorageS3RequestResult result = {0};

    MEM_CONTEXT_TEMP_BEGIN()
    {
        // Create header list and add content length
        HttpHeader *requestHeader = httpHeaderNew(this->headerRedactList);

        // Set content length
        httpHeaderAdd(
            requestHeader, HTTP_HEADER_CONTENT_LENGTH_STR,
            body == NULL || bufUsed(body) == 0 ? ZERO_STR : strNewFmt("%zu", bufUsed(body)));

        // Calculate content-md5 header if there is content
        if (body != NULL)
        {
            char md5Hash[HASH_TYPE_MD5_SIZE_HEX];
            encodeToStr(encodeBase64, bufPtr(cryptoHashOne(HASH_TYPE_MD5_STR, body)), HASH_TYPE_M5_SIZE, md5Hash);
            httpHeaderAdd(requestHeader, HTTP_HEADER_CONTENT_MD5_STR, STR(md5Hash));
        }

        // Generate authorization header
        storageS3Auth(
            this, verb, httpUriEncode(uri, true), query, storageS3DateTime(time(NULL)), requestHeader,
            body == NULL || bufUsed(body) == 0 ?
                STRDEF("e3b0c44298fc1c149afbf4c8996fb92427ae41e4649b934ca495991b7852b855") :
                bufHex(cryptoHashOne(HASH_TYPE_SHA256_STR, body)));

        // Process request
        Buffer *response = httpClientRequest(this->httpClient, verb, uri, query, requestHeader, body, returnContent);

        // Error if the request was not successful
        if (!httpClientResponseCodeOk(this->httpClient) &&
            (!allowMissing || httpClientResponseCode(this->httpClient) != HTTP_RESPONSE_CODE_NOT_FOUND))
        {
            // General error message
            String *error = strNewFmt(
                "S3 request failed with %u: %s", httpClientResponseCode(this->httpClient),
                strPtr(httpClientResponseMessage(this->httpClient)));

            // Output uri/query
            strCat(error, "\n*** URI/Query ***:");

            strCatFmt(error, "\n%s", strPtr(httpUriEncode(uri, true)));

            if (query != NULL)
                strCatFmt(error, "?%s", strPtr(httpQueryRender(query)));

            // Output request headers
            const StringList *requestHeaderList = httpHeaderList(requestHeader);

            strCat(error, "\n*** Request Headers ***:");

            for (unsigned int requestHeaderIdx = 0; requestHeaderIdx < strLstSize(requestHeaderList); requestHeaderIdx++)
            {
                const String *key = strLstGet(requestHeaderList, requestHeaderIdx);

                strCatFmt(
                    error, "\n%s: %s", strPtr(key),
                    httpHeaderRedact(requestHeader, key) || strEq(key, S3_HEADER_DATE_STR) ?
                        "<redacted>" : strPtr(httpHeaderGet(requestHeader, key)));
            }

            // Output response headers
            const HttpHeader *responseHeader = httpClientReponseHeader(this->httpClient);
            const StringList *responseHeaderList = httpHeaderList(responseHeader);

            if (strLstSize(responseHeaderList) > 0)
            {
                strCat(error, "\n*** Response Headers ***:");

                for (unsigned int responseHeaderIdx = 0; responseHeaderIdx < strLstSize(responseHeaderList); responseHeaderIdx++)
                {
                    const String *key = strLstGet(responseHeaderList, responseHeaderIdx);
                    strCatFmt(error, "\n%s: %s", strPtr(key), strPtr(httpHeaderGet(responseHeader, key)));
                }
            }

            // If there was content then output it
            if (response!= NULL)
                strCatFmt(error, "\n*** Response Content ***:\n%s", strPtr(strNewBuf(response)));

            THROW(ProtocolError, strPtr(error));
        }

        // On success move the buffer to the calling context
        result.responseHeader = httpHeaderMove(httpHeaderDup(httpClientReponseHeader(this->httpClient), NULL), MEM_CONTEXT_OLD());
        result.response = bufMove(response, MEM_CONTEXT_OLD());
    }
    MEM_CONTEXT_TEMP_END();

    FUNCTION_LOG_RETURN(STORAGE_S3_REQUEST_RESULT, result);
}

/***********************************************************************************************************************************
Does a file exist? This function is only for files, not paths.
***********************************************************************************************************************************/
static bool
storageS3Exists(THIS_VOID, const String *file)
{
    THIS(StorageS3);

    FUNCTION_LOG_BEGIN(logLevelDebug);
        FUNCTION_LOG_PARAM(STORAGE_S3, this);
        FUNCTION_LOG_PARAM(STRING, file);
    FUNCTION_LOG_END();

    ASSERT(this != NULL);
    ASSERT(file != NULL);

    bool result = false;

    MEM_CONTEXT_TEMP_BEGIN()
    {
        storageS3Request(this, HTTP_VERB_HEAD_STR, file, NULL, NULL, false, true);
        result = httpClientResponseCodeOk(this->httpClient);
    }
    MEM_CONTEXT_TEMP_END();

    FUNCTION_LOG_RETURN(BOOL, result);
}

/***********************************************************************************************************************************
Get a list of files from a directory
***********************************************************************************************************************************/
static StringList *
storageS3List(THIS_VOID, const String *path, const String *expression)
{
    THIS(StorageS3);

    FUNCTION_LOG_BEGIN(logLevelDebug);
        FUNCTION_LOG_PARAM(STORAGE_S3, this);
        FUNCTION_LOG_PARAM(STRING, path);
        FUNCTION_LOG_PARAM(STRING, expression);
    FUNCTION_LOG_END();

    ASSERT(this != NULL);
    ASSERT(path != NULL);

    StringList *result = NULL;

    MEM_CONTEXT_TEMP_BEGIN()
    {
        result = strLstNew();
        const String *continuationToken = NULL;

        // Prepare regexp if an expression was passed
        RegExp *regExp = expression == NULL ? NULL : regExpNew(expression);

        // Build the base prefix by stripping off the initial /
        const String *basePrefix;

        if (strSize(path) == 1)
            basePrefix = EMPTY_STR;
        else
            basePrefix = strNewFmt("%s/", strPtr(strSub(path, 1)));

        // Get the expression prefix when possible to limit initial results
        const String *expressionPrefix = regExpPrefix(expression);

        // If there is an expression prefix then use it to build the query prefix, otherwise query prefix is base prefix
        const String *queryPrefix;

        if (expressionPrefix == NULL)
            queryPrefix = basePrefix;
        else
        {
            if (strEmpty(basePrefix))
                queryPrefix = expressionPrefix;
            else
                queryPrefix = strNewFmt("%s%s", strPtr(basePrefix), strPtr(expressionPrefix));
        }

        // Loop as long as a continuation token returned
        do
        {
            // Use an inner mem context here because we could potentially be retrieving millions of files so it is a good idea to
            // free memory at regular intervals
            MEM_CONTEXT_TEMP_BEGIN()
            {
                HttpQuery *query = httpQueryNew();

                // Add continuation token from the prior loop if any
                if (continuationToken != NULL)
                    httpQueryAdd(query, S3_QUERY_CONTINUATION_TOKEN_STR, continuationToken);

                // Add the delimiter so we don't recurse
                httpQueryAdd(query, S3_QUERY_DELIMITER_STR, FSLASH_STR);

                // Use list type 2
                httpQueryAdd(query, S3_QUERY_LIST_TYPE_STR, S3_QUERY_VALUE_LIST_TYPE_2_STR);

                // Don't specified empty prefix because it is the default
                if (!strEmpty(queryPrefix))
                    httpQueryAdd(query, S3_QUERY_PREFIX_STR, queryPrefix);

                XmlNode *xmlRoot = xmlDocumentRoot(
                    xmlDocumentNewBuf(
                        storageS3Request(this, HTTP_VERB_GET_STR, FSLASH_STR, query, NULL, true, false).response));

                // Get subpath list
                XmlNodeList *subPathList = xmlNodeChildList(xmlRoot, S3_XML_TAG_COMMON_PREFIXES_STR);

                for (unsigned int subPathIdx = 0; subPathIdx < xmlNodeLstSize(subPathList); subPathIdx++)
                {
                    // Get subpath name
                    const String *subPath = xmlNodeContent(
                        xmlNodeChild(xmlNodeLstGet(subPathList, subPathIdx), S3_XML_TAG_PREFIX_STR, true));

                    // Strip off base prefix and final /
                    subPath = strSubN(subPath, strSize(basePrefix), strSize(subPath) - strSize(basePrefix) - 1);

                    // Add to list after checking expression if present
                    if (regExp == NULL || regExpMatch(regExp, subPath))
                        strLstAdd(result, subPath);
                }

                // Get file list
                XmlNodeList *fileList = xmlNodeChildList(xmlRoot, S3_XML_TAG_CONTENTS_STR);

                for (unsigned int fileIdx = 0; fileIdx < xmlNodeLstSize(fileList); fileIdx++)
                {
                    // Get file name
                    const String *file = xmlNodeContent(xmlNodeChild(xmlNodeLstGet(fileList, fileIdx), S3_XML_TAG_KEY_STR, true));

                    // Strip off the base prefix when present
                    file = strEmpty(basePrefix) ? file : strSub(file, strSize(basePrefix));

                    // Add to list after checking expression if present
                    if (regExp == NULL || regExpMatch(regExp, file))
                        strLstAdd(result, file);
                }

                // Get the continuation token and store it in the outer temp context
                memContextSwitch(MEM_CONTEXT_OLD());
                continuationToken = xmlNodeContent(xmlNodeChild(xmlRoot, S3_XML_TAG_NEXT_CONTINUATION_TOKEN_STR, false));
                memContextSwitch(MEM_CONTEXT_TEMP());
            }
            MEM_CONTEXT_TEMP_END();
        }
        while (continuationToken != NULL);

        strLstMove(result, MEM_CONTEXT_OLD());
    }
    MEM_CONTEXT_TEMP_END();

    FUNCTION_LOG_RETURN(STRING_LIST, result);
}

/***********************************************************************************************************************************
New file read object
***********************************************************************************************************************************/
static StorageRead *
storageS3NewRead(THIS_VOID, const String *file, bool ignoreMissing)
{
    THIS(StorageS3);

    FUNCTION_LOG_BEGIN(logLevelDebug);
        FUNCTION_LOG_PARAM(STORAGE_S3, this);
        FUNCTION_LOG_PARAM(STRING, file);
        FUNCTION_LOG_PARAM(BOOL, ignoreMissing);
    FUNCTION_LOG_END();

    ASSERT(this != NULL);
    ASSERT(file != NULL);

    FUNCTION_LOG_RETURN(STORAGE_READ, storageReadS3New(this, file, ignoreMissing));
}

/***********************************************************************************************************************************
New file write object
***********************************************************************************************************************************/
static StorageWrite *
storageS3NewWrite(
    THIS_VOID, const String *file, mode_t modeFile, mode_t modePath, const String *user, const String *group, time_t timeModified,
    bool createPath, bool syncFile, bool syncPath, bool atomic)
{
    THIS(StorageS3);

    FUNCTION_LOG_BEGIN(logLevelDebug);
        FUNCTION_LOG_PARAM(STORAGE_S3, this);
        FUNCTION_LOG_PARAM(STRING, file);
        FUNCTION_LOG_PARAM(MODE, modeFile);
        FUNCTION_LOG_PARAM(MODE, modePath);
        FUNCTION_LOG_PARAM(STRING, user);
        FUNCTION_LOG_PARAM(STRING, group);
        FUNCTION_LOG_PARAM(INT64, timeModified);
        FUNCTION_LOG_PARAM(BOOL, createPath);
        FUNCTION_LOG_PARAM(BOOL, syncFile);
        FUNCTION_LOG_PARAM(BOOL, syncPath);
        FUNCTION_LOG_PARAM(BOOL, atomic);
    FUNCTION_LOG_END();

    ASSERT(this != NULL);
    ASSERT(file != NULL);
    ASSERT(createPath);
    ASSERT(user == NULL);
    ASSERT(group == NULL);
    ASSERT(timeModified == 0);

    FUNCTION_LOG_RETURN(STORAGE_WRITE, storageWriteS3New(this, file, this->partSize));
}

/***********************************************************************************************************************************
Remove a path
***********************************************************************************************************************************/
static bool
storageS3PathRemove(THIS_VOID, const String *path, bool recurse)
{
    THIS(StorageS3);

    FUNCTION_LOG_BEGIN(logLevelDebug);
        FUNCTION_LOG_PARAM(STORAGE_S3, this);
        FUNCTION_LOG_PARAM(STRING, path);
        FUNCTION_LOG_PARAM(BOOL, recurse);
    FUNCTION_LOG_END();

    ASSERT(this != NULL);
    ASSERT(path != NULL);

    MEM_CONTEXT_TEMP_BEGIN()
    {
        const String *continuationToken = NULL;

        // Build the base prefix by stripping off the initial /
        const String *basePrefix;

        if (strSize(path) == 1)
            basePrefix = EMPTY_STR;
        else
            basePrefix = strNewFmt("%s/", strPtr(strSub(path, 1)));

        // Loop as long as a continuation token returned
        do
        {
            // Use an inner mem context here because we could potentially be retrieving millions of files so it is a good idea to
            // free memory at regular intervals
            MEM_CONTEXT_TEMP_BEGIN()
            {
                HttpQuery *query = httpQueryNew();

                // Add continuation token from the prior loop if any
                if (continuationToken != NULL)
                    httpQueryAdd(query, S3_QUERY_CONTINUATION_TOKEN_STR, continuationToken);

                // Use list type 2
                httpQueryAdd(query, S3_QUERY_LIST_TYPE_STR, S3_QUERY_VALUE_LIST_TYPE_2_STR);

                // Don't specified empty prefix because it is the default
                if (!strEmpty(basePrefix))
                    httpQueryAdd(query, S3_QUERY_PREFIX_STR, basePrefix);

                XmlNode *xmlRoot = xmlDocumentRoot(
                    xmlDocumentNewBuf(storageS3Request(this, HTTP_VERB_GET_STR, FSLASH_STR, query, NULL, true, false).response));

                // Get file list to delete
                XmlNodeList *fileList = xmlNodeChildList(xmlRoot, S3_XML_TAG_CONTENTS_STR);
                XmlDocument *delete = NULL;

                for (unsigned int fileIdx = 0; fileIdx < xmlNodeLstSize(fileList); fileIdx++)
                {
                    // If there is something to delete then create the request
                    if (delete == NULL)
                    {
                        delete = xmlDocumentNew(S3_XML_TAG_DELETE_STR);
                        xmlNodeContentSet(xmlNodeAdd(xmlDocumentRoot(delete), S3_XML_TAG_QUIET_STR), TRUE_STR);
                    }

                    // Add to delete list
                    xmlNodeContentSet(
                        xmlNodeAdd(xmlNodeAdd(xmlDocumentRoot(delete), S3_XML_TAG_OBJECT_STR), S3_XML_TAG_KEY_STR),
                        xmlNodeContent(xmlNodeChild(xmlNodeLstGet(fileList, fileIdx), S3_XML_TAG_KEY_STR, true)));
                }

                // If there is something to delete then send the request
                if (delete != NULL)
                {
                    // Delete file list
                    Buffer *xml = storageS3Request(
                        this, HTTP_VERB_POST_STR, FSLASH_STR, httpQueryAdd(httpQueryNew(), S3_QUERY_DELETE_STR, EMPTY_STR),
                        xmlDocumentBuf(delete), true, false).response;

                    // Nothing is returned when there are no errors
                    if (xml != NULL)
                    {
                        XmlNodeList *errorList = xmlNodeChildList(xmlDocumentRoot(xmlDocumentNewBuf(xml)), S3_XML_TAG_ERROR_STR);

                        if (xmlNodeLstSize(errorList) > 0)
                        {
                            XmlNode *error = xmlNodeLstGet(errorList, 0);

                            THROW_FMT(
                                FileRemoveError, STORAGE_ERROR_PATH_REMOVE_FILE ": [%s] %s",
                                strPtr(xmlNodeContent(xmlNodeChild(error, S3_XML_TAG_KEY_STR, true))),
                                strPtr(xmlNodeContent(xmlNodeChild(error, S3_XML_TAG_CODE_STR, true))),
                                strPtr(xmlNodeContent(xmlNodeChild(error, S3_XML_TAG_MESSAGE_STR, true))));
                        }
                    }
                }

                // Get the continuation token and store it in the outer temp context
                memContextSwitch(MEM_CONTEXT_OLD());
                continuationToken = xmlNodeContent(xmlNodeChild(xmlRoot, S3_XML_TAG_NEXT_CONTINUATION_TOKEN_STR, false));
                memContextSwitch(MEM_CONTEXT_TEMP());
            }
            MEM_CONTEXT_TEMP_END();
        }
        while (continuationToken != NULL);
    }
    MEM_CONTEXT_TEMP_END();

    FUNCTION_LOG_RETURN(BOOL, true);
}

/***********************************************************************************************************************************
Remove a file
***********************************************************************************************************************************/
static void
storageS3Remove(THIS_VOID, const String *file, bool errorOnMissing)
{
    THIS(StorageS3);

    FUNCTION_LOG_BEGIN(logLevelDebug);
        FUNCTION_LOG_PARAM(STORAGE_S3, this);
        FUNCTION_LOG_PARAM(STRING, file);
        FUNCTION_LOG_PARAM(BOOL, errorOnMissing);
    FUNCTION_LOG_END();

    ASSERT(this != NULL);
    ASSERT(file != NULL);
    ASSERT(!errorOnMissing);

    storageS3Request(this, HTTP_VERB_DELETE_STR, file, NULL, NULL, false, false);

    FUNCTION_LOG_RETURN_VOID();
}

/***********************************************************************************************************************************
Get http client
***********************************************************************************************************************************/
HttpClient *
storageS3HttpClient(const StorageS3 *this)
{
    FUNCTION_TEST_BEGIN();
        FUNCTION_LOG_PARAM(STORAGE_S3, this);
    FUNCTION_TEST_END();

    ASSERT(this != NULL);

    FUNCTION_TEST_RETURN(this->httpClient);
}

/***********************************************************************************************************************************
New object
***********************************************************************************************************************************/
Storage *
storageS3New(
    const String *path, bool write, StoragePathExpressionCallback pathExpressionFunction, const String *bucket,
    const String *endPoint, const String *region, const String *accessKey, const String *secretAccessKey,
    const String *securityToken, size_t partSize, const String *host, unsigned int port, TimeMSec timeout, bool verifyPeer,
    const String *caFile, const String *caPath)
{
    FUNCTION_LOG_BEGIN(logLevelDebug);
        FUNCTION_LOG_PARAM(STRING, path);
        FUNCTION_LOG_PARAM(BOOL, write);
        FUNCTION_LOG_PARAM(FUNCTIONP, pathExpressionFunction);
        FUNCTION_LOG_PARAM(STRING, bucket);
        FUNCTION_LOG_PARAM(STRING, endPoint);
        FUNCTION_LOG_PARAM(STRING, region);
        FUNCTION_TEST_PARAM(STRING, accessKey);
        FUNCTION_TEST_PARAM(STRING, secretAccessKey);
        FUNCTION_TEST_PARAM(STRING, securityToken);
        FUNCTION_LOG_PARAM(SIZE, partSize);
        FUNCTION_LOG_PARAM(STRING, host);
        FUNCTION_LOG_PARAM(UINT, port);
        FUNCTION_LOG_PARAM(TIME_MSEC, timeout);
        FUNCTION_LOG_PARAM(BOOL, verifyPeer);
        FUNCTION_LOG_PARAM(STRING, caFile);
        FUNCTION_LOG_PARAM(STRING, caPath);
    FUNCTION_LOG_END();

    ASSERT(path != NULL);
    ASSERT(bucket != NULL);
    ASSERT(endPoint != NULL);
    ASSERT(region != NULL);
    ASSERT(accessKey != NULL);
    ASSERT(secretAccessKey != NULL);

    Storage *this = NULL;

    MEM_CONTEXT_NEW_BEGIN("StorageS3")
    {
        StorageS3 *driver = memNew(sizeof(StorageS3));
        driver->memContext = MEM_CONTEXT_NEW();

        driver->bucket = strDup(bucket);
        driver->region = strDup(region);
        driver->accessKey = strDup(accessKey);
        driver->secretAccessKey = strDup(secretAccessKey);
        driver->securityToken = strDup(securityToken);
        driver->partSize = partSize;
        driver->host = strNewFmt("%s.%s", strPtr(bucket), strPtr(endPoint));
        driver->port = port;

        // Force the signing key to be generated on the first run
        driver->signingKeyDate = YYYYMMDD_STR;

        // Create the http client used to service requests
<<<<<<< HEAD
        driver->httpClient = httpClientNew(
            host == NULL ? driver->host : strDup(host), driver->port, timeout, verifyPeer, caFile, caPath);
=======
        driver->httpClient = httpClientNew(host == NULL ? driver->host : host, driver->port, timeout, verifyPeer, caFile, caPath);
>>>>>>> 4b91259d
        driver->headerRedactList = strLstAdd(strLstNew(), S3_HEADER_AUTHORIZATION_STR);

        this = storageNewP(
            STORAGE_S3_TYPE_STR, path, 0, 0, write, pathExpressionFunction, driver,
            .exists = storageS3Exists, .list = storageS3List, .newRead = storageS3NewRead, .newWrite = storageS3NewWrite,
            .pathRemove = storageS3PathRemove, .remove = storageS3Remove);
    }
    MEM_CONTEXT_NEW_END();

    FUNCTION_LOG_RETURN(STORAGE, this);
}<|MERGE_RESOLUTION|>--- conflicted
+++ resolved
@@ -752,12 +752,7 @@
         driver->signingKeyDate = YYYYMMDD_STR;
 
         // Create the http client used to service requests
-<<<<<<< HEAD
-        driver->httpClient = httpClientNew(
-            host == NULL ? driver->host : strDup(host), driver->port, timeout, verifyPeer, caFile, caPath);
-=======
         driver->httpClient = httpClientNew(host == NULL ? driver->host : host, driver->port, timeout, verifyPeer, caFile, caPath);
->>>>>>> 4b91259d
         driver->headerRedactList = strLstAdd(strLstNew(), S3_HEADER_AUTHORIZATION_STR);
 
         this = storageNewP(
