/***********************************************************************************************************************************
S3 Storage
***********************************************************************************************************************************/
#include "build.auto.h"

#include <string.h>

#include "common/crypto/hash.h"
#include "common/debug.h"
#include "common/io/http/client.h"
#include "common/io/http/common.h"
#include "common/io/socket/client.h"
#include "common/io/tls/client.h"
#include "common/log.h"
#include "common/regExp.h"
#include "common/type/object.h"
#include "common/type/json.h"
#include "common/type/xml.h"
#include "storage/s3/read.h"
#include "storage/s3/storage.intern.h"
#include "storage/s3/write.h"

/***********************************************************************************************************************************
Defaults
***********************************************************************************************************************************/
#define STORAGE_S3_DELETE_MAX                                       1000

/***********************************************************************************************************************************
S3 HTTP headers
***********************************************************************************************************************************/
STRING_STATIC(S3_HEADER_CONTENT_SHA256_STR,                         "x-amz-content-sha256");
STRING_STATIC(S3_HEADER_DATE_STR,                                   "x-amz-date");
STRING_STATIC(S3_HEADER_TOKEN_STR,                                  "x-amz-security-token");

/***********************************************************************************************************************************
S3 query tokens
***********************************************************************************************************************************/
STRING_STATIC(S3_QUERY_CONTINUATION_TOKEN_STR,                      "continuation-token");
STRING_STATIC(S3_QUERY_DELETE_STR,                                  "delete");
STRING_STATIC(S3_QUERY_DELIMITER_STR,                               "delimiter");
STRING_STATIC(S3_QUERY_LIST_TYPE_STR,                               "list-type");
STRING_STATIC(S3_QUERY_PREFIX_STR,                                  "prefix");

STRING_STATIC(S3_QUERY_VALUE_LIST_TYPE_2_STR,                       "2");

/***********************************************************************************************************************************
XML tags
***********************************************************************************************************************************/
STRING_STATIC(S3_XML_TAG_CODE_STR,                                  "Code");
STRING_STATIC(S3_XML_TAG_COMMON_PREFIXES_STR,                       "CommonPrefixes");
STRING_STATIC(S3_XML_TAG_CONTENTS_STR,                              "Contents");
STRING_STATIC(S3_XML_TAG_DELETE_STR,                                "Delete");
STRING_STATIC(S3_XML_TAG_ERROR_STR,                                 "Error");
STRING_STATIC(S3_XML_TAG_KEY_STR,                                   "Key");
STRING_STATIC(S3_XML_TAG_LAST_MODIFIED_STR,                         "LastModified");
STRING_STATIC(S3_XML_TAG_MESSAGE_STR,                               "Message");
STRING_STATIC(S3_XML_TAG_NEXT_CONTINUATION_TOKEN_STR,               "NextContinuationToken");
STRING_STATIC(S3_XML_TAG_OBJECT_STR,                                "Object");
STRING_STATIC(S3_XML_TAG_PREFIX_STR,                                "Prefix");
STRING_STATIC(S3_XML_TAG_QUIET_STR,                                 "Quiet");
STRING_STATIC(S3_XML_TAG_SIZE_STR,                                  "Size");

/***********************************************************************************************************************************
AWS authentication v4 constants
***********************************************************************************************************************************/
#define S3                                                          "s3"
    BUFFER_STRDEF_STATIC(S3_BUF,                                    S3);
#define AWS4                                                        "AWS4"
#define AWS4_REQUEST                                                "aws4_request"
    BUFFER_STRDEF_STATIC(AWS4_REQUEST_BUF,                          AWS4_REQUEST);
#define AWS4_HMAC_SHA256                                            "AWS4-HMAC-SHA256"

/***********************************************************************************************************************************
Starting date for signing string so it will be regenerated on the first request
***********************************************************************************************************************************/
STRING_STATIC(YYYYMMDD_STR,                                         "YYYYMMDD");

/***********************************************************************************************************************************
Object type
***********************************************************************************************************************************/
struct StorageS3
{
    STORAGE_COMMON_MEMBER;
    HttpClient *httpClient;                                         // HTTP client to service requests
    StringList *headerRedactList;                                   // List of headers to redact from logging

    const String *bucket;                                           // Bucket to store data in
    const String *region;                                           // e.g. us-east-1
    StorageS3KeyType keyType;                                       // Key type (e.g. storageS3KeyTypeShared)
    String *accessKey;                                              // Access key
    String *secretAccessKey;                                        // Secret access key
    String *securityToken;                                          // Security token, if any
    size_t partSize;                                                // Part size for multi-part upload
    unsigned int deleteMax;                                         // Maximum objects that can be deleted in one request
    StorageS3UriStyle uriStyle;                                     // Path or host style URIs
    const String *bucketEndpoint;                                   // Set to {bucket}.{endpoint}

    // For retrieving temporary security credentials
    HttpClient *credHttpClient;                                     // HTTP client to service credential requests
    const String *credHost;                                         // Credentials host
    const String *credRole;                                         // Role to use for credential requests
    time_t credExpirationTime;                                      // Time the temporary credentials expire

    // Current signing key and date it is valid for
    const String *signingKeyDate;                                   // Date of cached signing key (so we know when to regenerate)
    const Buffer *signingKey;                                       // Cached signing key
};

/***********************************************************************************************************************************
Expected ISO-8601 data/time size
***********************************************************************************************************************************/
#define ISO_8601_DATE_TIME_SIZE                                     16

/***********************************************************************************************************************************
Format ISO-8601 date/time for authentication
***********************************************************************************************************************************/
static String *
storageS3DateTime(time_t authTime)
{
    FUNCTION_TEST_BEGIN();
        FUNCTION_TEST_PARAM(TIME, authTime);
    FUNCTION_TEST_END();

    struct tm timePart;
    char buffer[ISO_8601_DATE_TIME_SIZE + 1];

    THROW_ON_SYS_ERROR(
        strftime(buffer, sizeof(buffer), "%Y%m%dT%H%M%SZ", gmtime_r(&authTime, &timePart)) != ISO_8601_DATE_TIME_SIZE, AssertError,
        "unable to format date");

    FUNCTION_TEST_RETURN(strNewZ(buffer));
}

/***********************************************************************************************************************************
Generate authorization header and add it to the supplied header list

Based on the excellent documentation at http://docs.aws.amazon.com/AmazonS3/latest/API/sig-v4-header-based-auth.html.
***********************************************************************************************************************************/
static void
storageS3Auth(
    StorageS3 *this, const String *verb, const String *path, const HttpQuery *query, const String *dateTime,
    HttpHeader *httpHeader, const String *payloadHash)
{
    FUNCTION_TEST_BEGIN();
        FUNCTION_TEST_PARAM(STORAGE_S3, this);
        FUNCTION_TEST_PARAM(STRING, verb);
        FUNCTION_TEST_PARAM(STRING, path);
        FUNCTION_TEST_PARAM(HTTP_QUERY, query);
        FUNCTION_TEST_PARAM(STRING, dateTime);
        FUNCTION_TEST_PARAM(KEY_VALUE, httpHeader);
        FUNCTION_TEST_PARAM(STRING, payloadHash);
    FUNCTION_TEST_END();

    ASSERT(verb != NULL);
    ASSERT(path != NULL);
    ASSERT(dateTime != NULL);
    ASSERT(httpHeader != NULL);
    ASSERT(payloadHash != NULL);

    MEM_CONTEXT_TEMP_BEGIN()
    {
        // Get date from datetime
        const String *date = strSubN(dateTime, 0, 8);

        // Set required headers
        httpHeaderPut(httpHeader, S3_HEADER_CONTENT_SHA256_STR, payloadHash);
        httpHeaderPut(httpHeader, S3_HEADER_DATE_STR, dateTime);
        httpHeaderPut(httpHeader, HTTP_HEADER_HOST_STR, this->bucketEndpoint);

        if (this->securityToken != NULL)
            httpHeaderPut(httpHeader, S3_HEADER_TOKEN_STR, this->securityToken);

        // Generate canonical request and signed headers
        const StringList *headerList = strLstSort(strLstDup(httpHeaderList(httpHeader)), sortOrderAsc);
        String *signedHeaders = NULL;

        String *canonicalRequest = strCatFmt(
            strNew(), "%s\n%s\n%s\n", strZ(verb), strZ(path), query == NULL ? "" : strZ(httpQueryRenderP(query)));

        for (unsigned int headerIdx = 0; headerIdx < strLstSize(headerList); headerIdx++)
        {
            const String *headerKey = strLstGet(headerList, headerIdx);
            const String *headerKeyLower = strLower(strDup(headerKey));

            // Skip the authorization (exists on retry) and content-length headers since they do not need to be signed
            if (strEq(headerKeyLower, HTTP_HEADER_AUTHORIZATION_STR) || strEq(headerKeyLower, HTTP_HEADER_CONTENT_LENGTH_STR))
                continue;

            strCatFmt(canonicalRequest, "%s:%s\n", strZ(headerKeyLower), strZ(httpHeaderGet(httpHeader, headerKey)));

            if (signedHeaders == NULL)
                signedHeaders = strCat(strNew(), headerKeyLower);
            else
                strCatFmt(signedHeaders, ";%s", strZ(headerKeyLower));
        }

        strCatFmt(canonicalRequest, "\n%s\n%s", strZ(signedHeaders), strZ(payloadHash));

        // Generate string to sign
        const String *stringToSign = strNewFmt(
            AWS4_HMAC_SHA256 "\n%s\n%s/%s/" S3 "/" AWS4_REQUEST "\n%s", strZ(dateTime), strZ(date), strZ(this->region),
            strZ(bufHex(cryptoHashOne(HASH_TYPE_SHA256_STR, BUFSTR(canonicalRequest)))));

        // Generate signing key.  This key only needs to be regenerated every seven days but we'll do it once a day to keep the
        // logic simple.  It's a relatively expensive operation so we'd rather not do it for every request.
        // If the cached signing key has expired (or has none been generated) then regenerate it
        if (!strEq(date, this->signingKeyDate))
        {
            const Buffer *dateKey = cryptoHmacOne(
                HASH_TYPE_SHA256_STR, BUFSTR(strNewFmt(AWS4 "%s", strZ(this->secretAccessKey))), BUFSTR(date));
            const Buffer *regionKey = cryptoHmacOne(HASH_TYPE_SHA256_STR, dateKey, BUFSTR(this->region));
            const Buffer *serviceKey = cryptoHmacOne(HASH_TYPE_SHA256_STR, regionKey, S3_BUF);

            // Switch to the object context so signing key and date are not lost
            MEM_CONTEXT_BEGIN(THIS_MEM_CONTEXT())
            {
                this->signingKey = cryptoHmacOne(HASH_TYPE_SHA256_STR, serviceKey, AWS4_REQUEST_BUF);
                this->signingKeyDate = strDup(date);
            }
            MEM_CONTEXT_END();
        }

        // Generate authorization header
        const String *authorization = strNewFmt(
            AWS4_HMAC_SHA256 " Credential=%s/%s/%s/" S3 "/" AWS4_REQUEST ",SignedHeaders=%s,Signature=%s",
            strZ(this->accessKey), strZ(date), strZ(this->region), strZ(signedHeaders),
            strZ(bufHex(cryptoHmacOne(HASH_TYPE_SHA256_STR, this->signingKey, BUFSTR(stringToSign)))));

        httpHeaderPut(httpHeader, HTTP_HEADER_AUTHORIZATION_STR, authorization);
    }
    MEM_CONTEXT_TEMP_END();

    FUNCTION_TEST_RETURN_VOID();
}

/***********************************************************************************************************************************
Convert YYYY-MM-DDTHH:MM:SS.MSECZ format to time_t. This format is very nearly ISO-8601 except for the inclusion of milliseconds,
which are discarded here.
***********************************************************************************************************************************/
static time_t
storageS3CvtTime(const String *time)
{
    FUNCTION_TEST_BEGIN();
        FUNCTION_TEST_PARAM(STRING, time);
    FUNCTION_TEST_END();

    FUNCTION_TEST_RETURN(
        epochFromParts(
            cvtZToInt(strZ(strSubN(time, 0, 4))), cvtZToInt(strZ(strSubN(time, 5, 2))),
            cvtZToInt(strZ(strSubN(time, 8, 2))), cvtZToInt(strZ(strSubN(time, 11, 2))),
            cvtZToInt(strZ(strSubN(time, 14, 2))), cvtZToInt(strZ(strSubN(time, 17, 2))), 0));
}

/***********************************************************************************************************************************
Automatically get credentials for an associated IAM role

Documentation for the response format is found at: https://docs.aws.amazon.com/AWSEC2/latest/UserGuide/iam-roles-for-amazon-ec2.html
***********************************************************************************************************************************/
STRING_STATIC(S3_CREDENTIAL_HOST_STR,                               "169.254.169.254");
#define S3_CREDENTIAL_PORT                                          80
#define S3_CREDENTIAL_PATH                                          "/latest/meta-data/iam/security-credentials"
#define S3_CREDENTIAL_RENEW_SEC                                     (5 * 60)

VARIANT_STRDEF_STATIC(S3_JSON_TAG_ACCESS_KEY_ID_VAR,                "AccessKeyId");
VARIANT_STRDEF_STATIC(S3_JSON_TAG_CODE_VAR,                         "Code");
VARIANT_STRDEF_STATIC(S3_JSON_TAG_EXPIRATION_VAR,                   "Expiration");
VARIANT_STRDEF_STATIC(S3_JSON_TAG_SECRET_ACCESS_KEY_VAR,            "SecretAccessKey");
VARIANT_STRDEF_STATIC(S3_JSON_TAG_TOKEN_VAR,                        "Token");

VARIANT_STRDEF_STATIC(S3_JSON_VALUE_SUCCESS_VAR,                    "Success");

static void
storageS3AuthAuto(StorageS3 *const this, const HttpHeader *const header)
{
    FUNCTION_LOG_BEGIN(logLevelDebug);
        FUNCTION_LOG_PARAM(STORAGE_S3, this);
        FUNCTION_LOG_PARAM(HTTP_HEADER, header);
    FUNCTION_LOG_END();

    // If the role was not set explicitly or retrieved previously then retrieve it
    if (this->credRole == NULL)
    {
        // Request the role
        HttpRequest *request = httpRequestNewP(
            this->credHttpClient, HTTP_VERB_GET_STR, STRDEF(S3_CREDENTIAL_PATH), .header = header);
        HttpResponse *response = httpRequestResponse(request, true);

        // Not found likely means no role is associated with this instance
        if (httpResponseCode(response) == HTTP_RESPONSE_CODE_NOT_FOUND)
        {
            THROW(
                ProtocolError,
                "role to retrieve temporary credentials not found\n"
                    "HINT: is a valid IAM role associated with this instance?");
        }
        // Else an error that we can't handle
        else if (!httpResponseCodeOk(response))
            httpRequestError(request, response);

        // Get role from the text response
        MEM_CONTEXT_BEGIN(THIS_MEM_CONTEXT())
        {
            this->credRole = strNewBuf(httpResponseContent(response));
        }
        MEM_CONTEXT_END();
    }

    // Retrieve the temp credentials
    HttpRequest *request = httpRequestNewP(
        this->credHttpClient, HTTP_VERB_GET_STR, strNewFmt(S3_CREDENTIAL_PATH "/%s", strZ(this->credRole)), .header = header);
    HttpResponse *response = httpRequestResponse(request, true);

    // Not found likely means the role is not valid
    if (httpResponseCode(response) == HTTP_RESPONSE_CODE_NOT_FOUND)
    {
        THROW_FMT(
            ProtocolError,
            "role '%s' not found\n"
                "HINT: is '%s' a valid IAM role associated with this instance?",
            strZ(this->credRole), strZ(this->credRole));
    }
    // Else an error that we can't handle
    else if (!httpResponseCodeOk(response))
        httpRequestError(request, response);

    // Get credentials from the JSON response
    KeyValue *credential = jsonToKv(strNewBuf(httpResponseContent(response)));

    MEM_CONTEXT_BEGIN(THIS_MEM_CONTEXT())
    {
        // Check the code field for errors
        const Variant *code = kvGetDefault(credential, S3_JSON_TAG_CODE_VAR, VARSTRDEF("code field is missing"));
        CHECK(code != NULL);

        if (!varEq(code, S3_JSON_VALUE_SUCCESS_VAR))
            THROW_FMT(FormatError, "unable to retrieve temporary credentials: %s", strZ(varStr(code)));

        // Make sure the required values are present
        CHECK(kvGet(credential, S3_JSON_TAG_ACCESS_KEY_ID_VAR) != NULL);
        CHECK(kvGet(credential, S3_JSON_TAG_SECRET_ACCESS_KEY_VAR) != NULL);
        CHECK(kvGet(credential, S3_JSON_TAG_TOKEN_VAR) != NULL);

        // Copy credentials
        this->accessKey = strDup(varStr(kvGet(credential, S3_JSON_TAG_ACCESS_KEY_ID_VAR)));
        this->secretAccessKey = strDup(varStr(kvGet(credential, S3_JSON_TAG_SECRET_ACCESS_KEY_VAR)));
        this->securityToken = strDup(varStr(kvGet(credential, S3_JSON_TAG_TOKEN_VAR)));
    }
    MEM_CONTEXT_END();

    // Update expiration time
    CHECK(kvGet(credential, S3_JSON_TAG_EXPIRATION_VAR) != NULL);
    this->credExpirationTime = storageS3CvtTime(varStr(kvGet(credential, S3_JSON_TAG_EXPIRATION_VAR)));

    FUNCTION_LOG_RETURN_VOID();
}

/***********************************************************************************************************************************
Process S3 request
***********************************************************************************************************************************/
HttpRequest *
storageS3RequestAsync(StorageS3 *this, const String *verb, const String *path, StorageS3RequestAsyncParam param)
{
    FUNCTION_LOG_BEGIN(logLevelDebug);
        FUNCTION_LOG_PARAM(STORAGE_S3, this);
        FUNCTION_LOG_PARAM(STRING, verb);
        FUNCTION_LOG_PARAM(STRING, path);
        FUNCTION_LOG_PARAM(HTTP_QUERY, param.query);
        FUNCTION_LOG_PARAM(BUFFER, param.content);
    FUNCTION_LOG_END();

    ASSERT(this != NULL);
    ASSERT(verb != NULL);
    ASSERT(path != NULL);

    HttpRequest *result = NULL;

    MEM_CONTEXT_TEMP_BEGIN()
    {
        HttpHeader *requestHeader = httpHeaderNew(this->headerRedactList);

        // Set content length
        httpHeaderAdd(
            requestHeader, HTTP_HEADER_CONTENT_LENGTH_STR,
            param.content == NULL || bufEmpty(param.content) ? ZERO_STR : strNewFmt("%zu", bufUsed(param.content)));

        // Calculate content-md5 header if there is content
        if (param.content != NULL)
        {
            httpHeaderAdd(
                requestHeader, HTTP_HEADER_CONTENT_MD5_STR,
                strNewEncode(encodeBase64, cryptoHashOne(HASH_TYPE_MD5_STR, param.content)));
        }

        // When using path-style URIs the bucket name needs to be prepended
        if (this->uriStyle == storageS3UriStylePath)
            path = strNewFmt("/%s%s", strZ(this->bucket), strZ(path));

        // If temp crendentials will be expiring soon then renew them
        if (this->credExpirationTime != 0 && (this->credExpirationTime - time(NULL)) < S3_CREDENTIAL_RENEW_SEC)
        {
            // Free old credentials
            strFree(this->accessKey);
            strFree(this->secretAccessKey);
            strFree(this->securityToken);

            // Set content-length and host headers
            HttpHeader *credHeader = httpHeaderNew(NULL);
            httpHeaderAdd(credHeader, HTTP_HEADER_CONTENT_LENGTH_STR, ZERO_STR);
            httpHeaderAdd(credHeader, HTTP_HEADER_HOST_STR, this->credHost);

            // Get credentials
            storageS3AuthAuto(this, credHeader);

            // Reset the signing key date so the signing key gets regenerated
            this->signingKeyDate = YYYYMMDD_STR;
        }

        // Encode path
        path = httpUriEncode(path, true);

        // Generate authorization header
        storageS3Auth(
            this, verb, path, param.query, storageS3DateTime(time(NULL)), requestHeader,
            param.content == NULL || bufEmpty(param.content) ?
                HASH_TYPE_SHA256_ZERO_STR : bufHex(cryptoHashOne(HASH_TYPE_SHA256_STR, param.content)));

        // Send request
        MEM_CONTEXT_PRIOR_BEGIN()
        {
            result = httpRequestNewP(
                this->httpClient, verb, path, .query = param.query, .header = requestHeader, .content = param.content);
        }
        MEM_CONTEXT_END();
    }
    MEM_CONTEXT_TEMP_END();

    FUNCTION_LOG_RETURN(HTTP_REQUEST, result);
}

HttpResponse *
storageS3Response(HttpRequest *request, StorageS3ResponseParam param)
{
    FUNCTION_LOG_BEGIN(logLevelDebug);
        FUNCTION_LOG_PARAM(HTTP_REQUEST, request);
        FUNCTION_LOG_PARAM(BOOL, param.allowMissing);
        FUNCTION_LOG_PARAM(BOOL, param.contentIo);
    FUNCTION_LOG_END();

    ASSERT(request != NULL);

    HttpResponse *result = NULL;

    MEM_CONTEXT_TEMP_BEGIN()
    {
        // Get response
        result = httpRequestResponse(request, !param.contentIo);

        // Error if the request was not successful
        if (!httpResponseCodeOk(result) && (!param.allowMissing || httpResponseCode(result) != HTTP_RESPONSE_CODE_NOT_FOUND))
            httpRequestError(request, result);

        // Move response to the prior context
        httpResponseMove(result, memContextPrior());
    }
    MEM_CONTEXT_TEMP_END();

    FUNCTION_LOG_RETURN(HTTP_RESPONSE, result);
}

HttpResponse *
storageS3Request(StorageS3 *this, const String *verb, const String *path, StorageS3RequestParam param)
{
    FUNCTION_LOG_BEGIN(logLevelDebug);
        FUNCTION_LOG_PARAM(STORAGE_S3, this);
        FUNCTION_LOG_PARAM(STRING, verb);
        FUNCTION_LOG_PARAM(STRING, path);
        FUNCTION_LOG_PARAM(HTTP_QUERY, param.query);
        FUNCTION_LOG_PARAM(BUFFER, param.content);
        FUNCTION_LOG_PARAM(BOOL, param.allowMissing);
        FUNCTION_LOG_PARAM(BOOL, param.contentIo);
    FUNCTION_LOG_END();

    FUNCTION_LOG_RETURN(
        HTTP_RESPONSE,
        storageS3ResponseP(
            storageS3RequestAsyncP(this, verb, path, .query = param.query, .content = param.content),
            .allowMissing = param.allowMissing, .contentIo = param.contentIo));
}

/***********************************************************************************************************************************
General function for listing files to be used by other list routines
***********************************************************************************************************************************/
static void
storageS3ListInternal(
    StorageS3 *this, const String *path, StorageInfoLevel level, const String *expression, bool recurse,
    StorageInfoListCallback callback, void *callbackData)
{
    FUNCTION_LOG_BEGIN(logLevelDebug);
        FUNCTION_LOG_PARAM(STORAGE_S3, this);
        FUNCTION_LOG_PARAM(STRING, path);
        FUNCTION_LOG_PARAM(ENUM, level);
        FUNCTION_LOG_PARAM(STRING, expression);
        FUNCTION_LOG_PARAM(BOOL, recurse);
        FUNCTION_LOG_PARAM(FUNCTIONP, callback);
        FUNCTION_LOG_PARAM_P(VOID, callbackData);
    FUNCTION_LOG_END();

    ASSERT(this != NULL);
    ASSERT(path != NULL);

    MEM_CONTEXT_TEMP_BEGIN()
    {
        // Build the base prefix by stripping off the initial /
        const String *basePrefix;

        if (strSize(path) == 1)
            basePrefix = EMPTY_STR;
        else
            basePrefix = strNewFmt("%s/", strZ(strSub(path, 1)));

        // Get the expression prefix when possible to limit initial results
        const String *expressionPrefix = regExpPrefix(expression);

        // If there is an expression prefix then use it to build the query prefix, otherwise query prefix is base prefix
        const String *queryPrefix;

        if (expressionPrefix == NULL)
            queryPrefix = basePrefix;
        else
        {
            if (strEmpty(basePrefix))
                queryPrefix = expressionPrefix;
            else
                queryPrefix = strNewFmt("%s%s", strZ(basePrefix), strZ(expressionPrefix));
        }

        // Create query
        HttpQuery *query = httpQueryNewP();

        // Add the delimiter to not recurse
        if (!recurse)
            httpQueryAdd(query, S3_QUERY_DELIMITER_STR, FSLASH_STR);

        // Use list type 2
        httpQueryAdd(query, S3_QUERY_LIST_TYPE_STR, S3_QUERY_VALUE_LIST_TYPE_2_STR);

        // Don't specify empty prefix because it is the default
        if (!strEmpty(queryPrefix))
            httpQueryAdd(query, S3_QUERY_PREFIX_STR, queryPrefix);

        // Loop as long as a continuation token returned
        HttpRequest *request = NULL;

        do
        {
            // Use an inner mem context here because we could potentially be retrieving millions of files so it is a good idea to
            // free memory at regular intervals
            MEM_CONTEXT_TEMP_BEGIN()
            {
                HttpResponse *response = NULL;

                // If there is an outstanding async request then wait for the response
                if (request != NULL)
                {
                    response = storageS3ResponseP(request);

                    httpRequestFree(request);
                    request = NULL;
                }
                // Else get the response immediately from a sync request
                else
                    response = storageS3RequestP(this, HTTP_VERB_GET_STR, FSLASH_STR, query);

                XmlNode *xmlRoot = xmlDocumentRoot(xmlDocumentNewBuf(httpResponseContent(response)));

                // If a continuation token exists then send an async request to get more data
                const String *continuationToken = xmlNodeContent(
                    xmlNodeChild(xmlRoot, S3_XML_TAG_NEXT_CONTINUATION_TOKEN_STR, false));

                if (continuationToken != NULL)
                {
                    httpQueryPut(query, S3_QUERY_CONTINUATION_TOKEN_STR, continuationToken);

                    // Store request in the outer temp context
                    MEM_CONTEXT_PRIOR_BEGIN()
                    {
                        request = storageS3RequestAsyncP(this, HTTP_VERB_GET_STR, FSLASH_STR, query);
                    }
                    MEM_CONTEXT_PRIOR_END();
                }

                // Get prefix list
                XmlNodeList *subPathList = xmlNodeChildList(xmlRoot, S3_XML_TAG_COMMON_PREFIXES_STR);

                for (unsigned int subPathIdx = 0; subPathIdx < xmlNodeLstSize(subPathList); subPathIdx++)
                {
                    const XmlNode *subPathNode = xmlNodeLstGet(subPathList, subPathIdx);

                    // Get path name
                    StorageInfo info =
                    {
                        .level = level,
                        .name = xmlNodeContent(xmlNodeChild(subPathNode, S3_XML_TAG_PREFIX_STR, true)),
                        .exists = true,
                    };

                    // Strip off base prefix and final /
                    info.name = strSubN(info.name, strSize(basePrefix), strSize(info.name) - strSize(basePrefix) - 1);

                    // Add type info if requested
                    if (level >= storageInfoLevelType)
                        info.type = storageTypePath;

                    // Callback with info
                    callback(callbackData, &info);
                }

                // Get file list
                XmlNodeList *fileList = xmlNodeChildList(xmlRoot, S3_XML_TAG_CONTENTS_STR);

                for (unsigned int fileIdx = 0; fileIdx < xmlNodeLstSize(fileList); fileIdx++)
                {
                    const XmlNode *fileNode = xmlNodeLstGet(fileList, fileIdx);

                    // Get file name
                    StorageInfo info =
                    {
                        .level = level,
                        .name = xmlNodeContent(xmlNodeChild(fileNode, S3_XML_TAG_KEY_STR, true)),
                        .exists = true,
                    };

                    // Strip off the base prefix when present
                    if (!strEmpty(basePrefix))
                        info.name = strSub(info.name, strSize(basePrefix));

                    // Add basic info if requested (no need to add type info since file is default type)
                    if (level >= storageInfoLevelBasic)
                    {
                        info.size = cvtZToUInt64(strZ(xmlNodeContent(xmlNodeChild(fileNode, S3_XML_TAG_SIZE_STR, true))));
                        info.timeModified = storageS3CvtTime(
                            xmlNodeContent(xmlNodeChild(fileNode, S3_XML_TAG_LAST_MODIFIED_STR, true)));
                    }

                    // Callback with info
                    callback(callbackData, &info);
                }
            }
            MEM_CONTEXT_TEMP_END();
        }
        while (request != NULL);
    }
    MEM_CONTEXT_TEMP_END();

    FUNCTION_LOG_RETURN_VOID();
}

/**********************************************************************************************************************************/
static StorageInfo
storageS3Info(THIS_VOID, const String *file, StorageInfoLevel level, StorageInterfaceInfoParam param)
{
    THIS(StorageS3);

    FUNCTION_LOG_BEGIN(logLevelTrace);
        FUNCTION_LOG_PARAM(STORAGE_S3, this);
        FUNCTION_LOG_PARAM(STRING, file);
        FUNCTION_LOG_PARAM(ENUM, level);
        (void)param;                                                // No parameters are used
    FUNCTION_LOG_END();

    ASSERT(this != NULL);
    ASSERT(file != NULL);

    // Attempt to get file info
    HttpResponse *httpResponse = storageS3RequestP(this, HTTP_VERB_HEAD_STR, file, .allowMissing = true);

    // Does the file exist?
    StorageInfo result = {.level = level, .exists = httpResponseCodeOk(httpResponse)};

    // Add basic level info if requested and the file exists (no need to add type info since file is default type)
    if (result.level >= storageInfoLevelBasic && result.exists)
    {
        const HttpHeader *httpHeader = httpResponseHeader(httpResponse);

        const String *const contentLength = httpHeaderGet(httpHeader, HTTP_HEADER_CONTENT_LENGTH_STR);
        CHECK(contentLength != NULL);
        result.size = cvtZToUInt64(strZ(contentLength));

        const String *const lastModified = httpHeaderGet(httpHeader, HTTP_HEADER_LAST_MODIFIED_STR);
        CHECK(lastModified != NULL);
        result.timeModified = httpDateToTime(lastModified);
    }

    FUNCTION_LOG_RETURN(STORAGE_INFO, result);
}

/**********************************************************************************************************************************/
static bool
storageS3InfoList(
    THIS_VOID, const String *path, StorageInfoLevel level, StorageInfoListCallback callback, void *callbackData,
    StorageInterfaceInfoListParam param)
{
    THIS(StorageS3);

    FUNCTION_LOG_BEGIN(logLevelTrace);
        FUNCTION_LOG_PARAM(STORAGE_S3, this);
        FUNCTION_LOG_PARAM(STRING, path);
        FUNCTION_LOG_PARAM(ENUM, level);
        FUNCTION_LOG_PARAM(FUNCTIONP, callback);
        FUNCTION_LOG_PARAM_P(VOID, callbackData);
        FUNCTION_LOG_PARAM(STRING, param.expression);
    FUNCTION_LOG_END();

    ASSERT(this != NULL);
    ASSERT(path != NULL);
    ASSERT(callback != NULL);

    storageS3ListInternal(this, path, level, param.expression, false, callback, callbackData);

    FUNCTION_LOG_RETURN(BOOL, true);
}

/**********************************************************************************************************************************/
static StorageRead *
storageS3NewRead(THIS_VOID, const String *file, bool ignoreMissing, StorageInterfaceNewReadParam param)
{
    THIS(StorageS3);

    FUNCTION_LOG_BEGIN(logLevelDebug);
        FUNCTION_LOG_PARAM(STORAGE_S3, this);
        FUNCTION_LOG_PARAM(STRING, file);
        FUNCTION_LOG_PARAM(BOOL, ignoreMissing);
        (void)param;                                                // No parameters are used
    FUNCTION_LOG_END();

    ASSERT(this != NULL);
    ASSERT(file != NULL);

    FUNCTION_LOG_RETURN(STORAGE_READ, storageReadS3New(this, file, ignoreMissing));
}

/**********************************************************************************************************************************/
static StorageWrite *
storageS3NewWrite(THIS_VOID, const String *file, StorageInterfaceNewWriteParam param)
{
    THIS(StorageS3);

    FUNCTION_LOG_BEGIN(logLevelDebug);
        FUNCTION_LOG_PARAM(STORAGE_S3, this);
        FUNCTION_LOG_PARAM(STRING, file);
        (void)param;                                                // No parameters are used
    FUNCTION_LOG_END();

    ASSERT(this != NULL);
    ASSERT(file != NULL);
    ASSERT(param.createPath);
    ASSERT(param.user == NULL);
    ASSERT(param.group == NULL);
    ASSERT(param.timeModified == 0);

    FUNCTION_LOG_RETURN(STORAGE_WRITE, storageWriteS3New(this, file, this->partSize));
}

/**********************************************************************************************************************************/
typedef struct StorageS3PathRemoveData
{
    StorageS3 *this;                                                // Storage object
    MemContext *memContext;                                         // Mem context to create xml document in
    unsigned int size;                                              // Size of delete request
    HttpRequest *request;                                           // Async delete request
    XmlDocument *xml;                                               // Delete xml
    const String *path;                                             // Root path of remove
} StorageS3PathRemoveData;

static HttpRequest *
storageS3PathRemoveInternal(StorageS3 *this, HttpRequest *request, XmlDocument *xml)
{
    FUNCTION_TEST_BEGIN();
        FUNCTION_TEST_PARAM(STORAGE_S3, this);
        FUNCTION_TEST_PARAM(HTTP_REQUEST, request);
        FUNCTION_TEST_PARAM(XML_DOCUMENT, xml);
    FUNCTION_TEST_END();

    ASSERT(this != NULL);

    // Get response for async request
    if (request != NULL)
    {
        const Buffer *response = httpResponseContent(storageS3ResponseP(request));

        // Nothing is returned when there are no errors
        if (!bufEmpty(response))
        {
            XmlNodeList *errorList = xmlNodeChildList(xmlDocumentRoot(xmlDocumentNewBuf(response)), S3_XML_TAG_ERROR_STR);

            if (xmlNodeLstSize(errorList) > 0)
            {
                XmlNode *error = xmlNodeLstGet(errorList, 0);

                THROW_FMT(
                    FileRemoveError, STORAGE_ERROR_PATH_REMOVE_FILE ": [%s] %s",
                    strZ(xmlNodeContent(xmlNodeChild(error, S3_XML_TAG_KEY_STR, true))),
                    strZ(xmlNodeContent(xmlNodeChild(error, S3_XML_TAG_CODE_STR, true))),
                    strZ(xmlNodeContent(xmlNodeChild(error, S3_XML_TAG_MESSAGE_STR, true))));
            }
        }

        httpRequestFree(request);
    }

    // Send new async request if there is more to remove
    HttpRequest *result = NULL;

    if (xml != NULL)
    {
        result = storageS3RequestAsyncP(
            this, HTTP_VERB_POST_STR, FSLASH_STR, .query = httpQueryAdd(httpQueryNewP(), S3_QUERY_DELETE_STR, EMPTY_STR),
            .content = xmlDocumentBuf(xml));
    }

    FUNCTION_TEST_RETURN(result);
}

static void
storageS3PathRemoveCallback(void *callbackData, const StorageInfo *info)
{
    FUNCTION_TEST_BEGIN();
        FUNCTION_TEST_PARAM_P(VOID, callbackData);
        FUNCTION_TEST_PARAM(STORAGE_INFO, info);
    FUNCTION_TEST_END();

    ASSERT(callbackData != NULL);
    ASSERT(info != NULL);

    // Only delete files since paths don't really exist
    if (info->type == storageTypeFile)
    {
        StorageS3PathRemoveData *data = (StorageS3PathRemoveData *)callbackData;

        // If there is something to delete then create the request
        if (data->xml == NULL)
        {
            MEM_CONTEXT_BEGIN(data->memContext)
            {
                data->xml = xmlDocumentNew(S3_XML_TAG_DELETE_STR);
                xmlNodeContentSet(xmlNodeAdd(xmlDocumentRoot(data->xml), S3_XML_TAG_QUIET_STR), TRUE_STR);
            }
            MEM_CONTEXT_END();
        }

        // Add to delete list
        xmlNodeContentSet(
            xmlNodeAdd(xmlNodeAdd(xmlDocumentRoot(data->xml), S3_XML_TAG_OBJECT_STR), S3_XML_TAG_KEY_STR),
            strNewFmt("%s%s", strZ(data->path), strZ(info->name)));
        data->size++;

        // Delete list when it is full
        if (data->size == data->this->deleteMax)
        {
            MEM_CONTEXT_BEGIN(data->memContext)
            {
                data->request = storageS3PathRemoveInternal(data->this, data->request, data->xml);
            }
            MEM_CONTEXT_END();

            xmlDocumentFree(data->xml);
            data->xml = NULL;
            data->size = 0;
        }
    }

    FUNCTION_TEST_RETURN_VOID();
}

static bool
storageS3PathRemove(THIS_VOID, const String *path, bool recurse, StorageInterfacePathRemoveParam param)
{
    THIS(StorageS3);

    FUNCTION_LOG_BEGIN(logLevelDebug);
        FUNCTION_LOG_PARAM(STORAGE_S3, this);
        FUNCTION_LOG_PARAM(STRING, path);
        FUNCTION_LOG_PARAM(BOOL, recurse);
        (void)param;                                                // No parameters are used
    FUNCTION_LOG_END();

    ASSERT(this != NULL);
    ASSERT(path != NULL);

    MEM_CONTEXT_TEMP_BEGIN()
    {
        StorageS3PathRemoveData data =
        {
            .this = this,
            .memContext = memContextCurrent(),
            .path = strEq(path, FSLASH_STR) ? EMPTY_STR : strNewFmt("%s/", strZ(strSub(path, 1))),
        };

        storageS3ListInternal(this, path, storageInfoLevelType, NULL, true, storageS3PathRemoveCallback, &data);

        // Call if there is more to be removed
        if (data.xml != NULL)
            data.request = storageS3PathRemoveInternal(this, data.request, data.xml);

        // Check response on last async request
        storageS3PathRemoveInternal(this, data.request, NULL);
    }
    MEM_CONTEXT_TEMP_END();

    FUNCTION_LOG_RETURN(BOOL, true);
}

/**********************************************************************************************************************************/
static void
storageS3Remove(THIS_VOID, const String *file, StorageInterfaceRemoveParam param)
{
    THIS(StorageS3);

    FUNCTION_LOG_BEGIN(logLevelDebug);
        FUNCTION_LOG_PARAM(STORAGE_S3, this);
        FUNCTION_LOG_PARAM(STRING, file);
        FUNCTION_LOG_PARAM(BOOL, param.errorOnMissing);
    FUNCTION_LOG_END();

    ASSERT(this != NULL);
    ASSERT(file != NULL);
    ASSERT(!param.errorOnMissing);

    storageS3RequestP(this, HTTP_VERB_DELETE_STR, file);

    FUNCTION_LOG_RETURN_VOID();
}

/**********************************************************************************************************************************/
static const StorageInterface storageInterfaceS3 =
{
    .info = storageS3Info,
    .infoList = storageS3InfoList,
    .newRead = storageS3NewRead,
    .newWrite = storageS3NewWrite,
    .pathRemove = storageS3PathRemove,
    .remove = storageS3Remove,
};

Storage *
storageS3New(
    const String *path, bool write, StoragePathExpressionCallback pathExpressionFunction, const String *bucket,
    const String *endPoint, StorageS3UriStyle uriStyle, const String *region, StorageS3KeyType keyType, const String *accessKey,
    const String *secretAccessKey, const String *securityToken, const String *credRole, size_t partSize, const String *host,
    unsigned int port, TimeMSec timeout, bool verifyPeer, const String *caFile, const String *caPath)
{
    FUNCTION_LOG_BEGIN(logLevelDebug);
        FUNCTION_LOG_PARAM(STRING, path);
        FUNCTION_LOG_PARAM(BOOL, write);
        FUNCTION_LOG_PARAM(FUNCTIONP, pathExpressionFunction);
        FUNCTION_LOG_PARAM(STRING, bucket);
        FUNCTION_LOG_PARAM(STRING, endPoint);
        FUNCTION_LOG_PARAM(STRING_ID, uriStyle);
        FUNCTION_LOG_PARAM(STRING, region);
        FUNCTION_LOG_PARAM(STRING_ID, keyType);
        FUNCTION_TEST_PARAM(STRING, accessKey);
        FUNCTION_TEST_PARAM(STRING, secretAccessKey);
        FUNCTION_TEST_PARAM(STRING, securityToken);
        FUNCTION_TEST_PARAM(STRING, credRole);
        FUNCTION_LOG_PARAM(SIZE, partSize);
        FUNCTION_LOG_PARAM(STRING, host);
        FUNCTION_LOG_PARAM(UINT, port);
        FUNCTION_LOG_PARAM(TIME_MSEC, timeout);
        FUNCTION_LOG_PARAM(BOOL, verifyPeer);
        FUNCTION_LOG_PARAM(STRING, caFile);
        FUNCTION_LOG_PARAM(STRING, caPath);
    FUNCTION_LOG_END();

    ASSERT(path != NULL);
    ASSERT(bucket != NULL);
    ASSERT(endPoint != NULL);
    ASSERT(region != NULL);
    ASSERT(partSize != 0);

    Storage *this = NULL;

    OBJ_NEW_BEGIN(StorageS3)
    {
        StorageS3 *driver = OBJ_NEW_ALLOC();

        *driver = (StorageS3)
        {
            .interface = storageInterfaceS3,
            .bucket = strDup(bucket),
            .region = strDup(region),
            .keyType = keyType,
            .partSize = partSize,
            .deleteMax = STORAGE_S3_DELETE_MAX,
            .uriStyle = uriStyle,
            .bucketEndpoint = uriStyle == storageS3UriStyleHost ?
                strNewFmt("%s.%s", strZ(bucket), strZ(endPoint)) : strDup(endPoint),

            // Force the signing key to be generated on the first run
            .signingKeyDate = YYYYMMDD_STR,
        };

        // Create the HTTP client used to service requests
        if (host == NULL)
            host = driver->bucketEndpoint;

        driver->httpClient = httpClientNew(
            tlsClientNew(
                sckClientNew(host, port, timeout, timeout), host, timeout, timeout, verifyPeer, caFile, caPath, NULL, NULL, NULL),
            timeout);

<<<<<<< HEAD
        // Create the HTTP client used to retreive temporary security credentials
        if (driver->keyType == storageS3KeyTypeAuto)
            driver->credHttpClient = httpClientNew(sckClientNew(driver->credHost, S3_CREDENTIAL_PORT, timeout, timeout), timeout);
=======
        // Initialize authentication
        switch (driver->keyType)
        {
            // Create the HTTP client used to retrieve temporary security credentials
            case storageS3KeyTypeAuto:
            {
                ASSERT(accessKey == NULL && secretAccessKey == NULL && securityToken == NULL);

                driver->credRole = strDup(credRole);
                driver->credHost = S3_CREDENTIAL_HOST_STR;
                driver->credExpirationTime = time(NULL);
                driver->credHttpClient = httpClientNew(sckClientNew(driver->credHost, S3_CREDENTIAL_PORT, timeout), timeout);

                break;
            }

            // Set shared key credentials
            default:
            {
                ASSERT(driver->keyType == storageS3KeyTypeShared);
                ASSERT(accessKey != NULL && secretAccessKey != NULL);

                driver->accessKey = strDup(accessKey);
                driver->secretAccessKey = strDup(secretAccessKey);
                driver->securityToken = strDup(securityToken);

                break;
            }
        }
>>>>>>> 66bfd132

        // Create list of redacted headers
        driver->headerRedactList = strLstNew();
        strLstAdd(driver->headerRedactList, HTTP_HEADER_AUTHORIZATION_STR);
        strLstAdd(driver->headerRedactList, S3_HEADER_DATE_STR);
        strLstAdd(driver->headerRedactList, S3_HEADER_TOKEN_STR);

        this = storageNew(STORAGE_S3_TYPE, path, 0, 0, write, pathExpressionFunction, driver, driver->interface);
    }
    OBJ_NEW_END();

    FUNCTION_LOG_RETURN(STORAGE, this);
}<|MERGE_RESOLUTION|>--- conflicted
+++ resolved
@@ -1008,11 +1008,6 @@
                 sckClientNew(host, port, timeout, timeout), host, timeout, timeout, verifyPeer, caFile, caPath, NULL, NULL, NULL),
             timeout);
 
-<<<<<<< HEAD
-        // Create the HTTP client used to retreive temporary security credentials
-        if (driver->keyType == storageS3KeyTypeAuto)
-            driver->credHttpClient = httpClientNew(sckClientNew(driver->credHost, S3_CREDENTIAL_PORT, timeout, timeout), timeout);
-=======
         // Initialize authentication
         switch (driver->keyType)
         {
@@ -1024,7 +1019,8 @@
                 driver->credRole = strDup(credRole);
                 driver->credHost = S3_CREDENTIAL_HOST_STR;
                 driver->credExpirationTime = time(NULL);
-                driver->credHttpClient = httpClientNew(sckClientNew(driver->credHost, S3_CREDENTIAL_PORT, timeout), timeout);
+                driver->credHttpClient = httpClientNew(
+                    sckClientNew(driver->credHost, S3_CREDENTIAL_PORT, timeout, timeout), timeout);
 
                 break;
             }
@@ -1042,7 +1038,6 @@
                 break;
             }
         }
->>>>>>> 66bfd132
 
         // Create list of redacted headers
         driver->headerRedactList = strLstNew();
