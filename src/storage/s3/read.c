--- conflicted
+++ resolved
@@ -172,12 +172,9 @@
                 .ignoreMissing = ignoreMissing,
                 .offset = offset,
                 .limit = varDup(limit),
-<<<<<<< HEAD
                 .retry = true,
-=======
                 .version = version,
                 .versionId = strDup(versionId),
->>>>>>> 2e76e9fc
 
                 .ioInterface = (IoReadInterface)
                 {
