--- conflicted
+++ resolved
@@ -69,10 +69,7 @@
 
     if (httpClientResponseCodeOk(this->httpClient))
     {
-<<<<<<< HEAD
-=======
         memContextCallbackSet(this->memContext, storageReadS3FreeResource, this);
->>>>>>> fdd375b6
         result = true;
     }
     // Else error unless ignore missing
@@ -118,12 +115,8 @@
     ASSERT(this != NULL);
     ASSERT(this->httpClient != NULL);
 
-<<<<<<< HEAD
-    httpClientDone(this->httpClient);
-=======
     memContextCallbackClear(this->memContext);
     storageReadS3FreeResource(this);
->>>>>>> fdd375b6
     this->httpClient = NULL;
 
     FUNCTION_LOG_RETURN_VOID();
