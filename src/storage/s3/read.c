/***********************************************************************************************************************************
S3 Storage Read
***********************************************************************************************************************************/
#include "build.auto.h"

#include <fcntl.h>
#include <unistd.h>

#include "common/debug.h"
#include "common/io/http/client.h"
#include "common/io/read.intern.h"
#include "common/log.h"
#include "common/memContext.h"
#include "common/type/object.h"
#include "storage/s3/read.h"
#include "storage/read.intern.h"

/***********************************************************************************************************************************
Object type
***********************************************************************************************************************************/
#define STORAGE_READ_S3_TYPE                                        StorageReadS3
#define STORAGE_READ_S3_PREFIX                                      storageReadS3

typedef struct StorageReadS3
{
    MemContext *memContext;                                         // Object mem context
    StorageReadInterface interface;                                 // Interface
    StorageS3 *storage;                                             // Storage that created this object

<<<<<<< HEAD
    HttpResponse *httpResponse;                                     // Http response
=======
    HttpClient *httpClient;                                         // HTTP client for requests
>>>>>>> 1aedc75b
} StorageReadS3;

/***********************************************************************************************************************************
Macros for function logging
***********************************************************************************************************************************/
#define FUNCTION_LOG_STORAGE_READ_S3_TYPE                                                                                          \
    StorageReadS3 *
#define FUNCTION_LOG_STORAGE_READ_S3_FORMAT(value, buffer, bufferSize)                                                             \
    objToLog(value, "StorageReadS3", buffer, bufferSize)

/***********************************************************************************************************************************
<<<<<<< HEAD
=======
Mark HTTP client as done so it can be reused
***********************************************************************************************************************************/
OBJECT_DEFINE_FREE_RESOURCE_BEGIN(STORAGE_READ_S3, LOG, logLevelTrace)
{
    httpClientDone(this->httpClient);
}
OBJECT_DEFINE_FREE_RESOURCE_END(LOG);

/***********************************************************************************************************************************
>>>>>>> 1aedc75b
Open the file
***********************************************************************************************************************************/
static bool
storageReadS3Open(THIS_VOID)
{
    THIS(StorageReadS3);

    FUNCTION_LOG_BEGIN(logLevelTrace);
        FUNCTION_LOG_PARAM(STORAGE_READ_S3, this);
    FUNCTION_LOG_END();

    ASSERT(this != NULL);
    ASSERT(this->httpResponse == NULL);

    bool result = false;

    // Request the file
    MEM_CONTEXT_BEGIN(this->memContext)
    {
        this->httpResponse = storageS3RequestP(
            this->storage, HTTP_VERB_GET_STR, this->interface.name, .allowMissing = true, .contentIo = true);
    }
    MEM_CONTEXT_END();

    if (httpResponseCodeOk(this->httpResponse))
    {
        result = true;
    }
    // Else error unless ignore missing
    else if (!this->interface.ignoreMissing)
        THROW_FMT(FileMissingError, "unable to open '%s': No such file or directory", strPtr(this->interface.name));

    FUNCTION_LOG_RETURN(BOOL, result);
}

/***********************************************************************************************************************************
Read from a file
***********************************************************************************************************************************/
static size_t
storageReadS3(THIS_VOID, Buffer *buffer, bool block)
{
    THIS(StorageReadS3);

    FUNCTION_LOG_BEGIN(logLevelTrace);
        FUNCTION_LOG_PARAM(STORAGE_READ_S3, this);
        FUNCTION_LOG_PARAM(BUFFER, buffer);
        FUNCTION_LOG_PARAM(BOOL, block);
    FUNCTION_LOG_END();

    ASSERT(this != NULL && this->httpResponse != NULL);
    ASSERT(httpResponseIoRead(this->httpResponse) != NULL);
    ASSERT(buffer != NULL && !bufFull(buffer));

    FUNCTION_LOG_RETURN(SIZE, ioRead(httpResponseIoRead(this->httpResponse), buffer));
}

/***********************************************************************************************************************************
Has file reached EOF?
***********************************************************************************************************************************/
static bool
storageReadS3Eof(THIS_VOID)
{
    THIS(StorageReadS3);

    FUNCTION_TEST_BEGIN();
        FUNCTION_TEST_PARAM(STORAGE_READ_S3, this);
    FUNCTION_TEST_END();

    ASSERT(this != NULL && this->httpResponse != NULL);
    ASSERT(httpResponseIoRead(this->httpResponse) != NULL);

    FUNCTION_TEST_RETURN(ioReadEof(httpResponseIoRead(this->httpResponse)));
}

/**********************************************************************************************************************************/
StorageRead *
storageReadS3New(StorageS3 *storage, const String *name, bool ignoreMissing)
{
    FUNCTION_LOG_BEGIN(logLevelTrace);
        FUNCTION_LOG_PARAM(STORAGE_S3, storage);
        FUNCTION_LOG_PARAM(STRING, name);
        FUNCTION_LOG_PARAM(BOOL, ignoreMissing);
    FUNCTION_LOG_END();

    ASSERT(storage != NULL);
    ASSERT(name != NULL);

    StorageRead *this = NULL;

    MEM_CONTEXT_NEW_BEGIN("StorageReadS3")
    {
        StorageReadS3 *driver = memNew(sizeof(StorageReadS3));

        *driver = (StorageReadS3)
        {
            .memContext = MEM_CONTEXT_NEW(),
            .storage = storage,

            .interface = (StorageReadInterface)
            {
                .type = STORAGE_S3_TYPE_STR,
                .name = strDup(name),
                .ignoreMissing = ignoreMissing,

                .ioInterface = (IoReadInterface)
                {
                    .eof = storageReadS3Eof,
                    .open = storageReadS3Open,
                    .read = storageReadS3,
                },
            },
        };

        this = storageReadNew(driver, &driver->interface);
    }
    MEM_CONTEXT_NEW_END();

    FUNCTION_LOG_RETURN(STORAGE_READ, this);
}<|MERGE_RESOLUTION|>--- conflicted
+++ resolved
@@ -27,11 +27,7 @@
     StorageReadInterface interface;                                 // Interface
     StorageS3 *storage;                                             // Storage that created this object
 
-<<<<<<< HEAD
-    HttpResponse *httpResponse;                                     // Http response
-=======
-    HttpClient *httpClient;                                         // HTTP client for requests
->>>>>>> 1aedc75b
+    HttpResponse *httpResponse;                                     // HTTP response
 } StorageReadS3;
 
 /***********************************************************************************************************************************
@@ -43,18 +39,6 @@
     objToLog(value, "StorageReadS3", buffer, bufferSize)
 
 /***********************************************************************************************************************************
-<<<<<<< HEAD
-=======
-Mark HTTP client as done so it can be reused
-***********************************************************************************************************************************/
-OBJECT_DEFINE_FREE_RESOURCE_BEGIN(STORAGE_READ_S3, LOG, logLevelTrace)
-{
-    httpClientDone(this->httpClient);
-}
-OBJECT_DEFINE_FREE_RESOURCE_END(LOG);
-
-/***********************************************************************************************************************************
->>>>>>> 1aedc75b
 Open the file
 ***********************************************************************************************************************************/
 static bool
