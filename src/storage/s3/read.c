/***********************************************************************************************************************************
S3 Storage Read
***********************************************************************************************************************************/
#include "build.auto.h"

#include "common/debug.h"
#include "common/io/http/client.h"
#include "common/log.h"
#include "common/type/object.h"
#include "storage/read.intern.h"
#include "storage/s3/read.h"

/***********************************************************************************************************************************
Object type
***********************************************************************************************************************************/
#define STORAGE_READ_S3_TYPE                                        StorageReadS3
#define STORAGE_READ_S3_PREFIX                                      storageReadS3

typedef struct StorageReadS3
{
    StorageReadInterface interface;                                 // Interface
    StorageS3 *storage;                                             // Storage that created this object

    HttpResponse *httpResponse;                                     // HTTP response
} StorageReadS3;

/***********************************************************************************************************************************
Macros for function logging
***********************************************************************************************************************************/
#define FUNCTION_LOG_STORAGE_READ_S3_TYPE                                                                                          \
    StorageReadS3 *
#define FUNCTION_LOG_STORAGE_READ_S3_FORMAT(value, buffer, bufferSize)                                                             \
    objNameToLog(value, "StorageReadS3", buffer, bufferSize)

/***********************************************************************************************************************************
Open the file
***********************************************************************************************************************************/
static bool
storageReadS3Open(THIS_VOID)
{
    THIS(StorageReadS3);

    FUNCTION_LOG_BEGIN(logLevelTrace);
        FUNCTION_LOG_PARAM(STORAGE_READ_S3, this);
    FUNCTION_LOG_END();

    ASSERT(this != NULL);
    ASSERT(this->httpResponse == NULL);

    bool result = false;

    // Request the file
    MEM_CONTEXT_OBJ_BEGIN(this)
    {
        this->httpResponse = storageS3RequestP(
            this->storage, HTTP_VERB_GET_STR, this->interface.name,
            .header = httpHeaderPutRange(httpHeaderNew(NULL), this->interface.offset, this->interface.limit),
            .allowMissing = true, .contentIo = true);
    }
    MEM_CONTEXT_OBJ_END();

    if (httpResponseCodeOk(this->httpResponse))
    {
        result = true;
    }
    // Else error unless ignore missing
    else if (!this->interface.ignoreMissing)
        THROW_FMT(FileMissingError, STORAGE_ERROR_READ_MISSING, strZ(this->interface.name));

    FUNCTION_LOG_RETURN(BOOL, result);
}

/***********************************************************************************************************************************
Read from a file
***********************************************************************************************************************************/
static size_t
storageReadS3(THIS_VOID, Buffer *buffer, bool block)
{
    THIS(StorageReadS3);

    FUNCTION_LOG_BEGIN(logLevelTrace);
        FUNCTION_LOG_PARAM(STORAGE_READ_S3, this);
        FUNCTION_LOG_PARAM(BUFFER, buffer);
        FUNCTION_LOG_PARAM(BOOL, block);
    FUNCTION_LOG_END();

    ASSERT(this != NULL && this->httpResponse != NULL);
    ASSERT(httpResponseIoRead(this->httpResponse) != NULL);
    ASSERT(buffer != NULL && !bufFull(buffer));

    FUNCTION_LOG_RETURN(SIZE, ioRead(httpResponseIoRead(this->httpResponse), buffer));
}

/***********************************************************************************************************************************
Has file reached EOF?
***********************************************************************************************************************************/
static bool
storageReadS3Eof(THIS_VOID)
{
    THIS(StorageReadS3);

    FUNCTION_TEST_BEGIN();
        FUNCTION_TEST_PARAM(STORAGE_READ_S3, this);
    FUNCTION_TEST_END();

    ASSERT(this != NULL && this->httpResponse != NULL);
    ASSERT(httpResponseIoRead(this->httpResponse) != NULL);

    FUNCTION_TEST_RETURN(BOOL, ioReadEof(httpResponseIoRead(this->httpResponse)));
}

/**********************************************************************************************************************************/
FN_EXTERN StorageRead *
storageReadS3New(
    StorageS3 *const storage, const String *const name, const bool ignoreMissing, const uint64_t offset, const Variant *const limit)
{
    FUNCTION_LOG_BEGIN(logLevelTrace);
        FUNCTION_LOG_PARAM(STORAGE_S3, storage);
        FUNCTION_LOG_PARAM(STRING, name);
        FUNCTION_LOG_PARAM(BOOL, ignoreMissing);
        FUNCTION_LOG_PARAM(UINT64, offset);
        FUNCTION_LOG_PARAM(VARIANT, limit);
    FUNCTION_LOG_END();

    ASSERT(storage != NULL);
    ASSERT(name != NULL);
    ASSERT(limit == NULL || varUInt64(limit) > 0);

    StorageReadS3 *this = NULL;

    OBJ_NEW_BEGIN(StorageReadS3, .childQty = MEM_CONTEXT_QTY_MAX, .allocQty = MEM_CONTEXT_QTY_MAX)
    {
<<<<<<< HEAD
        this = OBJ_NEW_ALLOC();
=======
        StorageReadS3 *const driver = OBJ_NAME(OBJ_NEW_ALLOC(), StorageRead::StorageReadS3);
>>>>>>> c656669a

        *this = (StorageReadS3)
        {
            .storage = storage,

            .interface = (StorageReadInterface)
            {
                .type = STORAGE_S3_TYPE,
                .name = strDup(name),
                .ignoreMissing = ignoreMissing,
                .offset = offset,
                .limit = varDup(limit),

                .ioInterface = (IoReadInterface)
                {
                    .eof = storageReadS3Eof,
                    .open = storageReadS3Open,
                    .read = storageReadS3,
                },
            },
        };
    }
    OBJ_NEW_END();

    FUNCTION_LOG_RETURN(STORAGE_READ, storageReadNew(this, &this->interface));
}<|MERGE_RESOLUTION|>--- conflicted
+++ resolved
@@ -130,11 +130,7 @@
 
     OBJ_NEW_BEGIN(StorageReadS3, .childQty = MEM_CONTEXT_QTY_MAX, .allocQty = MEM_CONTEXT_QTY_MAX)
     {
-<<<<<<< HEAD
         this = OBJ_NEW_ALLOC();
-=======
-        StorageReadS3 *const driver = OBJ_NAME(OBJ_NEW_ALLOC(), StorageRead::StorageReadS3);
->>>>>>> c656669a
 
         *this = (StorageReadS3)
         {
