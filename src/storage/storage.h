--- conflicted
+++ resolved
@@ -84,11 +84,7 @@
     VAR_PARAM_HEADER;
     bool ignoreMissing;
     bool followLink;
-<<<<<<< HEAD
-    bool noPathCheck;
-=======
     bool noPathEnforce;
->>>>>>> 9f71a019
 } StorageInfoParam;
 
 #define storageInfoP(this, fileExp, ...)                                                                                           \
@@ -184,11 +180,7 @@
 typedef struct StoragePathParam
 {
     VAR_PARAM_HEADER;
-<<<<<<< HEAD
-    bool noCheck;
-=======
     bool noEnforce;
->>>>>>> 9f71a019
 } StoragePathParam;
 
 #define storagePathP(this, pathExp, ...)                                                                                                \
