--- conflicted
+++ resolved
@@ -26,18 +26,6 @@
 /***********************************************************************************************************************************
 Getters/Setters
 ***********************************************************************************************************************************/
-<<<<<<< HEAD
-typedef struct StorageReadPub
-{
-    StorageReadInterface *interface;                                // File data (name, driver type, etc.)
-    IoRead *io;                                                     // Read interface
-    uint64_t offset;                                                // Where to start reading in the file
-    const Variant *limit;                                           // Limit how many bytes are read (NULL for no limit)
-    bool ignoreMissing;                                             // Ignore missing file?
-} StorageReadPub;
-
-=======
->>>>>>> 2e76e9fc
 // Should a missing file be ignored?
 FN_INLINE_ALWAYS bool
 storageReadIgnoreMissing(const StorageRead *const this)
@@ -56,11 +44,7 @@
 FN_INLINE_ALWAYS const Variant *
 storageReadLimit(const StorageRead *const this)
 {
-<<<<<<< HEAD
     return THIS_PUB(StorageRead)->limit;
-=======
-    return storageReadInterface(this)->limit;
->>>>>>> 2e76e9fc
 }
 
 // File name
@@ -74,11 +58,7 @@
 FN_INLINE_ALWAYS uint64_t
 storageReadOffset(const StorageRead *const this)
 {
-<<<<<<< HEAD
     return THIS_PUB(StorageRead)->offset;
-=======
-    return storageReadInterface(this)->offset;
->>>>>>> 2e76e9fc
 }
 
 // Get file type
