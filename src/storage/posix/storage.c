/***********************************************************************************************************************************
Posix Storage
***********************************************************************************************************************************/
#include "build.auto.h"

#include <dirent.h>
#include <errno.h>
#include <fcntl.h>
#include <grp.h>
#include <limits.h>
#include <pwd.h>
#include <stdio.h>
#include <string.h>
#include <sys/stat.h>
#include <unistd.h>

#include "common/debug.h"
#include "common/log.h"
#include "common/memContext.h"
#include "common/regExp.h"
#include "storage/posix/read.h"
#include "storage/posix/storage.intern.h"
#include "storage/posix/write.h"

/***********************************************************************************************************************************
Storage type
***********************************************************************************************************************************/
STRING_EXTERN(STORAGE_POSIX_TYPE_STR,                               STORAGE_POSIX_TYPE);

/***********************************************************************************************************************************
Object type
***********************************************************************************************************************************/
struct StoragePosix
{
    MemContext *memContext;                                         // Object memory context
    StorageInterface interface;                                     // Storage interface
};

/***********************************************************************************************************************************
Does a file exist? This function is only for files, not paths.
***********************************************************************************************************************************/
static bool
storagePosixExists(THIS_VOID,  const String *path)
{
    THIS(StoragePosix);

    FUNCTION_LOG_BEGIN(logLevelTrace);
        FUNCTION_LOG_PARAM(STORAGE_POSIX, this);
        FUNCTION_LOG_PARAM(STRING, path);
    FUNCTION_LOG_END();

    ASSERT(this != NULL);
    ASSERT(path != NULL);

    bool result = false;

    // Attempt to stat the file to determine if it exists
    struct stat statFile;

    // Any error other than entry not found should be reported
    if (stat(strPtr(path), &statFile) == -1)
    {
        if (errno != ENOENT)
            THROW_SYS_ERROR_FMT(FileOpenError, "unable to stat '%s'", strPtr(path));
    }
    // Else found
    else
        result = !S_ISDIR(statFile.st_mode);

    FUNCTION_LOG_RETURN(BOOL, result);
}

/***********************************************************************************************************************************
File/path info
***********************************************************************************************************************************/
static StorageInfo
storagePosixInfo(THIS_VOID, const String *file, bool followLink)
{
    THIS(StoragePosix);

    FUNCTION_LOG_BEGIN(logLevelTrace);
        FUNCTION_LOG_PARAM(STORAGE_POSIX, this);
        FUNCTION_LOG_PARAM(STRING, file);
        FUNCTION_LOG_PARAM(BOOL, followLink);
    FUNCTION_LOG_END();

    ASSERT(this != NULL);
    ASSERT(file != NULL);

    StorageInfo result = {0};

    // Attempt to stat the file
    struct stat statFile;

    if ((followLink ? stat(strPtr(file), &statFile) : lstat(strPtr(file), &statFile)) == -1)
    {
        if (errno != ENOENT)
            THROW_SYS_ERROR_FMT(FileOpenError, STORAGE_ERROR_INFO, strPtr(file));
    }
    // On success load info into a structure
    else
    {
        result.exists = true;
        result.timeModified = statFile.st_mtime;

        // Get user name if it exists
        struct passwd *userData = getpwuid(statFile.st_uid);

        if (userData != NULL)
            result.user = strNew(userData->pw_name);

        // Get group name if it exists
        struct group *groupData = getgrgid(statFile.st_gid);

        if (groupData != NULL)
            result.group = strNew(groupData->gr_name);

        if (S_ISREG(statFile.st_mode))
        {
            result.type = storageTypeFile;
            result.size = (uint64_t)statFile.st_size;
        }
        else if (S_ISDIR(statFile.st_mode))
            result.type = storageTypePath;
        else if (S_ISLNK(statFile.st_mode))
        {
            result.type = storageTypeLink;

            char linkDestination[PATH_MAX];
            ssize_t linkDestinationSize = 0;

            THROW_ON_SYS_ERROR_FMT(
                (linkDestinationSize = readlink(strPtr(file), linkDestination, sizeof(linkDestination) - 1)) == -1,
                FileReadError, "unable to get destination for link '%s'", strPtr(file));

            result.linkDestination = strNewN(linkDestination, (size_t)linkDestinationSize);
        }
        else
            THROW_FMT(FileInfoError, "invalid type for '%s'", strPtr(file));

        result.mode = statFile.st_mode & (S_IRWXU | S_IRWXG | S_IRWXO);
    }

    FUNCTION_LOG_RETURN(STORAGE_INFO, result);
}

/***********************************************************************************************************************************
Info for all files/paths in a path
***********************************************************************************************************************************/
static void
storagePosixInfoListEntry(
    StoragePosix *this, const String *path, const String *name, StorageInfoListCallback callback, void *callbackData)
{
    FUNCTION_TEST_BEGIN();
        FUNCTION_TEST_PARAM(STORAGE_POSIX, this);
        FUNCTION_TEST_PARAM(STRING, path);
        FUNCTION_TEST_PARAM(STRING, name);
        FUNCTION_TEST_PARAM(FUNCTIONP, callback);
        FUNCTION_TEST_PARAM_P(VOID, callbackData);
    FUNCTION_TEST_END();

    ASSERT(this != NULL);
    ASSERT(path != NULL);
    ASSERT(name != NULL);
    ASSERT(callback != NULL);

    if (!strEqZ(name, ".."))
    {
        String *pathInfo = strEqZ(name, ".") ? strDup(path) : strNewFmt("%s/%s", strPtr(path), strPtr(name));

        StorageInfo storageInfo = storagePosixInfo(this, pathInfo, false);

        if (storageInfo.exists)
        {
            storageInfo.name = name;
            callback(callbackData, &storageInfo);
        }

        strFree(pathInfo);
    }

    FUNCTION_TEST_RETURN_VOID();
}

static bool
storagePosixInfoList(THIS_VOID, const String *path, StorageInfoListCallback callback, void *callbackData)
{
    THIS(StoragePosix);

    FUNCTION_LOG_BEGIN(logLevelTrace);
        FUNCTION_LOG_PARAM(STORAGE_POSIX, this);
        FUNCTION_LOG_PARAM(STRING, path);
        FUNCTION_LOG_PARAM(FUNCTIONP, callback);
        FUNCTION_LOG_PARAM_P(VOID, callbackData);
    FUNCTION_LOG_END();

    ASSERT(this != NULL);
    ASSERT(path != NULL);
    ASSERT(callback != NULL);

    bool result = false;

    // Open the directory for read
    DIR *dir = opendir(strPtr(path));

    // If the directory could not be opened process errors and report missing directories
    if (dir == NULL)
    {
        if (errno != ENOENT)
            THROW_SYS_ERROR_FMT(PathOpenError, STORAGE_ERROR_LIST_INFO, strPtr(path));
    }
    else
    {
        // Directory was found
        result = true;

        TRY_BEGIN()
        {
            MEM_CONTEXT_TEMP_BEGIN()
            {
                // Read the directory entries
                struct dirent *dirEntry = readdir(dir);

                while (dirEntry != NULL)
                {
                    // Get info and perform callback
                    storagePosixInfoListEntry(this, path, STR(dirEntry->d_name), callback, callbackData);

                    // Get next entry
                    dirEntry = readdir(dir);
                }
            }
            MEM_CONTEXT_TEMP_END();
        }
        FINALLY()
        {
            closedir(dir);
        }
        TRY_END();
    }

    FUNCTION_LOG_RETURN(BOOL, result);
}

/***********************************************************************************************************************************
Get a list of files from a directory
***********************************************************************************************************************************/
static StringList *
storagePosixList(THIS_VOID, const String *path, const String *expression)
{
    THIS(StoragePosix);

    FUNCTION_LOG_BEGIN(logLevelTrace);
        FUNCTION_LOG_PARAM(STORAGE_POSIX, this);
        FUNCTION_LOG_PARAM(STRING, path);
        FUNCTION_LOG_PARAM(STRING, expression);
    FUNCTION_LOG_END();

    ASSERT(this != NULL);
    ASSERT(path != NULL);

    StringList *result = NULL;
    DIR *dir = NULL;

    TRY_BEGIN()
    {
        // Open the directory for read
        dir = opendir(strPtr(path));

        // If the directory could not be opened process errors but ignore missing directories when specified
        if (!dir)
        {
            if (errno != ENOENT)
                THROW_SYS_ERROR_FMT(PathOpenError, STORAGE_ERROR_LIST, strPtr(path));
        }
        else
        {
            MEM_CONTEXT_TEMP_BEGIN()
            {
                // Prepare regexp if an expression was passed
                RegExp *regExp = expression == NULL ? NULL : regExpNew(expression);

                // Create the string list now that we know the directory is valid
                result = strLstNew();

                // Read the directory entries
                struct dirent *dirEntry = readdir(dir);

                while (dirEntry != NULL)
                {
                    const String *entry = STR(dirEntry->d_name);

                    // Exclude current/parent directory and apply the expression if specified
                    if (!strEqZ(entry, ".") && !strEqZ(entry, "..") && (regExp == NULL || regExpMatch(regExp, entry)))
                        strLstAdd(result, entry);

                    dirEntry = readdir(dir);
                }

                // Move finished list up to the old context
                strLstMove(result, MEM_CONTEXT_OLD());
            }
            MEM_CONTEXT_TEMP_END();
        }
    }
    FINALLY()
    {
        if (dir != NULL)
            closedir(dir);
    }
    TRY_END();

    FUNCTION_LOG_RETURN(STRING_LIST, result);
}

/***********************************************************************************************************************************
Move a path/file
***********************************************************************************************************************************/
static bool
storagePosixMove(THIS_VOID,  StorageRead *source, StorageWrite *destination)
{
    THIS(StoragePosix);

    FUNCTION_LOG_BEGIN(logLevelTrace);
        FUNCTION_LOG_PARAM(STORAGE_POSIX, this);
        FUNCTION_LOG_PARAM(STORAGE_READ, source);
        FUNCTION_LOG_PARAM(STORAGE_WRITE, destination);
    FUNCTION_LOG_END();

    ASSERT(this != NULL);
    ASSERT(source != NULL);
    ASSERT(destination != NULL);

    bool result = true;

    MEM_CONTEXT_TEMP_BEGIN()
    {
        const String *sourceFile = storageReadName(source);
        const String *destinationFile = storageWriteName(destination);
        const String *destinationPath = strPath(destinationFile);

        // Attempt to move the file
        if (rename(strPtr(sourceFile), strPtr(destinationFile)) == -1)
        {
            // Detemine which file/path is missing
            if (errno == ENOENT)
            {
                if (!storagePosixExists(this, sourceFile))
                    THROW_SYS_ERROR_FMT(FileMissingError, "unable to move missing file '%s'", strPtr(sourceFile));

                if (!storageWriteCreatePath(destination))
                {
                    THROW_SYS_ERROR_FMT(
                        PathMissingError, "unable to move '%s' to missing path '%s'", strPtr(sourceFile), strPtr(destinationPath));
                }

                storagePosixPathCreate(this, destinationPath, false, false, storageWriteModePath(destination));
                result = storagePosixMove(this, source, destination);
            }
            // Else the destination is on a different device so a copy will be needed
            else if (errno == EXDEV)
            {
                result = false;
            }
            else
                THROW_SYS_ERROR_FMT(FileMoveError, "unable to move '%s' to '%s'", strPtr(sourceFile), strPtr(destinationFile));
        }
        // Sync paths on success
        else
        {
            // Sync source path if the destination path was synced and the paths are not equal
            if (storageWriteSyncPath(destination))
            {
                String *sourcePath = strPath(sourceFile);

                if (!strEq(destinationPath, sourcePath))
                    storagePosixPathSync(this, sourcePath);
            }
        }
    }
    MEM_CONTEXT_TEMP_END();

    FUNCTION_LOG_RETURN(BOOL, result);
}

/***********************************************************************************************************************************
New file read object
***********************************************************************************************************************************/
static StorageRead *
storagePosixNewRead(THIS_VOID, const String *file, bool ignoreMissing)
{
    THIS(StoragePosix);

    FUNCTION_LOG_BEGIN(logLevelTrace);
        FUNCTION_LOG_PARAM(STORAGE_POSIX, this);
        FUNCTION_LOG_PARAM(STRING, file);
        FUNCTION_LOG_PARAM(BOOL, ignoreMissing);
    FUNCTION_LOG_END();

    ASSERT(this != NULL);
    ASSERT(file != NULL);

    FUNCTION_LOG_RETURN(STORAGE_READ, storageReadPosixNew(this, file, ignoreMissing));
}

/***********************************************************************************************************************************
New file write object
***********************************************************************************************************************************/
static StorageWrite *
storagePosixNewWrite(
    THIS_VOID, const String *file, mode_t modeFile, mode_t modePath, const String *user, const String *group, time_t timeModified,
    bool createPath, bool syncFile, bool syncPath, bool atomic)
{
    THIS(StoragePosix);

    FUNCTION_LOG_BEGIN(logLevelTrace);
        FUNCTION_LOG_PARAM(STORAGE_POSIX, this);
        FUNCTION_LOG_PARAM(STRING, file);
        FUNCTION_LOG_PARAM(MODE, modeFile);
        FUNCTION_LOG_PARAM(MODE, modePath);
        FUNCTION_LOG_PARAM(STRING, user);
        FUNCTION_LOG_PARAM(STRING, group);
        FUNCTION_LOG_PARAM(INT64, timeModified);
        FUNCTION_LOG_PARAM(BOOL, createPath);
        FUNCTION_LOG_PARAM(BOOL, syncFile);
        FUNCTION_LOG_PARAM(BOOL, syncPath);
        FUNCTION_LOG_PARAM(BOOL, atomic);
    FUNCTION_LOG_END();

    ASSERT(this != NULL);
    ASSERT(file != NULL);

    FUNCTION_LOG_RETURN(
        STORAGE_WRITE,
        storageWritePosixNew(
            this, file, modeFile, modePath, user, group, timeModified, createPath, syncFile,
            this->interface.pathSync != NULL ? syncPath : false, atomic));
}

/***********************************************************************************************************************************
Create a path
***********************************************************************************************************************************/
void
storagePosixPathCreate(THIS_VOID, const String *path, bool errorOnExists, bool noParentCreate, mode_t mode)
{
    THIS(StoragePosix);

    FUNCTION_LOG_BEGIN(logLevelTrace);
        FUNCTION_LOG_PARAM(STORAGE_POSIX, this);
        FUNCTION_LOG_PARAM(STRING, path);
        FUNCTION_LOG_PARAM(BOOL, errorOnExists);
        FUNCTION_LOG_PARAM(BOOL, noParentCreate);
        FUNCTION_LOG_PARAM(MODE, mode);
    FUNCTION_LOG_END();

    ASSERT(this != NULL);
    ASSERT(path != NULL);

    // Attempt to create the directory
    if (mkdir(strPtr(path), mode) == -1)
    {
        // If the parent path does not exist then create it if allowed
        if (errno == ENOENT && !noParentCreate)
        {
            storagePosixPathCreate(this, strPath(path), errorOnExists, noParentCreate, mode);
            storagePosixPathCreate(this, path, errorOnExists, noParentCreate, mode);
        }
        // Ignore path exists if allowed
        else if (errno != EEXIST || errorOnExists)
            THROW_SYS_ERROR_FMT(PathCreateError, "unable to create path '%s'", strPtr(path));
    }

    FUNCTION_LOG_RETURN_VOID();
}

/***********************************************************************************************************************************
<<<<<<< HEAD
Does a path exist? This function is only for paths, not file.
=======
Does a path exist?
>>>>>>> 64260b2e
***********************************************************************************************************************************/
static bool
storagePosixPathExists(THIS_VOID,  const String *path)
{
    THIS(StoragePosix);

    FUNCTION_LOG_BEGIN(logLevelTrace);
        FUNCTION_LOG_PARAM(STORAGE_POSIX, this);
        FUNCTION_LOG_PARAM(STRING, path);
    FUNCTION_LOG_END();

    ASSERT(this != NULL);
    ASSERT(path != NULL);

    bool result = false;

    // Attempt to stat the file to determine if it exists
    struct stat statPath;

    // Any error other than entry not found should be reported
    if (stat(strPtr(path), &statPath) == -1)
    {
        if (errno != ENOENT)
            THROW_SYS_ERROR_FMT(PathOpenError, "unable to stat '%s'", strPtr(path));
    }
    // Else found
    else
        result = S_ISDIR(statPath.st_mode);

    FUNCTION_LOG_RETURN(BOOL, result);
}

/***********************************************************************************************************************************
Remove a path
***********************************************************************************************************************************/
static bool
storagePosixPathRemove(THIS_VOID, const String *path, bool recurse)
{
    THIS(StoragePosix);

    FUNCTION_LOG_BEGIN(logLevelTrace);
        FUNCTION_LOG_PARAM(STORAGE_POSIX, this);
        FUNCTION_LOG_PARAM(STRING, path);
        FUNCTION_LOG_PARAM(BOOL, recurse);
    FUNCTION_LOG_END();

    ASSERT(this != NULL);
    ASSERT(path != NULL);

    bool result = true;

    MEM_CONTEXT_TEMP_BEGIN()
    {
        // Recurse if requested
        if (recurse)
        {
            // Get a list of files in this path
            StringList *fileList = storagePosixList(this, path, NULL);

            // Only continue if the path exists
            if (fileList != NULL)
            {
                // Delete all paths and files
                for (unsigned int fileIdx = 0; fileIdx < strLstSize(fileList); fileIdx++)
                {
                    String *file = strNewFmt("%s/%s", strPtr(path), strPtr(strLstGet(fileList, fileIdx)));

                    // Rather than stat the file to discover what type it is, just try to unlink it and see what happens
                    if (unlink(strPtr(file)) == -1)
                    {
                        // These errors indicate that the entry is actually a path so we'll try to delete it that way
                        if (errno == EPERM || errno == EISDIR)              // {uncovered_branch - no EPERM on tested systems}
                            storagePosixPathRemove(this, file, true);
                        // Else error
                        else
                            THROW_SYS_ERROR_FMT(PathRemoveError, STORAGE_ERROR_PATH_REMOVE_FILE, strPtr(file));
                    }
                }
            }
        }

        // Delete the path
        if (rmdir(strPtr(path)) == -1)
        {
            if (errno != ENOENT)
                THROW_SYS_ERROR_FMT(PathRemoveError, STORAGE_ERROR_PATH_REMOVE, strPtr(path));

            // Path does not exist
            result = false;
        }
    }
    MEM_CONTEXT_TEMP_END();

    FUNCTION_LOG_RETURN(BOOL, result);
}

/***********************************************************************************************************************************
Sync a path
***********************************************************************************************************************************/
void
storagePosixPathSync(THIS_VOID, const String *path)
{
    THIS(StoragePosix);

    FUNCTION_LOG_BEGIN(logLevelTrace);
        FUNCTION_LOG_PARAM(STORAGE_POSIX, this);
        FUNCTION_LOG_PARAM(STRING, path);
    FUNCTION_LOG_END();

    ASSERT(this != NULL);
    ASSERT(path != NULL);

    // Open directory and handle errors
    int handle = open(strPtr(path), O_RDONLY, 0);

    // Handle errors
    if (handle == -1)
    {
        if (errno == ENOENT)
            THROW_FMT(PathMissingError, STORAGE_ERROR_PATH_SYNC_MISSING, strPtr(path));
        else
            THROW_SYS_ERROR_FMT(PathOpenError, STORAGE_ERROR_PATH_SYNC_OPEN, strPtr(path));
    }
    else
    {
        // Attempt to sync the directory
        if (fsync(handle) == -1)
        {
            int errNo = errno;

            // Close the handle to free resources but don't check for failure
            close(handle);

            THROW_SYS_ERROR_CODE_FMT(errNo, PathSyncError, STORAGE_ERROR_PATH_SYNC, strPtr(path));
        }

        THROW_ON_SYS_ERROR_FMT(close(handle) == -1, PathCloseError, STORAGE_ERROR_PATH_SYNC_CLOSE, strPtr(path));
    }

    FUNCTION_LOG_RETURN_VOID();
}

/***********************************************************************************************************************************
Remove a file
***********************************************************************************************************************************/
static void
storagePosixRemove(THIS_VOID, const String *file, bool errorOnMissing)
{
    THIS(StoragePosix);

    FUNCTION_LOG_BEGIN(logLevelTrace);
        FUNCTION_LOG_PARAM(STORAGE_POSIX, this);
        FUNCTION_LOG_PARAM(STRING, file);
        FUNCTION_LOG_PARAM(BOOL, errorOnMissing);
    FUNCTION_LOG_END();

    ASSERT(this != NULL);
    ASSERT(file != NULL);

    // Attempt to unlink the file
    if (unlink(strPtr(file)) == -1)
    {
        if (errorOnMissing || errno != ENOENT)
            THROW_SYS_ERROR_FMT(FileRemoveError, "unable to remove '%s'", strPtr(file));
    }

    FUNCTION_LOG_RETURN_VOID();
}

/***********************************************************************************************************************************
New object
***********************************************************************************************************************************/
Storage *
storagePosixNewInternal(
    const String *type, const String *path, mode_t modeFile, mode_t modePath, bool write,
    StoragePathExpressionCallback pathExpressionFunction, bool pathSync)
{
    FUNCTION_LOG_BEGIN(logLevelDebug);
        FUNCTION_LOG_PARAM(STRING, type);
        FUNCTION_LOG_PARAM(STRING, path);
        FUNCTION_LOG_PARAM(MODE, modeFile);
        FUNCTION_LOG_PARAM(MODE, modePath);
        FUNCTION_LOG_PARAM(BOOL, write);
        FUNCTION_LOG_PARAM(FUNCTIONP, pathExpressionFunction);
        FUNCTION_LOG_PARAM(BOOL, pathSync);
    FUNCTION_LOG_END();

    ASSERT(type != NULL);
    ASSERT(path != NULL);
    ASSERT(modeFile != 0);
    ASSERT(modePath != 0);

    // Create the object
    Storage *this = NULL;

    MEM_CONTEXT_NEW_BEGIN("StoragePosix")
    {
        StoragePosix *driver = memNew(sizeof(StoragePosix));
        driver->memContext = MEM_CONTEXT_NEW();

<<<<<<< HEAD
        this = storageNewP(
            type, path, modeFile, modePath, write, pathExpressionFunction, driver, .exists = storagePosixExists,
            .info = storagePosixInfo, .infoList = storagePosixInfoList, .list = storagePosixList, .move = storagePosixMove,
            .newRead = storagePosixNewRead, .newWrite = storagePosixNewWrite, .pathCreate = storagePosixPathCreate,
            .pathExists = storagePosixPathExists, .pathRemove = storagePosixPathRemove, .pathSync = storagePosixPathSync,
            .remove = storagePosixRemove);
=======
        driver->interface = (StorageInterface)
        {
            .feature = (1 << storageFeaturePath), .exists = storagePosixExists, .info = storagePosixInfo,
            .infoList = storagePosixInfoList, .list = storagePosixList, .move = storagePosixMove, .newRead = storagePosixNewRead,
            .newWrite = storagePosixNewWrite, .pathCreate = storagePosixPathCreate, .pathExists = storagePosixPathExists,
            .pathRemove = storagePosixPathRemove, .pathSync = pathSync ? storagePosixPathSync : NULL,
            .remove = storagePosixRemove
        };

        this = storageNew(type, path, modeFile, modePath, write, pathExpressionFunction, driver, driver->interface);
>>>>>>> 64260b2e
    }
    MEM_CONTEXT_NEW_END();

    FUNCTION_LOG_RETURN(STORAGE, this);
}

Storage *
storagePosixNew(
    const String *path, mode_t modeFile, mode_t modePath, bool write, StoragePathExpressionCallback pathExpressionFunction)
{
    FUNCTION_LOG_BEGIN(logLevelDebug);
        FUNCTION_LOG_PARAM(STRING, path);
        FUNCTION_LOG_PARAM(MODE, modeFile);
        FUNCTION_LOG_PARAM(MODE, modePath);
        FUNCTION_LOG_PARAM(BOOL, write);
        FUNCTION_LOG_PARAM(FUNCTIONP, pathExpressionFunction);
    FUNCTION_LOG_END();

    FUNCTION_LOG_RETURN(
        STORAGE, storagePosixNewInternal(STORAGE_POSIX_TYPE_STR, path, modeFile, modePath, write, pathExpressionFunction, true));
}<|MERGE_RESOLUTION|>--- conflicted
+++ resolved
@@ -474,11 +474,7 @@
 }
 
 /***********************************************************************************************************************************
-<<<<<<< HEAD
-Does a path exist? This function is only for paths, not file.
-=======
 Does a path exist?
->>>>>>> 64260b2e
 ***********************************************************************************************************************************/
 static bool
 storagePosixPathExists(THIS_VOID,  const String *path)
@@ -679,14 +675,6 @@
         StoragePosix *driver = memNew(sizeof(StoragePosix));
         driver->memContext = MEM_CONTEXT_NEW();
 
-<<<<<<< HEAD
-        this = storageNewP(
-            type, path, modeFile, modePath, write, pathExpressionFunction, driver, .exists = storagePosixExists,
-            .info = storagePosixInfo, .infoList = storagePosixInfoList, .list = storagePosixList, .move = storagePosixMove,
-            .newRead = storagePosixNewRead, .newWrite = storagePosixNewWrite, .pathCreate = storagePosixPathCreate,
-            .pathExists = storagePosixPathExists, .pathRemove = storagePosixPathRemove, .pathSync = storagePosixPathSync,
-            .remove = storagePosixRemove);
-=======
         driver->interface = (StorageInterface)
         {
             .feature = (1 << storageFeaturePath), .exists = storagePosixExists, .info = storagePosixInfo,
@@ -697,7 +685,6 @@
         };
 
         this = storageNew(type, path, modeFile, modePath, write, pathExpressionFunction, driver, driver->interface);
->>>>>>> 64260b2e
     }
     MEM_CONTEXT_NEW_END();
 
