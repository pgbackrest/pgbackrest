--- conflicted
+++ resolved
@@ -575,10 +575,7 @@
         FUNCTION_LOG_PARAM(BOOL, pathSync);
     FUNCTION_LOG_END();
 
-<<<<<<< HEAD
-=======
     ASSERT(type != 0);
->>>>>>> 066fbcf2
     ASSERT(path != NULL);
     ASSERT(modeFile != 0);
     ASSERT(modePath != 0);
