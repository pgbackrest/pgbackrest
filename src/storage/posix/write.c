--- conflicted
+++ resolved
@@ -103,10 +103,6 @@
     // Update user/group owner
     if (this->interface.user != NULL || this->interface.group != NULL)
     {
-<<<<<<< HEAD
-        THROW_ON_SYS_ERROR_FMT(
-            chown(strPtr(this->nameTmp), userIdFromName(this->interface.user), userIdFromName(this->interface.group)) == -1,
-=======
         uid_t updateUserId = userIdFromName(this->interface.user);
 
         if (updateUserId == userId())
@@ -119,7 +115,6 @@
 
         THROW_ON_SYS_ERROR_FMT(
             chown(strPtr(this->nameTmp), updateUserId, updateGroupId) == -1,
->>>>>>> dca5b63f
             FileOwnerError, "unable to set ownership for '%s'", strPtr(this->nameTmp));
     }
 
