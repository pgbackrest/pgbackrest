/***********************************************************************************************************************************
Storage Read Interface
***********************************************************************************************************************************/
#include "build.auto.h"

#include "common/debug.h"
#include "common/log.h"
#include "common/memContext.h"
#include "storage/read.h"

/***********************************************************************************************************************************
Object type
***********************************************************************************************************************************/
struct StorageRead
{
    StorageReadPub pub;                                             // Publicly accessible variables
    void *driver;                                                   // Driver
    IoRead *io;                                                     // Driver read interface
};

/***********************************************************************************************************************************
Macros for function logging
***********************************************************************************************************************************/
#define FUNCTION_LOG_STORAGE_READ_INTERFACE_TYPE                                                                                   \
    StorageReadInterface
#define FUNCTION_LOG_STORAGE_READ_INTERFACE_FORMAT(value, buffer, bufferSize)                                                      \
    objNameToLog(&value, "StorageReadInterface", buffer, bufferSize)

/***********************************************************************************************************************************
Open the file
***********************************************************************************************************************************/
static bool
storageReadOpen(THIS_VOID)
{
    THIS(StorageRead);

    FUNCTION_LOG_BEGIN(logLevelTrace);
        FUNCTION_LOG_PARAM(STORAGE_READ, this);
    FUNCTION_LOG_END();

    ASSERT(this != NULL);

    FUNCTION_LOG_RETURN(BOOL, ioReadOpen(this->io));
}

/***********************************************************************************************************************************
Read from a file and retry when there is a read failure
***********************************************************************************************************************************/
static size_t
storageRead(THIS_VOID, Buffer *buffer, bool block)
{
    THIS(StorageRead);

    FUNCTION_LOG_BEGIN(logLevelTrace);
        FUNCTION_LOG_PARAM(STORAGE_READ, this);
        FUNCTION_LOG_PARAM(BUFFER, buffer);
        FUNCTION_LOG_PARAM(BOOL, block);
    FUNCTION_LOG_END();

    ASSERT(this != NULL);

    size_t result = 0;

    TRY_BEGIN()
    {
        result = ioRead(this->io, buffer);
    }
    CATCH_ANY()
    {
        // !!! NOT SURE HOW TO HANDLE THE ERROR SINCE THE DRIVER MEM CONTEXT CANNOT BE FREED

        RETHROW();
    }
    TRY_END();

    FUNCTION_LOG_RETURN(SIZE, result);
}

/***********************************************************************************************************************************
Close the file
***********************************************************************************************************************************/
static void
storageReadClose(THIS_VOID)
{
    THIS(StorageRead);

    FUNCTION_LOG_BEGIN(logLevelTrace);
        FUNCTION_LOG_PARAM(STORAGE_READ, this);
    FUNCTION_LOG_END();

    ASSERT(this != NULL);

    ioReadClose(this->io);

    FUNCTION_LOG_RETURN_VOID();
}

/***********************************************************************************************************************************
Has file reached EOF?
***********************************************************************************************************************************/
static bool
storageReadEof(THIS_VOID)
{
    THIS(StorageRead);

    FUNCTION_TEST_BEGIN();
        FUNCTION_TEST_PARAM(STORAGE_READ, this);
    FUNCTION_TEST_END();

    ASSERT(this != NULL);

    FUNCTION_TEST_RETURN(BOOL, ioReadEof(this->io));
}

/***********************************************************************************************************************************
Get file descriptor
***********************************************************************************************************************************/
static int
storageReadFd(const THIS_VOID)
{
    THIS(const StorageRead);

    FUNCTION_TEST_BEGIN();
        FUNCTION_TEST_PARAM(STORAGE_READ, this);
    FUNCTION_TEST_END();

    ASSERT(this != NULL);

    FUNCTION_TEST_RETURN(INT, ioReadFd(this->io));
}

/**********************************************************************************************************************************/
<<<<<<< HEAD
static const IoReadInterface storageIoReadInterface =
{
    .open = storageReadOpen,
    .read = storageRead,
    .close = storageReadClose,
    .eof = storageReadEof,
    .fd = storageReadFd,
};

StorageRead *
storageReadNew(void *const driver, const StorageReadInterface *const interface)
=======
FN_EXTERN StorageRead *
storageReadNew(void *driver, const StorageReadInterface *interface)
>>>>>>> c656669a
{
    FUNCTION_LOG_BEGIN(logLevelTrace);
        FUNCTION_LOG_PARAM_P(VOID, driver);
        FUNCTION_LOG_PARAM_P(STORAGE_READ_INTERFACE, interface);
    FUNCTION_LOG_END();

    FUNCTION_AUDIT_HELPER();

    ASSERT(driver != NULL);
    ASSERT(interface != NULL);

    StorageRead *this = NULL;

    OBJ_NEW_BEGIN(StorageRead, .childQty = MEM_CONTEXT_QTY_MAX)
    {
        this = OBJ_NEW_ALLOC();

        *this = (StorageRead)
        {
            .pub =
            {
                .interface = interface,
                .io = ioReadNew(this, storageIoReadInterface),
            },
            .io = ioReadNew(driver, interface->ioInterface),
            .driver = objMove(driver, objMemContext(this)),
        };
    }
    OBJ_NEW_END();

    FUNCTION_LOG_RETURN(STORAGE_READ, this);
}

/**********************************************************************************************************************************/
FN_EXTERN void
storageReadToLog(const StorageRead *const this, StringStatic *const debugLog)
{
    strStcCat(debugLog, "{type: ");
    strStcResultSizeInc(debugLog, strIdToLog(storageReadType(this), strStcRemains(debugLog), strStcRemainsSize(debugLog)));
    strStcFmt(
        debugLog, ", name: %s, ignoreMissing: %s}", strZ(storageReadName(this)), cvtBoolToConstZ(storageReadIgnoreMissing(this)));
}<|MERGE_RESOLUTION|>--- conflicted
+++ resolved
@@ -130,7 +130,6 @@
 }
 
 /**********************************************************************************************************************************/
-<<<<<<< HEAD
 static const IoReadInterface storageIoReadInterface =
 {
     .open = storageReadOpen,
@@ -140,12 +139,8 @@
     .fd = storageReadFd,
 };
 
-StorageRead *
-storageReadNew(void *const driver, const StorageReadInterface *const interface)
-=======
 FN_EXTERN StorageRead *
-storageReadNew(void *driver, const StorageReadInterface *interface)
->>>>>>> c656669a
+storageReadNew(void *driver, const StorageReadInterface *const interface)
 {
     FUNCTION_LOG_BEGIN(logLevelTrace);
         FUNCTION_LOG_PARAM_P(VOID, driver);
