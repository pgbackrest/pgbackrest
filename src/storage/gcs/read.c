/***********************************************************************************************************************************
GCS Storage Read
***********************************************************************************************************************************/
#include "build.auto.h"

#include "common/debug.h"
#include "common/io/http/client.h"
#include "common/io/read.h"
#include "common/log.h"
#include "common/type/object.h"
#include "storage/gcs/read.h"
#include "storage/read.intern.h"

/***********************************************************************************************************************************
GCS query tokens
***********************************************************************************************************************************/
STRING_STATIC(GCS_QUERY_ALT_STR,                                    "alt");

/***********************************************************************************************************************************
Object type
***********************************************************************************************************************************/
typedef struct StorageReadGcs
{
    StorageReadInterface interface;                                 // Interface
    StorageGcs *storage;                                            // Storage that created this object

    HttpResponse *httpResponse;                                     // HTTP response
} StorageReadGcs;

/***********************************************************************************************************************************
Macros for function logging
***********************************************************************************************************************************/
#define FUNCTION_LOG_STORAGE_READ_GCS_TYPE                                                                                         \
    StorageReadGcs *
#define FUNCTION_LOG_STORAGE_READ_GCS_FORMAT(value, buffer, bufferSize)                                                            \
    objNameToLog(value, "StorageReadGcs", buffer, bufferSize)

/***********************************************************************************************************************************
Open the file
***********************************************************************************************************************************/
static bool
storageReadGcsOpen(THIS_VOID)
{
    THIS(StorageReadGcs);

    FUNCTION_LOG_BEGIN(logLevelTrace);
        FUNCTION_LOG_PARAM(STORAGE_READ_GCS, this);
    FUNCTION_LOG_END();

    ASSERT(this != NULL);
    ASSERT(this->httpResponse == NULL);

    bool result = false;

    // Request the file
    MEM_CONTEXT_OBJ_BEGIN(this)
    {
        this->httpResponse = storageGcsRequestP(
            this->storage, HTTP_VERB_GET_STR, .object = this->interface.name,
            .header = httpHeaderPutRange(httpHeaderNew(NULL), this->interface.offset, this->interface.limit),
            .allowMissing = true, .contentIo = true,
            .query = httpQueryAdd(httpQueryNewP(), GCS_QUERY_ALT_STR, GCS_QUERY_MEDIA_STR));
    }
    MEM_CONTEXT_OBJ_END();

    if (httpResponseCodeOk(this->httpResponse))
    {
        result = true;
    }
    // Else error unless ignore missing
    else if (!this->interface.ignoreMissing)
        THROW_FMT(FileMissingError, STORAGE_ERROR_READ_MISSING, strZ(this->interface.name));

    FUNCTION_LOG_RETURN(BOOL, result);
}

/***********************************************************************************************************************************
Read from a file
***********************************************************************************************************************************/
static size_t
storageReadGcs(THIS_VOID, Buffer *buffer, bool block)
{
    THIS(StorageReadGcs);

    FUNCTION_LOG_BEGIN(logLevelTrace);
        FUNCTION_LOG_PARAM(STORAGE_READ_GCS, this);
        FUNCTION_LOG_PARAM(BUFFER, buffer);
        FUNCTION_LOG_PARAM(BOOL, block);
    FUNCTION_LOG_END();

    ASSERT(this != NULL && this->httpResponse != NULL);
    ASSERT(httpResponseIoRead(this->httpResponse) != NULL);
    ASSERT(buffer != NULL && !bufFull(buffer));

    FUNCTION_LOG_RETURN(SIZE, ioRead(httpResponseIoRead(this->httpResponse), buffer));
}

/***********************************************************************************************************************************
Has file reached EOF?
***********************************************************************************************************************************/
static bool
storageReadGcsEof(THIS_VOID)
{
    THIS(StorageReadGcs);

    FUNCTION_TEST_BEGIN();
        FUNCTION_TEST_PARAM(STORAGE_READ_GCS, this);
    FUNCTION_TEST_END();

    ASSERT(this != NULL && this->httpResponse != NULL);
    ASSERT(httpResponseIoRead(this->httpResponse) != NULL);

    FUNCTION_TEST_RETURN(BOOL, ioReadEof(httpResponseIoRead(this->httpResponse)));
}

/**********************************************************************************************************************************/
FN_EXTERN StorageRead *
storageReadGcsNew(
    StorageGcs *const storage, const String *const name, const bool ignoreMissing, const uint64_t offset,
    const Variant *const limit)
{
    FUNCTION_LOG_BEGIN(logLevelTrace);
        FUNCTION_LOG_PARAM(STORAGE_GCS, storage);
        FUNCTION_LOG_PARAM(STRING, name);
        FUNCTION_LOG_PARAM(BOOL, ignoreMissing);
        FUNCTION_LOG_PARAM(UINT64, offset);
        FUNCTION_LOG_PARAM(VARIANT, limit);
    FUNCTION_LOG_END();

    ASSERT(storage != NULL);
    ASSERT(name != NULL);

    StorageReadGcs *this = NULL;

    OBJ_NEW_BEGIN(StorageReadGcs, .childQty = MEM_CONTEXT_QTY_MAX, .allocQty = MEM_CONTEXT_QTY_MAX)
    {
<<<<<<< HEAD
        this = OBJ_NEW_ALLOC();
=======
        StorageReadGcs *const driver = OBJ_NAME(OBJ_NEW_ALLOC(), StorageRead::StorageReadGcs);
>>>>>>> c656669a

        *this = (StorageReadGcs)
        {
            .storage = storage,

            .interface = (StorageReadInterface)
            {
                .type = STORAGE_GCS_TYPE,
                .name = strDup(name),
                .ignoreMissing = ignoreMissing,
                .offset = offset,
                .limit = varDup(limit),

                .ioInterface = (IoReadInterface)
                {
                    .eof = storageReadGcsEof,
                    .open = storageReadGcsOpen,
                    .read = storageReadGcs,
                },
            },
        };
    }
    OBJ_NEW_END();

    FUNCTION_LOG_RETURN(STORAGE_READ, storageReadNew(this, &this->interface));
}<|MERGE_RESOLUTION|>--- conflicted
+++ resolved
@@ -134,11 +134,7 @@
 
     OBJ_NEW_BEGIN(StorageReadGcs, .childQty = MEM_CONTEXT_QTY_MAX, .allocQty = MEM_CONTEXT_QTY_MAX)
     {
-<<<<<<< HEAD
         this = OBJ_NEW_ALLOC();
-=======
-        StorageReadGcs *const driver = OBJ_NAME(OBJ_NEW_ALLOC(), StorageRead::StorageReadGcs);
->>>>>>> c656669a
 
         *this = (StorageReadGcs)
         {
