/***********************************************************************************************************************************
GCS Storage
***********************************************************************************************************************************/
#include "build.auto.h"

#include <string.h>

#include <openssl/bio.h>
#include <openssl/x509.h>
#include <openssl/pem.h>

#include "common/crypto/common.h"
#include "common/crypto/hash.h"
#include "common/debug.h"
#include "common/io/http/client.h"
#include "common/io/http/common.h"
#include "common/io/http/url.h"
#include "common/io/socket/client.h"
#include "common/io/tls/client.h"
#include "common/log.h"
#include "common/regExp.h"
#include "common/type/json.h"
#include "common/type/object.h"
#include "storage/gcs/read.h"
#include "storage/gcs/storage.intern.h"
#include "storage/gcs/write.h"
#include "storage/posix/storage.h"

/***********************************************************************************************************************************
HTTP headers
***********************************************************************************************************************************/
STRING_EXTERN(GCS_HEADER_UPLOAD_ID_STR,                             GCS_HEADER_UPLOAD_ID);
STRING_STATIC(GCS_HEADER_METADATA_FLAVOR_STR,                       "metadata-flavor");
STRING_STATIC(GCS_HEADER_GOOGLE_STR,                                "Google");

/***********************************************************************************************************************************
Query tokens
***********************************************************************************************************************************/
STRING_STATIC(GCS_QUERY_DELIMITER_STR,                              "delimiter");
STRING_EXTERN(GCS_QUERY_FIELDS_STR,                                 GCS_QUERY_FIELDS);
STRING_EXTERN(GCS_QUERY_MEDIA_STR,                                  GCS_QUERY_MEDIA);
STRING_EXTERN(GCS_QUERY_NAME_STR,                                   GCS_QUERY_NAME);
STRING_STATIC(GCS_QUERY_PAGE_TOKEN_STR,                             "pageToken");
STRING_STATIC(GCS_QUERY_PREFIX_STR,                                 "prefix");
STRING_EXTERN(GCS_QUERY_UPLOAD_ID_STR,                              GCS_QUERY_UPLOAD_ID);

/***********************************************************************************************************************************
JSON tokens
***********************************************************************************************************************************/
VARIANT_STRDEF_STATIC(GCS_JSON_ACCESS_TOKEN_VAR,                    "access_token");
VARIANT_STRDEF_STATIC(GCS_JSON_CLIENT_EMAIL_VAR,                    "client_email");
VARIANT_STRDEF_STATIC(GCS_JSON_ERROR_VAR,                           "error");
VARIANT_STRDEF_STATIC(GCS_JSON_ERROR_DESCRIPTION_VAR,               "error_description");
VARIANT_STRDEF_STATIC(GCS_JSON_EXPIRES_IN_VAR,                      "expires_in");
#define GCS_JSON_ITEMS                                              "items"
    VARIANT_STRDEF_STATIC(GCS_JSON_ITEMS_VAR,                       GCS_JSON_ITEMS);
VARIANT_STRDEF_EXTERN(GCS_JSON_MD5_HASH_VAR,                        GCS_JSON_MD5_HASH);
VARIANT_STRDEF_EXTERN(GCS_JSON_NAME_VAR,                            GCS_JSON_NAME);
#define GCS_JSON_NEXT_PAGE_TOKEN                                    "nextPageToken"
    VARIANT_STRDEF_STATIC(GCS_JSON_NEXT_PAGE_TOKEN_VAR,             GCS_JSON_NEXT_PAGE_TOKEN);
#define GCS_JSON_PREFIXES                                           "prefixes"
    VARIANT_STRDEF_STATIC(GCS_JSON_PREFIXES_VAR,                    GCS_JSON_PREFIXES);
VARIANT_STRDEF_STATIC(GCS_JSON_PRIVATE_KEY_VAR,                     "private_key");
VARIANT_STRDEF_EXTERN(GCS_JSON_SIZE_VAR,                            GCS_JSON_SIZE);
VARIANT_STRDEF_STATIC(GCS_JSON_TOKEN_TYPE_VAR,                      "token_type");
VARIANT_STRDEF_STATIC(GCS_JSON_TOKEN_URI_VAR,                       "token_uri");
#define GCS_JSON_UPDATED                                            "updated"
    VARIANT_STRDEF_STATIC(GCS_JSON_UPDATED_VAR,                     GCS_JSON_UPDATED);

// Fields required when listing files
#define GCS_FIELD_LIST                                                                                                             \
    GCS_JSON_NEXT_PAGE_TOKEN "," GCS_JSON_PREFIXES "," GCS_JSON_ITEMS "(" GCS_JSON_NAME

STRING_STATIC(GCS_FIELD_LIST_MIN_STR,                               GCS_FIELD_LIST ")");
STRING_STATIC(GCS_FIELD_LIST_MAX_STR,                               GCS_FIELD_LIST "," GCS_JSON_SIZE "," GCS_JSON_UPDATED ")");

/***********************************************************************************************************************************
Object type
***********************************************************************************************************************************/
struct StorageGcs
{
    STORAGE_COMMON_MEMBER;
    HttpClient *httpClient;                                         // Http client to service requests
    StringList *headerRedactList;                                   // List of headers to redact from logging
    StringList *queryRedactList;                                    // List of query keys to redact from logging

    bool write;                                                     // Storage is writable
    const String *bucket;                                           // Bucket to store data in
    const String *endpoint;                                         // Endpoint
    size_t chunkSize;                                               // Block size for resumable upload

    StorageGcsKeyType keyType;                                      // Auth key type
    const String *credential;                                       // Credential (client email)
    const String *privateKey;                                       // Private key in PEM format
    String *token;                                                  // Token
    time_t tokenTimeExpire;                                         // Token expiration time (if service auth)
    HttpUrl *authUrl;                                               // URL for authentication server
    HttpClient *authClient;                                         // Client to service auth requests
};

/***********************************************************************************************************************************
Parse HTTP JSON response containing an authentication token and expiration

Note that the function is intended to run directly in the caller's mem context and results will be placed in the caller's prior mem
context.
***********************************************************************************************************************************/
typedef struct
{
    String *tokenType;
    String *token;
    time_t timeExpire;
} StorageGcsAuthTokenResult;

static StorageGcsAuthTokenResult
storageGcsAuthToken(HttpRequest *request, time_t timeBegin)
{
    FUNCTION_TEST_BEGIN();
        FUNCTION_TEST_PARAM(HTTP_REQUEST, request);
        FUNCTION_TEST_PARAM(TIME, timeBegin);
    FUNCTION_TEST_END();

    StorageGcsAuthTokenResult result = {0};

    // Get the response
    KeyValue *kvResponse = jsonToKv(strNewBuf(httpResponseContent(httpRequestResponse(request, true))));

    // Check for an error
    const String *error = varStr(kvGet(kvResponse, GCS_JSON_ERROR_VAR));

    if (error != NULL)
    {
        THROW_FMT(
            ProtocolError, "unable to get authentication token: [%s] %s", strZ(error),
            strZNull(varStr(kvGet(kvResponse, GCS_JSON_ERROR_DESCRIPTION_VAR))));
    }

    MEM_CONTEXT_PRIOR_BEGIN()
    {
        // Get token
        result.tokenType = strDup(varStr(kvGet(kvResponse, GCS_JSON_TOKEN_TYPE_VAR)));
        CHECK(result.tokenType != NULL);
        result.token = strDup(varStr(kvGet(kvResponse, GCS_JSON_ACCESS_TOKEN_VAR)));
        CHECK(result.token != NULL);

        // Get expiration
        const Variant *const expiresIn = kvGet(kvResponse, GCS_JSON_EXPIRES_IN_VAR);
        CHECK(expiresIn != NULL);

        result.timeExpire = timeBegin + (time_t)varInt64Force(expiresIn);
    }
    MEM_CONTEXT_PRIOR_END();

    FUNCTION_TEST_RETURN(result);
}

/***********************************************************************************************************************************
Get authentication header for service keys

Based on the documentation at https://developers.google.com/identity/protocols/oauth2/service-account#httprest
***********************************************************************************************************************************/
// Helper to construct a JSON Web Token
static String *
storageGcsAuthJwt(StorageGcs *this, time_t timeBegin)
{
    FUNCTION_TEST_BEGIN();
        FUNCTION_TEST_PARAM(STORAGE_GCS, this);
        FUNCTION_TEST_PARAM(TIME, timeBegin);
    FUNCTION_TEST_END();

    // Static header with dot delimiter
    String *result = strCatZ(strNew(), "eyJhbGciOiJSUzI1NiIsInR5cCI6IkpXVCJ9.");

    MEM_CONTEXT_TEMP_BEGIN()
    {
        // Add claim
        strCatEncode(
            result, encodeBase64Url,
            BUFSTR(
                strNewFmt(
                    "{\"iss\":\"%s\",\"scope\":\"https://www.googleapis.com/auth/devstorage.read%s\",\"aud\":\"%s\""
                        ",\"exp\":%" PRIu64 ",\"iat\":%" PRIu64 "}",
                    strZ(this->credential), this->write ? "_write" : "_only", strZ(httpUrl(this->authUrl)),
                    (uint64_t)timeBegin + 3600, (uint64_t)timeBegin)));

        // Sign with RSA key
        volatile BIO *bio = NULL;
        volatile EVP_PKEY *privateKey = NULL;
        volatile EVP_MD_CTX *sign = NULL;

        cryptoInit();

        TRY_BEGIN()
        {
            // Load key
            bio = BIO_new(BIO_s_mem());
            BIO_write((BIO *)bio, strZ(this->privateKey), (int)strSize(this->privateKey));

            privateKey = PEM_read_bio_PrivateKey((BIO *)bio, NULL, NULL, NULL);
            cryptoError(privateKey == NULL, "unable to read PEM");

            // Create signature
            sign = EVP_MD_CTX_create();
            cryptoError(
                EVP_DigestSignInit((EVP_MD_CTX *)sign, NULL, EVP_sha256(), NULL, (EVP_PKEY *)privateKey) <= 0, "unable to init");
            cryptoError(
                EVP_DigestSignUpdate((EVP_MD_CTX *)sign, (unsigned char *)strZ(result), (unsigned int)strSize(result)) <= 0,
                "unable to update");

            size_t signatureLen = 0;
            cryptoError(EVP_DigestSignFinal((EVP_MD_CTX *)sign, NULL, &signatureLen) <= 0, "unable to get size");

            Buffer *signature = bufNew(signatureLen);
            bufUsedSet(signature, bufSize(signature));

            cryptoError(EVP_DigestSignFinal((EVP_MD_CTX *)sign, bufPtr(signature), &signatureLen) <= 0, "unable to finalize");

            // Add dot delimiter and signature
            strCatChr(result, '.');
            strCatEncode(result, encodeBase64Url, signature);
        }
        FINALLY()
        {
            BIO_free((BIO *)bio);
#if OPENSSL_VERSION_NUMBER < 0x10100000L
            EVP_MD_CTX_cleanup((EVP_MD_CTX *)sign);
#else
            EVP_MD_CTX_free((EVP_MD_CTX *)sign);
#endif
            EVP_PKEY_free((EVP_PKEY *)privateKey);
        }
        TRY_END();
    }
    MEM_CONTEXT_TEMP_END();

    FUNCTION_TEST_RETURN(result);
}

static StorageGcsAuthTokenResult
storageGcsAuthService(StorageGcs *this, time_t timeBegin)
{
    FUNCTION_TEST_BEGIN();
        FUNCTION_TEST_PARAM(STORAGE_GCS, this);
        FUNCTION_TEST_PARAM(TIME, timeBegin);
    FUNCTION_TEST_END();

    ASSERT(this != NULL);
    ASSERT(timeBegin > 0);

    StorageGcsAuthTokenResult result = {0};

    MEM_CONTEXT_TEMP_BEGIN()
    {
        String *content = strNewFmt(
            "grant_type=urn%%3Aietf%%3Aparams%%3Aoauth%%3Agrant-type%%3Ajwt-bearer&assertion=%s",
            strZ(storageGcsAuthJwt(this, timeBegin)));

        HttpHeader *header = httpHeaderNew(NULL);
        httpHeaderAdd(header, HTTP_HEADER_HOST_STR, httpUrlHost(this->authUrl));
        httpHeaderAdd(header, HTTP_HEADER_CONTENT_TYPE_STR, HTTP_HEADER_CONTENT_TYPE_APP_FORM_URL_STR);
        httpHeaderAdd(header, HTTP_HEADER_CONTENT_LENGTH_STR, strNewFmt("%zu", strSize(content)));

        HttpRequest *request = httpRequestNewP(
            this->authClient, HTTP_VERB_POST_STR, httpUrlPath(this->authUrl), NULL, .header = header, .content = BUFSTR(content));

        result = storageGcsAuthToken(request, timeBegin);
    }
    MEM_CONTEXT_TEMP_END();

    FUNCTION_TEST_RETURN(result);
}

/***********************************************************************************************************************************
Get authentication token automatically for instances running in GCE.

Based on the documentation at https://cloud.google.com/compute/docs/access/create-enable-service-accounts-for-instances#applications
***********************************************************************************************************************************/
static StorageGcsAuthTokenResult
storageGcsAuthAuto(StorageGcs *this, time_t timeBegin)
{
    FUNCTION_TEST_BEGIN();
        FUNCTION_TEST_PARAM(STORAGE_GCS, this);
        FUNCTION_TEST_PARAM(TIME, timeBegin);
    FUNCTION_TEST_END();

    ASSERT(this != NULL);
    ASSERT(timeBegin > 0);

    StorageGcsAuthTokenResult result = {0};

    MEM_CONTEXT_TEMP_BEGIN()
    {
        HttpHeader *header = httpHeaderNew(NULL);
        httpHeaderAdd(header, HTTP_HEADER_HOST_STR, httpUrlHost(this->authUrl));
        httpHeaderAdd(header, GCS_HEADER_METADATA_FLAVOR_STR, GCS_HEADER_GOOGLE_STR);
        httpHeaderAdd(header, HTTP_HEADER_CONTENT_LENGTH_STR, ZERO_STR);

        HttpRequest *request = httpRequestNewP(
            this->authClient, HTTP_VERB_GET_STR, httpUrlPath(this->authUrl), NULL, .header = header);

        result = storageGcsAuthToken(request, timeBegin);
    }
    MEM_CONTEXT_TEMP_END();

    FUNCTION_TEST_RETURN(result);
}

/***********************************************************************************************************************************
Generate authorization header and add it to the supplied header list
***********************************************************************************************************************************/
static void
storageGcsAuth(StorageGcs *this, HttpHeader *httpHeader)
{
    FUNCTION_TEST_BEGIN();
        FUNCTION_TEST_PARAM(STORAGE_GCS, this);
        FUNCTION_TEST_PARAM(KEY_VALUE, httpHeader);
    FUNCTION_TEST_END();

    ASSERT(this != NULL);
    ASSERT(httpHeader != NULL);
    ASSERT(httpHeaderGet(httpHeader, HTTP_HEADER_CONTENT_LENGTH_STR) != NULL);

    MEM_CONTEXT_TEMP_BEGIN()
    {
        // Get the token if it was not supplied by the user
        if (this->keyType != storageGcsKeyTypeToken)
        {
            ASSERT(this->keyType == storageGcsKeyTypeAuto || this->keyType == storageGcsKeyTypeService);

            time_t timeBegin = time(NULL);

            // If the current token has expired then request a new one
            if (timeBegin >= this->tokenTimeExpire)
            {
                StorageGcsAuthTokenResult tokenResult = this->keyType == storageGcsKeyTypeAuto ?
                    storageGcsAuthAuto(this, timeBegin) : storageGcsAuthService(this, timeBegin);

                MEM_CONTEXT_BEGIN(THIS_MEM_CONTEXT())
                {
                    strFree(this->token);
                    this->token = strNewFmt("%s %s", strZ(tokenResult.tokenType), strZ(tokenResult.token));

                    // Subtract http client timeout * 2 so the token does not expire in the middle of http retries
                    this->tokenTimeExpire =
                        tokenResult.timeExpire - ((time_t)(httpClientTimeout(this->httpClient) / MSEC_PER_SEC * 2));
                }
                MEM_CONTEXT_END();
            }
        }

        // Add authorization header
        httpHeaderPut(httpHeader, HTTP_HEADER_AUTHORIZATION_STR, this->token);
    }
    MEM_CONTEXT_TEMP_END();

    FUNCTION_TEST_RETURN_VOID();
}

/***********************************************************************************************************************************
Process Gcs request
***********************************************************************************************************************************/
HttpRequest *
storageGcsRequestAsync(StorageGcs *this, const String *verb, StorageGcsRequestAsyncParam param)
{
    FUNCTION_LOG_BEGIN(logLevelDebug);
        FUNCTION_LOG_PARAM(STORAGE_GCS, this);
        FUNCTION_LOG_PARAM(STRING, verb);
        FUNCTION_LOG_PARAM(BOOL, param.noBucket);
        FUNCTION_LOG_PARAM(BOOL, param.upload);
        FUNCTION_LOG_PARAM(BOOL, param.noAuth);
        FUNCTION_LOG_PARAM(STRING, param.object);
        FUNCTION_LOG_PARAM(HTTP_HEADER, param.header);
        FUNCTION_LOG_PARAM(HTTP_QUERY, param.query);
        FUNCTION_LOG_PARAM(BUFFER, param.content);
    FUNCTION_LOG_END();

    ASSERT(this != NULL);
    ASSERT(verb != NULL);
    ASSERT(!param.noBucket || param.object == NULL);

    HttpRequest *result = NULL;

    MEM_CONTEXT_TEMP_BEGIN()
    {
        // Generate path
        String *path = strCatFmt(strNew(), "%s/storage/v1/b", param.upload ? "/upload" : "");

        if (!param.noBucket)
            strCatFmt(path, "/%s/o", strZ(this->bucket));

        if (param.object != NULL)
            strCatFmt(path, "/%s", strZ(httpUriEncode(strSub(param.object, 1), false)));

        // Create header list and add content length
        HttpHeader *requestHeader = param.header == NULL ?
            httpHeaderNew(this->headerRedactList) : httpHeaderDup(param.header, this->headerRedactList);

        // Set host
        httpHeaderPut(requestHeader, HTTP_HEADER_HOST_STR, this->endpoint);

        // Set content length
        httpHeaderPut(
            requestHeader, HTTP_HEADER_CONTENT_LENGTH_STR,
            param.content == NULL || bufEmpty(param.content) ? ZERO_STR : strNewFmt("%zu", bufUsed(param.content)));

        // Make a copy of the query so it can be modified
        HttpQuery *query = httpQueryDupP(param.query, .redactList = this->queryRedactList);

        // Generate authorization header
        if (!param.noAuth)
            storageGcsAuth(this, requestHeader);

        // Send request
        MEM_CONTEXT_PRIOR_BEGIN()
        {
            result = httpRequestNewP(
                this->httpClient, verb, path, .query = query, .header = requestHeader, .content = param.content);
        }
        MEM_CONTEXT_END();
    }
    MEM_CONTEXT_TEMP_END();

    FUNCTION_LOG_RETURN(HTTP_REQUEST, result);
}

HttpResponse *
storageGcsResponse(HttpRequest *request, StorageGcsResponseParam param)
{
    FUNCTION_LOG_BEGIN(logLevelDebug);
        FUNCTION_LOG_PARAM(HTTP_REQUEST, request);
        FUNCTION_LOG_PARAM(BOOL, param.allowMissing);
        FUNCTION_LOG_PARAM(BOOL, param.allowIncomplete);
        FUNCTION_LOG_PARAM(BOOL, param.contentIo);
    FUNCTION_LOG_END();

    ASSERT(request != NULL);
    ASSERT(!param.allowMissing || !param.allowIncomplete);

    HttpResponse *result = NULL;

    MEM_CONTEXT_TEMP_BEGIN()
    {
        // Get response
        result = httpRequestResponse(request, !param.contentIo);

        // Error if the request was not successful
        if (!httpResponseCodeOk(result) && (!param.allowMissing || httpResponseCode(result) != HTTP_RESPONSE_CODE_NOT_FOUND) &&
            (!param.allowIncomplete || httpResponseCode(result) != HTTP_RESPONSE_CODE_PERMANENT_REDIRECT))
            httpRequestError(request, result);

        // Move response to the prior context
        httpResponseMove(result, memContextPrior());
    }
    MEM_CONTEXT_TEMP_END();

    FUNCTION_LOG_RETURN(HTTP_RESPONSE, result);
}

HttpResponse *
storageGcsRequest(StorageGcs *this, const String *verb, StorageGcsRequestParam param)
{
    FUNCTION_LOG_BEGIN(logLevelDebug);
        FUNCTION_LOG_PARAM(STORAGE_GCS, this);
        FUNCTION_LOG_PARAM(STRING, verb);
        FUNCTION_LOG_PARAM(BOOL, param.noBucket);
        FUNCTION_LOG_PARAM(BOOL, param.upload);
        FUNCTION_LOG_PARAM(BOOL, param.noAuth);
        FUNCTION_LOG_PARAM(STRING, param.object);
        FUNCTION_LOG_PARAM(HTTP_HEADER, param.header);
        FUNCTION_LOG_PARAM(HTTP_QUERY, param.query);
        FUNCTION_LOG_PARAM(BUFFER, param.content);
        FUNCTION_LOG_PARAM(BOOL, param.allowMissing);
        FUNCTION_LOG_PARAM(BOOL, param.allowIncomplete);
        FUNCTION_LOG_PARAM(BOOL, param.contentIo);
    FUNCTION_LOG_END();

    FUNCTION_LOG_RETURN(
        HTTP_RESPONSE,
        storageGcsResponseP(
            storageGcsRequestAsyncP(
                this, verb, .noBucket = param.noBucket, .upload = param.upload, .noAuth = param.noAuth, .object = param.object,
                .header = param.header, .query = param.query, .content = param.content),
            .allowMissing = param.allowMissing, .allowIncomplete = param.allowIncomplete, .contentIo = param.contentIo));
}

/***********************************************************************************************************************************
General function for listing files to be used by other list routines
***********************************************************************************************************************************/
// Helper to convert YYYY-MM-DDTHH:MM:SS.MSECZ format to time_t. This format is very nearly ISO-8601 except for the inclusion of
// milliseconds, which are discarded here.
static time_t
storageGcsCvtTime(const String *time)
{
    FUNCTION_TEST_BEGIN();
        FUNCTION_TEST_PARAM(STRING, time);
    FUNCTION_TEST_END();

    FUNCTION_TEST_RETURN(
        epochFromParts(
            cvtZToInt(strZ(strSubN(time, 0, 4))), cvtZToInt(strZ(strSubN(time, 5, 2))),
            cvtZToInt(strZ(strSubN(time, 8, 2))), cvtZToInt(strZ(strSubN(time, 11, 2))),
            cvtZToInt(strZ(strSubN(time, 14, 2))), cvtZToInt(strZ(strSubN(time, 17, 2))), 0));
}

static void
storageGcsInfoFile(StorageInfo *info, const KeyValue *file)
{
    FUNCTION_TEST_BEGIN();
        FUNCTION_TEST_PARAM(STORAGE_INFO, info);
        FUNCTION_TEST_PARAM(KEY_VALUE, file);
    FUNCTION_TEST_END();

    info->size = cvtZToUInt64(strZ(varStr(kvGet(file, GCS_JSON_SIZE_VAR))));
    info->timeModified = storageGcsCvtTime(varStr(kvGet(file, GCS_JSON_UPDATED_VAR)));

    FUNCTION_TEST_RETURN_VOID();
}

static void
storageGcsListInternal(
    StorageGcs *this, const String *path, StorageInfoLevel level, const String *expression, bool recurse,
    StorageInfoListCallback callback, void *callbackData)
{
    FUNCTION_LOG_BEGIN(logLevelDebug);
        FUNCTION_LOG_PARAM(STORAGE_GCS, this);
        FUNCTION_LOG_PARAM(STRING, path);
        FUNCTION_LOG_PARAM(ENUM, level);
        FUNCTION_LOG_PARAM(STRING, expression);
        FUNCTION_LOG_PARAM(BOOL, recurse);
        FUNCTION_LOG_PARAM(FUNCTIONP, callback);
        FUNCTION_LOG_PARAM_P(VOID, callbackData);
    FUNCTION_LOG_END();

    ASSERT(this != NULL);
    ASSERT(path != NULL);

    MEM_CONTEXT_TEMP_BEGIN()
    {
        // Build the base prefix by stripping off the initial /
        const String *basePrefix;

        if (strSize(path) == 1)
            basePrefix = EMPTY_STR;
        else
            basePrefix = strNewFmt("%s/", strZ(strSub(path, 1)));

        // Get the expression prefix when possible to limit initial results
        const String *expressionPrefix = regExpPrefix(expression);

        // If there is an expression prefix then use it to build the query prefix, otherwise query prefix is base prefix
        const String *queryPrefix;

        if (expressionPrefix == NULL)
            queryPrefix = basePrefix;
        else
        {
            if (strEmpty(basePrefix))
                queryPrefix = expressionPrefix;
            else
                queryPrefix = strNewFmt("%s%s", strZ(basePrefix), strZ(expressionPrefix));
        }

        // Create query
        HttpQuery *query = httpQueryNewP();

        // Add the delimiter to not recurse
        if (!recurse)
            httpQueryAdd(query, GCS_QUERY_DELIMITER_STR, FSLASH_STR);

        // Don't specify empty prefix because it is the default
        if (!strEmpty(queryPrefix))
            httpQueryAdd(query, GCS_QUERY_PREFIX_STR, queryPrefix);

        // Add fields to limit the amount of data returned
        httpQueryAdd(query, GCS_QUERY_FIELDS_STR, level >= storageInfoLevelBasic ? GCS_FIELD_LIST_MAX_STR : GCS_FIELD_LIST_MIN_STR);

        // Loop as long as a continuation marker returned
        HttpRequest *request = NULL;

        do
        {
            // Use an inner mem context here because we could potentially be retrieving millions of files so it is a good idea to
            // free memory at regular intervals
            MEM_CONTEXT_TEMP_BEGIN()
            {
                HttpResponse *response = NULL;

                // If there is an outstanding async request then wait for the response
                if (request != NULL)
                {
                    response = storageGcsResponseP(request);

                    httpRequestFree(request);
                    request = NULL;
                }
                // Else get the response immediately from a sync request
                else
                    response = storageGcsRequestP(this, HTTP_VERB_GET_STR, .query = query);

                KeyValue *content = jsonToKv(strNewBuf(httpResponseContent(response)));

                // If next page token exists then send an async request to get more data
                const String *nextPageToken = varStr(kvGet(content, GCS_JSON_NEXT_PAGE_TOKEN_VAR));

                if (nextPageToken != NULL)
                {
                    httpQueryPut(query, GCS_QUERY_PAGE_TOKEN_STR, nextPageToken);

                    // Store request in the outer temp context
                    MEM_CONTEXT_PRIOR_BEGIN()
                    {
                        request = storageGcsRequestAsyncP(this, HTTP_VERB_GET_STR, .query = query);
                    }
                    MEM_CONTEXT_PRIOR_END();
                }

                // Get prefix list
                const VariantList *prefixList = varVarLst(kvGet(content, GCS_JSON_PREFIXES_VAR));

                if (prefixList != NULL)
                {
                    for (unsigned int prefixIdx = 0; prefixIdx < varLstSize(prefixList); prefixIdx++)
                    {
                        // Get path name
                        StorageInfo info =
                        {
                            .level = level,
                            .name = varStr(varLstGet(prefixList, prefixIdx)),
                            .exists = true,
                        };

                        // Strip off base prefix and final /
                        info.name = strSubN(info.name, strSize(basePrefix), strSize(info.name) - strSize(basePrefix) - 1);

                        // Add type info if requested
                        if (level >= storageInfoLevelType)
                            info.type = storageTypePath;

                        // Callback with info
                        callback(callbackData, &info);
                    }
                }

                // Get file list
                const VariantList *fileList = varVarLst(kvGet(content, GCS_JSON_ITEMS_VAR));

                if (fileList != NULL)
                {
                    for (unsigned int fileIdx = 0; fileIdx < varLstSize(fileList); fileIdx++)
                    {
                        const KeyValue *file = varKv(varLstGet(fileList, fileIdx));
                        CHECK(file != NULL);

                        // Get file name
                        StorageInfo info =
                        {
                            .level = level,
                            .name = varStr(kvGet(file, GCS_JSON_NAME_VAR)),
                            .exists = true,
                        };

                        CHECK(info.name != NULL);

                        // Strip off the base prefix when present
                        if (!strEmpty(basePrefix))
                            info.name = strSub(info.name, strSize(basePrefix));

                        // Add basic level info if requested
                        if (level >= storageInfoLevelBasic)
                        {
                            info.type = storageTypeFile;
                            storageGcsInfoFile(&info, file);
                        }

                        // Callback with info
                        callback(callbackData, &info);
                    }
                }
            }
            MEM_CONTEXT_TEMP_END();
        }
        while (request != NULL);
    }
    MEM_CONTEXT_TEMP_END();

    FUNCTION_LOG_RETURN_VOID();
}

/**********************************************************************************************************************************/
static StorageInfo
storageGcsInfo(THIS_VOID, const String *file, StorageInfoLevel level, StorageInterfaceInfoParam param)
{
    THIS(StorageGcs);

    FUNCTION_LOG_BEGIN(logLevelTrace);
        FUNCTION_LOG_PARAM(STORAGE_GCS, this);
        FUNCTION_LOG_PARAM(STRING, file);
        FUNCTION_LOG_PARAM(ENUM, level);
        (void)param;                                                // No parameters are used
    FUNCTION_LOG_END();

    ASSERT(this != NULL);
    ASSERT(file != NULL);

    // // Attempt to get file info
    HttpResponse *httpResponse = storageGcsRequestP(
        this, HTTP_VERB_GET_STR, .object = file, .allowMissing = true,
        .query = httpQueryAdd(
            httpQueryNewP(), GCS_QUERY_FIELDS_STR,
            level >= storageInfoLevelBasic ? STRDEF(GCS_JSON_SIZE "," GCS_JSON_UPDATED) : EMPTY_STR));

    // Does the file exist?
    StorageInfo result = {.level = level, .exists = httpResponseCodeOk(httpResponse)};

    // Add basic level info if requested and the file exists
    if (result.level >= storageInfoLevelBasic && result.exists)
    {
        result.type = storageTypeFile;
        storageGcsInfoFile(&result, jsonToKv(strNewBuf(httpResponseContent(httpResponse))));
    }

    FUNCTION_LOG_RETURN(STORAGE_INFO, result);
}

/**********************************************************************************************************************************/
static bool
storageGcsInfoList(
    THIS_VOID, const String *path, StorageInfoLevel level, StorageInfoListCallback callback, void *callbackData,
    StorageInterfaceInfoListParam param)
{
    THIS(StorageGcs);

    FUNCTION_LOG_BEGIN(logLevelTrace);
        FUNCTION_LOG_PARAM(STORAGE_GCS, this);
        FUNCTION_LOG_PARAM(STRING, path);
        FUNCTION_LOG_PARAM(ENUM, level);
        FUNCTION_LOG_PARAM(FUNCTIONP, callback);
        FUNCTION_LOG_PARAM_P(VOID, callbackData);
        FUNCTION_LOG_PARAM(STRING, param.expression);
    FUNCTION_LOG_END();

    ASSERT(this != NULL);
    ASSERT(path != NULL);
    ASSERT(callback != NULL);

    MEM_CONTEXT_TEMP_BEGIN()
    {
        storageGcsListInternal(this, path, level, param.expression, false, callback, callbackData);
    }
    MEM_CONTEXT_TEMP_END();

    FUNCTION_LOG_RETURN(BOOL, true);
}

/**********************************************************************************************************************************/
static StorageRead *
storageGcsNewRead(THIS_VOID, const String *file, bool ignoreMissing, StorageInterfaceNewReadParam param)
{
    THIS(StorageGcs);

    FUNCTION_LOG_BEGIN(logLevelDebug);
        FUNCTION_LOG_PARAM(STORAGE_GCS, this);
        FUNCTION_LOG_PARAM(STRING, file);
        FUNCTION_LOG_PARAM(BOOL, ignoreMissing);
        (void)param;                                                // No parameters are used
    FUNCTION_LOG_END();

    ASSERT(this != NULL);
    ASSERT(file != NULL);

    FUNCTION_LOG_RETURN(STORAGE_READ, storageReadGcsNew(this, file, ignoreMissing));
}

/**********************************************************************************************************************************/
static StorageWrite *
storageGcsNewWrite(THIS_VOID, const String *file, StorageInterfaceNewWriteParam param)
{
    THIS(StorageGcs);

    FUNCTION_LOG_BEGIN(logLevelDebug);
        FUNCTION_LOG_PARAM(STORAGE_GCS, this);
        FUNCTION_LOG_PARAM(STRING, file);
        (void)param;                                                // No parameters are used
    FUNCTION_LOG_END();

    ASSERT(this != NULL);
    ASSERT(file != NULL);
    ASSERT(param.createPath);
    ASSERT(param.user == NULL);
    ASSERT(param.group == NULL);
    ASSERT(param.timeModified == 0);

    FUNCTION_LOG_RETURN(STORAGE_WRITE, storageWriteGcsNew(this, file, this->chunkSize));
}

/**********************************************************************************************************************************/
typedef struct StorageGcsPathRemoveData
{
    StorageGcs *this;                                               // Storage Object
    MemContext *memContext;                                         // Mem context to create requests in
    HttpRequest *request;                                           // Async remove request
    const String *path;                                             // Root path of remove
} StorageGcsPathRemoveData;

static void
storageGcsPathRemoveCallback(void *callbackData, const StorageInfo *info)
{
    FUNCTION_TEST_BEGIN();
        FUNCTION_TEST_PARAM_P(VOID, callbackData);
        FUNCTION_TEST_PARAM(STORAGE_INFO, info);
    FUNCTION_TEST_END();

    ASSERT(callbackData != NULL);
    ASSERT(info != NULL);

    StorageGcsPathRemoveData *data = callbackData;

    // Get response from prior async request
    if (data->request != NULL)
    {
        storageGcsResponseP(data->request, .allowMissing = true);

        httpRequestFree(data->request);
        data->request = NULL;
    }

    // Only delete files since paths don't really exist
    if (info->type == storageTypeFile)
    {
        MEM_CONTEXT_BEGIN(data->memContext)
        {
            data->request = storageGcsRequestAsyncP(
                data->this, HTTP_VERB_DELETE_STR, .object = strNewFmt("%s/%s", strZ(data->path), strZ(info->name)));
        }
        MEM_CONTEXT_END();
    }

    FUNCTION_TEST_RETURN_VOID();
}

static bool
storageGcsPathRemove(THIS_VOID, const String *path, bool recurse, StorageInterfacePathRemoveParam param)
{
    THIS(StorageGcs);

    FUNCTION_LOG_BEGIN(logLevelDebug);
        FUNCTION_LOG_PARAM(STORAGE_GCS, this);
        FUNCTION_LOG_PARAM(STRING, path);
        FUNCTION_LOG_PARAM(BOOL, recurse);
        (void)param;                                                // No parameters are used
    FUNCTION_LOG_END();

    ASSERT(this != NULL);
    ASSERT(path != NULL);

    MEM_CONTEXT_TEMP_BEGIN()
    {
        StorageGcsPathRemoveData data =
        {
            .this = this,
            .memContext = memContextCurrent(),
            .path = strEq(path, FSLASH_STR) ? EMPTY_STR : path,
        };

        storageGcsListInternal(this, path, storageInfoLevelType, NULL, true, storageGcsPathRemoveCallback, &data);

        // Check response on last async request
        if (data.request != NULL)
            storageGcsResponseP(data.request, .allowMissing = true);
    }
    MEM_CONTEXT_TEMP_END();

    FUNCTION_LOG_RETURN(BOOL, true);
}

/**********************************************************************************************************************************/
static void
storageGcsRemove(THIS_VOID, const String *file, StorageInterfaceRemoveParam param)
{
    THIS(StorageGcs);

    FUNCTION_LOG_BEGIN(logLevelDebug);
        FUNCTION_LOG_PARAM(STORAGE_GCS, this);
        FUNCTION_LOG_PARAM(STRING, file);
        FUNCTION_LOG_PARAM(BOOL, param.errorOnMissing);
    FUNCTION_LOG_END();

    ASSERT(this != NULL);
    ASSERT(file != NULL);
    ASSERT(!param.errorOnMissing);

    storageGcsRequestP(this, HTTP_VERB_DELETE_STR, .object = file, .allowMissing = true);

    FUNCTION_LOG_RETURN_VOID();
}

/**********************************************************************************************************************************/
static const StorageInterface storageInterfaceGcs =
{
    .info = storageGcsInfo,
    .infoList = storageGcsInfoList,
    .newRead = storageGcsNewRead,
    .newWrite = storageGcsNewWrite,
    .pathRemove = storageGcsPathRemove,
    .remove = storageGcsRemove,
};

Storage *
storageGcsNew(
    const String *path, bool write, StoragePathExpressionCallback pathExpressionFunction, const String *bucket,
    StorageGcsKeyType keyType, const String *key, size_t chunkSize, const String *endpoint, TimeMSec timeout, bool verifyPeer,
    const String *caFile, const String *caPath)
{
    FUNCTION_LOG_BEGIN(logLevelDebug);
        FUNCTION_LOG_PARAM(STRING, path);
        FUNCTION_LOG_PARAM(BOOL, write);
        FUNCTION_LOG_PARAM(FUNCTIONP, pathExpressionFunction);
        FUNCTION_LOG_PARAM(STRING, bucket);
        FUNCTION_LOG_PARAM(STRING_ID, keyType);
        FUNCTION_TEST_PARAM(STRING, key);
        FUNCTION_LOG_PARAM(SIZE, chunkSize);
        FUNCTION_LOG_PARAM(STRING, endpoint);
        FUNCTION_LOG_PARAM(TIME_MSEC, timeout);
        FUNCTION_LOG_PARAM(BOOL, verifyPeer);
        FUNCTION_LOG_PARAM(STRING, caFile);
        FUNCTION_LOG_PARAM(STRING, caPath);
    FUNCTION_LOG_END();

    ASSERT(path != NULL);
    ASSERT(bucket != NULL);
    ASSERT(keyType == storageGcsKeyTypeAuto || key != NULL);
    ASSERT(chunkSize != 0);

    Storage *this = NULL;

    OBJ_NEW_BEGIN(StorageGcs)
    {
        StorageGcs *driver = OBJ_NEW_ALLOC();

        *driver = (StorageGcs)
        {
            .interface = storageInterfaceGcs,
            .write = write,
            .bucket = strDup(bucket),
            .keyType = keyType,
            .chunkSize = chunkSize,
        };

        // Handle auth key types
        switch (keyType)
        {
            // Auto authentication for GCE instances
            case storageGcsKeyTypeAuto:
            {
                driver->authUrl = httpUrlNewParseP(
                    STRDEF("metadata.google.internal/computeMetadata/v1/instance/service-accounts/default/token"),
                    .type = httpProtocolTypeHttp);
                driver->authClient = httpClientNew(
                    sckClientNew(httpUrlHost(driver->authUrl), httpUrlPort(driver->authUrl), timeout, timeout), timeout);

                break;
            }

            // Read data from file for service keys
            case storageGcsKeyTypeService:
            {
                KeyValue *kvKey = jsonToKv(strNewBuf(storageGetP(storageNewReadP(storagePosixNewP(FSLASH_STR), key))));
                driver->credential = varStr(kvGet(kvKey, GCS_JSON_CLIENT_EMAIL_VAR));
                driver->privateKey = varStr(kvGet(kvKey, GCS_JSON_PRIVATE_KEY_VAR));
                const String *const uri = varStr(kvGet(kvKey, GCS_JSON_TOKEN_URI_VAR));

                CHECK(driver->credential != NULL && driver->privateKey != NULL && uri != NULL);

                driver->authUrl = httpUrlNewParseP(uri, .type = httpProtocolTypeHttps);

                driver->authClient = httpClientNew(
                    tlsClientNewP(
                        sckClientNew(httpUrlHost(driver->authUrl), httpUrlPort(driver->authUrl), timeout, timeout),
<<<<<<< HEAD
                        httpUrlHost(driver->authUrl), timeout, timeout, verifyPeer, caFile, caPath, NULL, NULL, NULL),
=======
                        httpUrlHost(driver->authUrl), timeout, timeout, verifyPeer, .caFile = caFile, .caPath = caPath),
>>>>>>> 676b9d95
                    timeout);

                break;
            }

            // Store the authentication token
            case storageGcsKeyTypeToken:
                driver->token = strDup(key);
                break;
        }

        // Parse the endpoint to extract the host and port
        HttpUrl *url = httpUrlNewParseP(endpoint, .type = httpProtocolTypeHttps);
        driver->endpoint = httpUrlHost(url);

        // Create the http client used to service requests
        driver->httpClient = httpClientNew(
            tlsClientNewP(
                sckClientNew(driver->endpoint, httpUrlPort(url), timeout, timeout), driver->endpoint, timeout, timeout, verifyPeer,
<<<<<<< HEAD
                caFile, caPath, NULL, NULL, NULL),
=======
                .caFile = caFile, .caPath = caPath),
>>>>>>> 676b9d95
            timeout);

        // Create list of redacted headers
        driver->headerRedactList = strLstNew();
        strLstAdd(driver->headerRedactList, HTTP_HEADER_AUTHORIZATION_STR);
        strLstAdd(driver->headerRedactList, GCS_HEADER_UPLOAD_ID_STR);

        // Create list of redacted query keys
        driver->queryRedactList = strLstNew();
        strLstAdd(driver->queryRedactList, GCS_QUERY_UPLOAD_ID_STR);

        this = storageNew(STORAGE_GCS_TYPE, path, 0, 0, write, pathExpressionFunction, driver, driver->interface);
    }
    OBJ_NEW_END();

    FUNCTION_LOG_RETURN(STORAGE, this);
}<|MERGE_RESOLUTION|>--- conflicted
+++ resolved
@@ -975,11 +975,7 @@
                 driver->authClient = httpClientNew(
                     tlsClientNewP(
                         sckClientNew(httpUrlHost(driver->authUrl), httpUrlPort(driver->authUrl), timeout, timeout),
-<<<<<<< HEAD
-                        httpUrlHost(driver->authUrl), timeout, timeout, verifyPeer, caFile, caPath, NULL, NULL, NULL),
-=======
                         httpUrlHost(driver->authUrl), timeout, timeout, verifyPeer, .caFile = caFile, .caPath = caPath),
->>>>>>> 676b9d95
                     timeout);
 
                 break;
@@ -999,11 +995,7 @@
         driver->httpClient = httpClientNew(
             tlsClientNewP(
                 sckClientNew(driver->endpoint, httpUrlPort(url), timeout, timeout), driver->endpoint, timeout, timeout, verifyPeer,
-<<<<<<< HEAD
-                caFile, caPath, NULL, NULL, NULL),
-=======
                 .caFile = caFile, .caPath = caPath),
->>>>>>> 676b9d95
             timeout);
 
         // Create list of redacted headers
