/***********************************************************************************************************************************
GCS Storage File Write
***********************************************************************************************************************************/
#include "build.auto.h"

#include "common/crypto/hash.h"
#include "common/debug.h"
#include "common/io/filter/filter.h"
#include "common/log.h"
#include "common/type/json.h"
#include "common/type/keyValue.h"
#include "common/type/object.h"
#include "storage/gcs/write.h"
#include "storage/write.intern.h"

/***********************************************************************************************************************************
GCS query tokens
***********************************************************************************************************************************/
STRING_STATIC(GCS_QUERY_UPLOAD_TYPE_STR,                            "uploadType");
STRING_STATIC(GCS_QUERY_RESUMABLE_STR,                              "resumable");
STRING_STATIC(GCS_QUERY_FIELDS_VALUE_STR,                           GCS_JSON_MD5_HASH "," GCS_JSON_SIZE);

/***********************************************************************************************************************************
Object type
***********************************************************************************************************************************/
typedef struct StorageWriteGcs
{
    StorageWriteInterface interface;                                // Interface
    StorageGcs *storage;                                            // Storage that created this object

    HttpRequest *request;                                           // Async chunk upload request
    size_t chunkSize;                                               // Size of chunks for resumable upload
    bool tag;                                                       // Are tags available?
    Buffer *chunkBuffer;                                            // Block buffer (stores data until chunkSize is reached)
    const String *uploadId;                                         // Id for resumable upload
    uint64_t uploadTotal;                                           // Total bytes uploaded
    IoFilter *md5hash;                                              // MD5 hash of file
} StorageWriteGcs;

/***********************************************************************************************************************************
Macros for function logging
***********************************************************************************************************************************/
#define FUNCTION_LOG_STORAGE_WRITE_GCS_TYPE                                                                                        \
    StorageWriteGcs *
#define FUNCTION_LOG_STORAGE_WRITE_GCS_FORMAT(value, buffer, bufferSize)                                                           \
    objNameToLog(value, "StorageWriteGcs", buffer, bufferSize)

/***********************************************************************************************************************************
Open the file
***********************************************************************************************************************************/
static void
storageWriteGcsOpen(THIS_VOID)
{
    THIS(StorageWriteGcs);

    FUNCTION_LOG_BEGIN(logLevelTrace);
        FUNCTION_LOG_PARAM(STORAGE_WRITE_GCS, this);
    FUNCTION_LOG_END();

    ASSERT(this != NULL);
    ASSERT(this->chunkBuffer == NULL);

    // Allocate the chunk buffer
    MEM_CONTEXT_OBJ_BEGIN(this)
    {
        this->chunkBuffer = bufNew(this->chunkSize);
        this->md5hash = cryptoHashNew(hashTypeMd5);
    }
    MEM_CONTEXT_OBJ_END();

    FUNCTION_LOG_RETURN_VOID();
}

/***********************************************************************************************************************************
Verify upload
***********************************************************************************************************************************/
static void
storageWriteGcsVerify(StorageWriteGcs *const this, HttpResponse *const response)
{
    FUNCTION_LOG_BEGIN(logLevelTrace);
        FUNCTION_LOG_PARAM(STORAGE_WRITE_GCS, this);
        FUNCTION_LOG_PARAM(HTTP_RESPONSE, response);
    FUNCTION_LOG_END();

    MEM_CONTEXT_TEMP_BEGIN()
    {
        KeyValue *const content = varKv(jsonToVar(strNewBuf(httpResponseContent(response))));

        // Check the md5 hash
        const String *const md5base64 = varStr(kvGet(content, GCS_JSON_MD5_HASH_VAR));
        CHECK(FormatError, md5base64 != NULL, "MD5 missing");

        const Buffer *const md5actual = bufNewDecode(encodingBase64, md5base64);
        const Buffer *const md5expected = pckReadBinP(pckReadNew(ioFilterResult(this->md5hash)));

        if (!bufEq(md5actual, md5expected))
        {
            THROW_FMT(
                FormatError, "expected md5 '%s' for '%s' but actual is '%s'", strZ(strNewEncode(encodingHex, md5expected)),
                strZ(this->interface.name), strZ(strNewEncode(encodingHex, md5actual)));
        }

        // Check the size when available
        const String *const sizeStr = varStr(kvGet(content, GCS_JSON_SIZE_VAR));

        if (sizeStr != NULL)
        {
            const uint64_t size = cvtZToUInt64(strZ(sizeStr));

            if (size != this->uploadTotal)
            {
                THROW_FMT(
                    FormatError, "expected size %" PRIu64 " for '%s' but actual is %" PRIu64, size, strZ(this->interface.name),
                    this->uploadTotal);
            }
        }
    }
    MEM_CONTEXT_TEMP_END();

    FUNCTION_LOG_RETURN_VOID();
}

/***********************************************************************************************************************************
Flush bytes to upload chunk
***********************************************************************************************************************************/
static void
storageWriteGcsBlock(StorageWriteGcs *const this, const bool done)
{
    FUNCTION_LOG_BEGIN(logLevelTrace);
        FUNCTION_LOG_PARAM(STORAGE_WRITE_GCS, this);
        FUNCTION_LOG_PARAM(BOOL, done);
    FUNCTION_LOG_END();

    ASSERT(this != NULL);

    // If there is an outstanding async request then wait for the response to ensure the request did not error
    if (this->request != NULL)
    {
        HttpResponse *const response = storageGcsResponseP(this->request, .allowIncomplete = !done);

        // If done then verify the md5 checksum
        if (done)
            storageWriteGcsVerify(this, response);

        httpResponseFree(response);
        httpRequestFree(this->request);
        this->request = NULL;
    }

    FUNCTION_LOG_RETURN_VOID();
}

static void
storageWriteGcsBlockAsync(StorageWriteGcs *this, bool done)
{
    FUNCTION_LOG_BEGIN(logLevelTrace);
        FUNCTION_LOG_PARAM(STORAGE_WRITE_GCS, this);
        FUNCTION_LOG_PARAM(BOOL, done);
    FUNCTION_LOG_END();

    ASSERT(this != NULL);
    ASSERT(this->chunkBuffer != NULL);
    ASSERT(bufSize(this->chunkBuffer) > 0);
    ASSERT(!done || this->uploadId != NULL || this->tag);

    MEM_CONTEXT_TEMP_BEGIN()
    {
        // Complete prior async request, if any
        storageWriteGcsBlock(this, false);

        // Build query
        HttpQuery *query = httpQueryNewP();
        httpQueryAdd(query, GCS_QUERY_NAME_STR, strSub(this->interface.name, 1));
        httpQueryAdd(query, GCS_QUERY_UPLOAD_TYPE_STR, GCS_QUERY_RESUMABLE_STR);

        // Get the upload id
        if (this->uploadId == NULL)
        {
            HttpResponse *response = storageGcsRequestP(
                this->storage, HTTP_VERB_POST_STR, .upload = true, .tag = this->tag, .query = query);

            MEM_CONTEXT_OBJ_BEGIN(this)
            {
                this->uploadId = strDup(httpHeaderGet(httpResponseHeader(response), GCS_HEADER_UPLOAD_ID_STR));
                CHECK(FormatError, this->uploadId != NULL, "upload id missing");
            }
            MEM_CONTEXT_OBJ_END();
        }

        // Add data to md5 hash
<<<<<<< HEAD
        ASSERT(!bufEmpty(this->chunkBuffer) || this->tag);

        if (bufUsed(this->chunkBuffer) > 0)
=======
        if (!bufEmpty(this->chunkBuffer))
>>>>>>> 759d41a3
            ioFilterProcessIn(this->md5hash, this->chunkBuffer);

        // Upload the chunk. If this is the last chunk then add the total bytes in the file to the range rather than the * added to
        // prior chunks. This indicates that the resumable upload is complete.
        HttpHeader *const header = httpHeaderAdd(
            httpHeaderNew(NULL), HTTP_HEADER_CONTENT_RANGE_STR,
            strNewFmt(
                HTTP_HEADER_CONTENT_RANGE_BYTES " %s/%s",
                bufUsed(this->chunkBuffer) == 0 ?
                    "*" : zNewFmt("%" PRIu64 "-%" PRIu64, this->uploadTotal, this->uploadTotal + bufUsed(this->chunkBuffer) - 1),
                done ? zNewFmt("%" PRIu64, this->uploadTotal + bufUsed(this->chunkBuffer)) : "*"));

        httpQueryAdd(query, GCS_QUERY_UPLOAD_ID_STR, this->uploadId);

        // Add fields needed to verify to upload
        if (done)
            httpQueryAdd(query, GCS_QUERY_FIELDS_STR, GCS_QUERY_FIELDS_VALUE_STR);

        MEM_CONTEXT_OBJ_BEGIN(this)
        {
            this->request = storageGcsRequestAsyncP(
                this->storage, HTTP_VERB_PUT_STR, .upload = true, .noAuth = true, .header = header, .query = query,
                .content = this->chunkBuffer);
        }
        MEM_CONTEXT_OBJ_END();

        this->uploadTotal += bufUsed(this->chunkBuffer);
    }
    MEM_CONTEXT_TEMP_END();

    FUNCTION_LOG_RETURN_VOID();
}

/***********************************************************************************************************************************
Write to internal buffer
***********************************************************************************************************************************/
static void
storageWriteGcs(THIS_VOID, const Buffer *buffer)
{
    THIS(StorageWriteGcs);

    FUNCTION_LOG_BEGIN(logLevelTrace);
        FUNCTION_LOG_PARAM(STORAGE_WRITE_GCS, this);
        FUNCTION_LOG_PARAM(BUFFER, buffer);
    FUNCTION_LOG_END();

    ASSERT(this != NULL);
    ASSERT(buffer != NULL);
    ASSERT(this->chunkBuffer != NULL);

    size_t bytesTotal = 0;

    // Continue until the write buffer has been exhausted
    do
    {
        // Copy as many bytes as possible into the chunk buffer
        const size_t bytesNext =
            bufRemains(this->chunkBuffer) > bufUsed(buffer) - bytesTotal ?
                bufUsed(buffer) - bytesTotal : bufRemains(this->chunkBuffer);

        bufCatSub(this->chunkBuffer, buffer, bytesTotal, bytesNext);
        bytesTotal += bytesNext;

        // If the chunk buffer is full then write it. It is possible that this is the last chunk and it would be better to wait, but
        // the chances of that are quite small so in general it is better to write now so there is less to write later.
        if (bufRemains(this->chunkBuffer) == 0)
        {
            storageWriteGcsBlockAsync(this, false);
            bufUsedZero(this->chunkBuffer);
        }
    }
    while (bytesTotal != bufUsed(buffer));

    FUNCTION_LOG_RETURN_VOID();
}

/***********************************************************************************************************************************
Close the file
***********************************************************************************************************************************/
static void
storageWriteGcsClose(THIS_VOID)
{
    THIS(StorageWriteGcs);

    FUNCTION_LOG_BEGIN(logLevelTrace);
        FUNCTION_LOG_PARAM(STORAGE_WRITE_GCS, this);
    FUNCTION_LOG_END();

    ASSERT(this != NULL);

    // Close if the file has not already been closed
    if (this->chunkBuffer != NULL)
    {
        MEM_CONTEXT_TEMP_BEGIN()
        {
            // If a resumable upload was started then finish that way
            if (this->uploadId != NULL || this->tag)
            {
<<<<<<< HEAD
                ASSERT(!bufEmpty(this->chunkBuffer) || this->tag);

=======
>>>>>>> 759d41a3
                // Write what is left in the chunk buffer
                storageWriteGcsBlockAsync(this, true);
                storageWriteGcsBlock(this, true);
            }
            // Else upload all the data in a single chunk
            else
            {
                // Add data to md5 hash
                if (bufUsed(this->chunkBuffer))
                    ioFilterProcessIn(this->md5hash, this->chunkBuffer);

                // Upload file
                HttpQuery *query = httpQueryNewP();
                httpQueryAdd(query, GCS_QUERY_NAME_STR, strSub(this->interface.name, 1));
                httpQueryAdd(query, GCS_QUERY_UPLOAD_TYPE_STR, GCS_QUERY_MEDIA_STR);
                httpQueryAdd(query, GCS_QUERY_FIELDS_STR, GCS_QUERY_FIELDS_VALUE_STR);

                this->uploadTotal = bufUsed(this->chunkBuffer);

                storageWriteGcsVerify(
                    this,
                    storageGcsRequestP(
                        this->storage, HTTP_VERB_POST_STR, .upload = true, .query = query, .content = this->chunkBuffer));
            }

            bufFree(this->chunkBuffer);
            this->chunkBuffer = NULL;
        }
        MEM_CONTEXT_TEMP_END();
    }

    FUNCTION_LOG_RETURN_VOID();
}

/**********************************************************************************************************************************/
FN_EXTERN StorageWrite *
storageWriteGcsNew(StorageGcs *const storage, const String *const name, const size_t chunkSize, const bool tag)
{
    FUNCTION_LOG_BEGIN(logLevelTrace);
        FUNCTION_LOG_PARAM(STORAGE_GCS, storage);
        FUNCTION_LOG_PARAM(STRING, name);
        FUNCTION_LOG_PARAM(UINT64, chunkSize);
        FUNCTION_LOG_PARAM(BOOL, tag);
    FUNCTION_LOG_END();

    ASSERT(storage != NULL);
    ASSERT(name != NULL);

    OBJ_NEW_BEGIN(StorageWriteGcs, .childQty = MEM_CONTEXT_QTY_MAX)
    {
        *this = (StorageWriteGcs)
        {
            .storage = storage,
            .chunkSize = chunkSize,
            .tag = tag,

            .interface = (StorageWriteInterface)
            {
                .type = STORAGE_GCS_TYPE,
                .name = strDup(name),
                .atomic = true,
                .createPath = true,
                .syncFile = true,
                .syncPath = true,
                .truncate = true,

                .ioInterface = (IoWriteInterface)
                {
                    .close = storageWriteGcsClose,
                    .open = storageWriteGcsOpen,
                    .write = storageWriteGcs,
                },
            },
        };
    }
    OBJ_NEW_END();

    FUNCTION_LOG_RETURN(STORAGE_WRITE, storageWriteNew(this, &this->interface));
}<|MERGE_RESOLUTION|>--- conflicted
+++ resolved
@@ -160,8 +160,6 @@
 
     ASSERT(this != NULL);
     ASSERT(this->chunkBuffer != NULL);
-    ASSERT(bufSize(this->chunkBuffer) > 0);
-    ASSERT(!done || this->uploadId != NULL || this->tag);
 
     MEM_CONTEXT_TEMP_BEGIN()
     {
@@ -188,13 +186,7 @@
         }
 
         // Add data to md5 hash
-<<<<<<< HEAD
-        ASSERT(!bufEmpty(this->chunkBuffer) || this->tag);
-
-        if (bufUsed(this->chunkBuffer) > 0)
-=======
         if (!bufEmpty(this->chunkBuffer))
->>>>>>> 759d41a3
             ioFilterProcessIn(this->md5hash, this->chunkBuffer);
 
         // Upload the chunk. If this is the last chunk then add the total bytes in the file to the range rather than the * added to
@@ -293,11 +285,6 @@
             // If a resumable upload was started then finish that way
             if (this->uploadId != NULL || this->tag)
             {
-<<<<<<< HEAD
-                ASSERT(!bufEmpty(this->chunkBuffer) || this->tag);
-
-=======
->>>>>>> 759d41a3
                 // Write what is left in the chunk buffer
                 storageWriteGcsBlockAsync(this, true);
                 storageWriteGcsBlock(this, true);
