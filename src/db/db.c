--- conflicted
+++ resolved
@@ -584,19 +584,12 @@
     FUNCTION_LOG_END();
 
     FUNCTION_LOG_RETURN(
-<<<<<<< HEAD
-        VARIANT_LIST,
+        PACK,
         dbQuery(
-            this,
+            this, pgClientQueryResultAny,
             STRDEF(
                 "select oid::oid, datname::text, (select oid::oid from pg_catalog.pg_database where datname = 'template0')"
                     " as datlastsysoid from pg_catalog.pg_database")));
-=======
-        PACK,
-        dbQuery(
-            this, pgClientQueryResultAny,
-            STRDEF("select oid::oid, datname::text, datlastsysoid::oid from pg_catalog.pg_database")));
->>>>>>> 9a271e92
 }
 
 /**********************************************************************************************************************************/
