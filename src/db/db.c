/***********************************************************************************************************************************
Database Client
***********************************************************************************************************************************/
#include "build.auto.h"

#include "common/debug.h"
#include "common/log.h"
#include "common/memContext.h"
#include "common/wait.h"
#include "db/db.h"
#include "db/protocol.h"
#include "postgres/interface.h"
#include "postgres/version.h"
#include "protocol/helper.h"
#include "version.h"

/***********************************************************************************************************************************
Constants
***********************************************************************************************************************************/
#define PG_BACKUP_ADVISORY_LOCK                                     "12340078987004321"

/***********************************************************************************************************************************
Object type
***********************************************************************************************************************************/
struct Db
{
    DbPub pub;                                                      // Publicly accessible variables
    PgClient *client;                                               // Local PostgreSQL client
    ProtocolClient *remoteClient;                                   // Protocol client for remote db queries
    unsigned int remoteIdx;                                         // Index provided by the remote on open for subsequent calls
    const String *applicationName;                                  // Used to identify this connection in PostgreSQL
};

/***********************************************************************************************************************************
Close protocol connection.  No need to close a locally created PgClient since it has its own destructor.
***********************************************************************************************************************************/
static void
dbFreeResource(THIS_VOID)
{
<<<<<<< HEAD
    ProtocolCommand *command = protocolCommandNew(PROTOCOL_COMMAND_DB_CLOSE_STR);
    pckWriteU32P(protocolCommandParam(command), this->remoteIdx);
=======
    THIS(Db);

    FUNCTION_LOG_BEGIN(logLevelTrace);
        FUNCTION_LOG_PARAM(DB, this);
    FUNCTION_LOG_END();

    ASSERT(this != NULL);

    ProtocolCommand *command = protocolCommandNew(PROTOCOL_COMMAND_DB_CLOSE);
    protocolCommandParamAdd(command, VARUINT(this->remoteIdx));
>>>>>>> 5b332b22

    protocolClientExecute(this->remoteClient, command, false);

    FUNCTION_LOG_RETURN_VOID();
}

/**********************************************************************************************************************************/
Db *
dbNew(PgClient *client, ProtocolClient *remoteClient, const String *applicationName)
{
    FUNCTION_LOG_BEGIN(logLevelDebug);
        FUNCTION_LOG_PARAM(PG_CLIENT, client);
        FUNCTION_LOG_PARAM(PROTOCOL_CLIENT, remoteClient);
        FUNCTION_LOG_PARAM(STRING, applicationName);
    FUNCTION_LOG_END();

    ASSERT((client != NULL && remoteClient == NULL) || (client == NULL && remoteClient != NULL));
    ASSERT(applicationName != NULL);

    Db *this = NULL;

    MEM_CONTEXT_NEW_BEGIN("Db")
    {
        this = memNew(sizeof(Db));

        *this = (Db)
        {
            .pub =
            {
                .memContext = memContextCurrent(),
            },
            .remoteClient = remoteClient,
            .applicationName = strDup(applicationName),
        };

        this->client = pgClientMove(client, this->pub.memContext);
    }
    MEM_CONTEXT_NEW_END();

    FUNCTION_LOG_RETURN(DB, this);
}

/***********************************************************************************************************************************
Execute a query
***********************************************************************************************************************************/
static VariantList *
dbQuery(Db *this, const String *query)
{
    FUNCTION_LOG_BEGIN(logLevelDebug);
        FUNCTION_LOG_PARAM(DB, this);
        FUNCTION_LOG_PARAM(STRING, query);
    FUNCTION_LOG_END();

    ASSERT(this != NULL);
    ASSERT(query != NULL);

    VariantList *result = NULL;

    // Query remotely
    if (this->remoteClient != NULL)
    {
<<<<<<< HEAD
        ProtocolCommand *command = protocolCommandNew(PROTOCOL_COMMAND_DB_QUERY_STR);
        PackWrite *param = protocolCommandParam(command);

        pckWriteU32P(param, this->remoteIdx);
        pckWriteStrP(param, query);
=======
        ProtocolCommand *command = protocolCommandNew(PROTOCOL_COMMAND_DB_QUERY);
        protocolCommandParamAdd(command, VARUINT(this->remoteIdx));
        protocolCommandParamAdd(command, VARSTR(query));
>>>>>>> 5b332b22

        result = varVarLst(protocolClientExecute(this->remoteClient, command, true));
    }
    // Else locally
    else
        result = pgClientQuery(this->client, query);

    FUNCTION_LOG_RETURN(VARIANT_LIST, result);
}

/***********************************************************************************************************************************
Execute a command that expects no output
***********************************************************************************************************************************/
static void
dbExec(Db *this, const String *command)
{
    FUNCTION_LOG_BEGIN(logLevelDebug);
        FUNCTION_LOG_PARAM(DB, this);
        FUNCTION_LOG_PARAM(STRING, command);
    FUNCTION_LOG_END();

    ASSERT(this != NULL);
    ASSERT(command != NULL);

    CHECK(dbQuery(this, command) == NULL);

    FUNCTION_LOG_RETURN_VOID();
}

/***********************************************************************************************************************************
Execute a query that returns a single row and column
***********************************************************************************************************************************/
static Variant *
dbQueryColumn(Db *this, const String *query)
{
    FUNCTION_LOG_BEGIN(logLevelDebug);
        FUNCTION_LOG_PARAM(DB, this);
        FUNCTION_LOG_PARAM(STRING, query);
    FUNCTION_LOG_END();

    ASSERT(this != NULL);
    ASSERT(query != NULL);

    VariantList *result = dbQuery(this, query);

    CHECK(varLstSize(result) == 1);
    CHECK(varLstSize(varVarLst(varLstGet(result, 0))) == 1);

    FUNCTION_LOG_RETURN(VARIANT, varLstGet(varVarLst(varLstGet(result, 0)), 0));
}

/***********************************************************************************************************************************
Execute a query that returns a single row
***********************************************************************************************************************************/
static VariantList *
dbQueryRow(Db *this, const String *query)
{
    FUNCTION_LOG_BEGIN(logLevelDebug);
        FUNCTION_LOG_PARAM(DB, this);
        FUNCTION_LOG_PARAM(STRING, query);
    FUNCTION_LOG_END();

    ASSERT(this != NULL);
    ASSERT(query != NULL);

    VariantList *result = dbQuery(this, query);

    CHECK(varLstSize(result) == 1);

    FUNCTION_LOG_RETURN(VARIANT_LIST, varVarLst(varLstGet(result, 0)));
}

/**********************************************************************************************************************************/
void
dbOpen(Db *this)
{
    FUNCTION_LOG_BEGIN(logLevelDebug);
        FUNCTION_LOG_PARAM(DB, this);
    FUNCTION_LOG_END();

    ASSERT(this != NULL);

    MEM_CONTEXT_TEMP_BEGIN()
    {
        // Open the connection
        if (this->remoteClient != NULL)
        {
            ProtocolCommand *command = protocolCommandNew(PROTOCOL_COMMAND_DB_OPEN);
            this->remoteIdx = varUIntForce(protocolClientExecute(this->remoteClient, command, true));

            // Set a callback to notify the remote when a connection is closed
            memContextCallbackSet(this->pub.memContext, dbFreeResource, this);
        }
        else
            pgClientOpen(this->client);

        // Set search_path to prevent overrides of the functions we expect to call.  All queries should also be schema-qualified,
        // but this is an extra level protection.
        dbExec(this, STRDEF("set search_path = 'pg_catalog'"));

        // Set client encoding to UTF8.  This is the only encoding (other than ASCII) that we can safely work with.
        dbExec(this, STRDEF("set client_encoding = 'UTF8'"));

        // Query the version and data_directory
        VariantList *row = dbQueryRow(
            this,
            STRDEF(
                "select (select setting from pg_catalog.pg_settings where name = 'server_version_num')::int4,"
                " (select setting from pg_catalog.pg_settings where name = 'data_directory')::text,"
                " (select setting from pg_catalog.pg_settings where name = 'archive_mode')::text,"
                " (select setting from pg_catalog.pg_settings where name = 'archive_command')::text"));

        // Check that none of the return values are null, which indicates the user cannot select some rows in pg_settings
        for (unsigned int columnIdx = 0; columnIdx < varLstSize(row); columnIdx++)
        {
            if (varLstGet(row, columnIdx) == NULL)
            {
                THROW(
                    DbQueryError,
                    "unable to select some rows from pg_settings\n"
                        "HINT: is the backup running as the postgres user?\n"
                        "HINT: is the pg_read_all_settings role assigned for " PG_NAME " >= " PG_VERSION_10_STR "?");
            }
        }

        // Strip the minor version off since we don't need it.  In the future it might be a good idea to warn users when they are
        // running an old minor version.
        this->pub.pgVersion = varUIntForce(varLstGet(row, 0)) / 100 * 100;

        // Store the data directory that PostgreSQL is running in, the archive mode, and archive command. These can be compared to
        // the configured pgBackRest directory, and archive settings checked for validity, when validating the configuration.
        MEM_CONTEXT_BEGIN(this->pub.memContext)
        {
            this->pub.pgDataPath = strDup(varStr(varLstGet(row, 1)));
            this->pub.archiveMode = strDup(varStr(varLstGet(row, 2)));
            this->pub.archiveCommand = strDup(varStr(varLstGet(row, 3)));
        }
        MEM_CONTEXT_END();

        // Set application name to help identify the backup session
        if (dbPgVersion(this) >= PG_VERSION_APPLICATION_NAME)
            dbExec(this, strNewFmt("set application_name = '%s'", strZ(this->applicationName)));

        // There is no need to have parallelism enabled in a backup session. In particular, 9.6 marks pg_stop_backup() as
        // parallel-safe but an error will be thrown if pg_stop_backup() is run in a worker.
        if (dbPgVersion(this) >= PG_VERSION_PARALLEL_QUERY)
            dbExec(this, STRDEF("set max_parallel_workers_per_gather = 0"));
    }
    MEM_CONTEXT_TEMP_END();

    FUNCTION_LOG_RETURN_VOID();
}

/**********************************************************************************************************************************/
// Helper to build start backup query
static String *
dbBackupStartQuery(unsigned int pgVersion, bool startFast)
{
    FUNCTION_TEST_BEGIN();
        FUNCTION_TEST_PARAM(UINT, pgVersion);
        FUNCTION_TEST_PARAM(BOOL, startFast);
    FUNCTION_TEST_END();

    // Build query to return start lsn and WAL segment name
    String *result = strNewFmt(
        "select lsn::text as lsn,\n"
        "       pg_catalog.pg_%sfile_name(lsn)::text as wal_segment_name\n"
        "  from pg_catalog.pg_start_backup('" PROJECT_NAME " backup started at ' || current_timestamp",
        strZ(pgWalName(pgVersion)));

    // Start backup after immediate checkpoint
    if (startFast)
    {
        strCatFmt(result, ", " TRUE_Z);
    }
    // Else start backup at the next scheduled checkpoint
    else if (pgVersion >= PG_VERSION_84)
        strCatFmt(result, ", " FALSE_Z);

    // Use non-exclusive backup mode when available
    if (pgVersion >= PG_VERSION_96)
        strCatFmt(result, ", " FALSE_Z);

    // Complete query
    strCatFmt(result, ") as lsn");

    FUNCTION_TEST_RETURN(result);
}

DbBackupStartResult
dbBackupStart(Db *this, bool startFast, bool stopAuto)
{
    FUNCTION_LOG_BEGIN(logLevelDebug);
        FUNCTION_LOG_PARAM(DB, this);
        FUNCTION_LOG_PARAM(BOOL, startFast);
        FUNCTION_LOG_PARAM(BOOL, stopAuto);
    FUNCTION_LOG_END();

    ASSERT(this != NULL);

    DbBackupStartResult result = {.lsn = NULL};

    MEM_CONTEXT_TEMP_BEGIN()
    {
        // Acquire the backup advisory lock to make sure that backups are not running from multiple backup servers against the same
        // database cluster.  This lock helps make the stop-auto option safe.
        if (!varBool(dbQueryColumn(this, STRDEF("select pg_catalog.pg_try_advisory_lock(" PG_BACKUP_ADVISORY_LOCK ")::bool"))))
        {
            THROW(
                LockAcquireError,
                "unable to acquire " PROJECT_NAME " advisory lock\n"
                "HINT: is another " PROJECT_NAME " backup already running on this cluster?");
        }

        // If stop-auto is enabled check for a running backup
        if (stopAuto)
        {
            // Feature is not supported in PostgreSQL < 9.3
            CHECK(dbPgVersion(this) >= PG_VERSION_93);

            // Feature is not needed for PostgreSQL >= 9.6 since backups are run in non-exclusive mode
            if (dbPgVersion(this) < PG_VERSION_96)
            {
                if (varBool(dbQueryColumn(this, STRDEF("select pg_catalog.pg_is_in_backup()::bool"))))
                {
                    LOG_WARN(
                        "the cluster is already in backup mode but no " PROJECT_NAME " backup process is running."
                        " pg_stop_backup() will be called so a new backup can be started.");

                    dbBackupStop(this);
                }
            }
        }

        // Start backup
        VariantList *row = dbQueryRow(this, dbBackupStartQuery(dbPgVersion(this), startFast));

        // Return results
        MEM_CONTEXT_PRIOR_BEGIN()
        {
            result.lsn = strDup(varStr(varLstGet(row, 0)));
            result.walSegmentName = strDup(varStr(varLstGet(row, 1)));
        }
        MEM_CONTEXT_PRIOR_END();
    }
    MEM_CONTEXT_TEMP_END();

    FUNCTION_LOG_RETURN_STRUCT(result);
}
/**********************************************************************************************************************************/
// Helper to build stop backup query
static String *
dbBackupStopQuery(unsigned int pgVersion)
{
    FUNCTION_TEST_BEGIN();
        FUNCTION_TEST_PARAM(UINT, pgVersion);
    FUNCTION_TEST_END();

    // Build query to return start lsn and WAL segment name
    String *result = strNewFmt(
        "select lsn::text as lsn,\n"
        "       pg_catalog.pg_%sfile_name(lsn)::text as wal_segment_name",
        strZ(pgWalName(pgVersion)));

    // For PostgreSQL >= 9.6 the backup label and tablespace map are returned from pg_stop_backup
    if (pgVersion >= PG_VERSION_96)
    {
        strCatZ(
            result,
            ",\n"
            "       labelfile::text as backuplabel_file,\n"
            "       spcmapfile::text as tablespacemap_file");
    }

    // Build stop backup function
    strCatZ(
        result,
        "\n"
        "  from pg_catalog.pg_stop_backup(");

    // Use non-exclusive backup mode when available
    if (pgVersion >= PG_VERSION_96)
        strCatFmt(result, FALSE_Z);

    // Disable archive checking in pg_stop_backup() since we do this elsewhere
    if (pgVersion >= PG_VERSION_10)
        strCatFmt(result, ", " FALSE_Z);

    // Complete query
    strCatFmt(result, ")");

    if (pgVersion < PG_VERSION_96)
        strCatFmt(result, " as lsn");

    FUNCTION_TEST_RETURN(result);
}

DbBackupStopResult
dbBackupStop(Db *this)
{
    FUNCTION_LOG_BEGIN(logLevelDebug);
        FUNCTION_LOG_PARAM(DB, this);
    FUNCTION_LOG_END();

    ASSERT(this != NULL);

    DbBackupStopResult result = {.lsn = NULL};

    MEM_CONTEXT_TEMP_BEGIN()
    {
        // Stop backup
        VariantList *row = dbQueryRow(this, dbBackupStopQuery(dbPgVersion(this)));

        // Check if the tablespace map is empty
        bool tablespaceMapEmpty =
            dbPgVersion(this) >= PG_VERSION_96 ? strSize(strTrim(strDup(varStr(varLstGet(row, 3))))) == 0 : false;

        // Return results
        MEM_CONTEXT_PRIOR_BEGIN()
        {
            result.lsn = strDup(varStr(varLstGet(row, 0)));
            result.walSegmentName = strDup(varStr(varLstGet(row, 1)));

            if (dbPgVersion(this) >= PG_VERSION_96)
            {
                result.backupLabel = strDup(varStr(varLstGet(row, 2)));

                if (!tablespaceMapEmpty)
                    result.tablespaceMap = strDup(varStr(varLstGet(row, 3)));
            }
        }
        MEM_CONTEXT_PRIOR_END();
    }
    MEM_CONTEXT_TEMP_END();

    FUNCTION_LOG_RETURN_STRUCT(result);
}

/**********************************************************************************************************************************/
bool
dbIsStandby(Db *this)
{
    FUNCTION_LOG_BEGIN(logLevelDebug);
        FUNCTION_LOG_PARAM(DB, this);
    FUNCTION_LOG_END();

    ASSERT(this != NULL);

    bool result = false;

    if (dbPgVersion(this) >= PG_VERSION_HOT_STANDBY)
    {
        result = varBool(dbQueryColumn(this, STRDEF("select pg_catalog.pg_is_in_recovery()")));
    }

    FUNCTION_LOG_RETURN(BOOL, result);
}

/**********************************************************************************************************************************/
VariantList *
dbList(Db *this)
{
    FUNCTION_LOG_BEGIN(logLevelDebug);
        FUNCTION_LOG_PARAM(DB, this);
    FUNCTION_LOG_END();

    FUNCTION_LOG_RETURN(
        VARIANT_LIST, dbQuery(this, STRDEF("select oid::oid, datname::text, datlastsysoid::oid from pg_catalog.pg_database")));
}

/**********************************************************************************************************************************/
void
dbReplayWait(Db *this, const String *targetLsn, TimeMSec timeout)
{
    FUNCTION_LOG_BEGIN(logLevelDebug);
        FUNCTION_LOG_PARAM(DB, this);
        FUNCTION_LOG_PARAM(STRING, targetLsn);
        FUNCTION_LOG_PARAM(TIME_MSEC, timeout);
    FUNCTION_LOG_END();

    ASSERT(this != NULL);
    ASSERT(targetLsn != NULL);
    ASSERT(timeout > 0);

    MEM_CONTEXT_TEMP_BEGIN()
    {
        // Loop until lsn has been reached or timeout
        Wait *wait = waitNew(timeout);
        bool targetReached = false;
        const char *lsnName = strZ(pgLsnName(dbPgVersion(this)));
        const String *replayLsnFunction = strNewFmt(
            "pg_catalog.pg_last_%s_replay_%s()", strZ(pgWalName(dbPgVersion(this))), lsnName);
        const String *replayLsn = NULL;

        do
        {
            // Build the query
            String *query = strNewFmt(
                "select replayLsn::text,\n"
                "       (replayLsn > '%s')::bool as targetReached",
                strZ(targetLsn));

            if (replayLsn != NULL)
            {
                strCatFmt(
                    query,
                    ",\n"
                    "       (replayLsn > '%s')::bool as replayProgress",
                    strZ(replayLsn));
            }

            strCatFmt(
                query,
                "\n"
                "  from %s as replayLsn",
                strZ(replayLsnFunction));

            // Execute the query and get replayLsn
            VariantList *row = dbQueryRow(this, query);
            replayLsn = varStr(varLstGet(row, 0));

            // Error when replayLsn is null which indicates that this is not a standby.  This should have been sorted out before we
            // connected but it's possible that the standy was promoted in the meantime.
            if (replayLsn == NULL)
            {
                THROW_FMT(
                    ArchiveTimeoutError,
                    "unable to query replay lsn on the standby using '%s'\n"
                    "HINT: Is this a standby?",
                    strZ(replayLsnFunction));
            }

            targetReached = varBool(varLstGet(row, 1));

            // If the target has not been reached but progress is being made then reset the timer
            if (!targetReached && varLstSize(row) > 2 && varBool(varLstGet(row, 2)))
                wait = waitNew(timeout);

            protocolKeepAlive();
        }
        while (!targetReached && waitMore(wait));

        // Error if a timeout occurred before the target lsn was reached
        if (!targetReached)
        {
            THROW_FMT(
                ArchiveTimeoutError, "timeout before standby replayed to %s - only reached %s", strZ(targetLsn),
                strZ(replayLsn));
        }

        // Perform a checkpoint
        dbExec(this, STRDEF("checkpoint"));

        // On PostgreSQL >= 9.6 the checkpoint location can be verified
        //
        // ??? We have seen one instance where this check failed.  Is there any chance that the replayed position could be ahead of
        // the checkpoint recorded in pg_control?  It seems possible since it would be safer if the checkpoint in pg_control was
        // behind rather than ahead, so add a loop to keep checking until the checkpoint has been recorded or timeout.
        if (dbPgVersion(this) >= PG_VERSION_96)
        {
            // Build the query
            const String *query = strNewFmt(
                "select (checkpoint_%s > '%s')::bool as targetReached,\n"
                "       checkpoint_%s::text as checkpointLsn\n"
                "  from pg_catalog.pg_control_checkpoint()",
                lsnName, strZ(targetLsn), lsnName);

            // Execute query
            VariantList *row = dbQueryRow(this, query);

            // Verify target was reached
            if (!varBool(varLstGet(row, 0)))
            {
                THROW_FMT(
                    ArchiveTimeoutError,
                    "the checkpoint lsn %s is less than the target lsn %s even though the replay lsn is %s",
                    strZ(varStr(varLstGet(row, 1))), strZ(targetLsn), strZ(replayLsn));
            }
        }
    }
    MEM_CONTEXT_TEMP_END();

    FUNCTION_LOG_RETURN_VOID();
}

/**********************************************************************************************************************************/
VariantList *
dbTablespaceList(Db *this)
{
    FUNCTION_LOG_BEGIN(logLevelDebug);
        FUNCTION_LOG_PARAM(DB, this);
    FUNCTION_LOG_END();

    FUNCTION_LOG_RETURN(VARIANT_LIST, dbQuery(this, STRDEF("select oid::oid, spcname::text from pg_catalog.pg_tablespace")));
}

/**********************************************************************************************************************************/
TimeMSec
dbTimeMSec(Db *this)
{
    FUNCTION_LOG_BEGIN(logLevelDebug);
        FUNCTION_LOG_PARAM(DB, this);
    FUNCTION_LOG_END();

    FUNCTION_LOG_RETURN(
        TIME_MSEC, varUInt64Force(dbQueryColumn(this, STRDEF("select (extract(epoch from clock_timestamp()) * 1000)::bigint"))));
}

/**********************************************************************************************************************************/
String *
dbWalSwitch(Db *this)
{
    FUNCTION_LOG_BEGIN(logLevelDebug);
        FUNCTION_LOG_PARAM(DB, this);
    FUNCTION_LOG_END();

    ASSERT(this != NULL);

    String *result = NULL;

    MEM_CONTEXT_TEMP_BEGIN()
    {
        // Create a restore point to ensure current WAL will be archived.  For versions < 9.1 activity will need to be generated by
        // the user if there have been no writes since the last WAL switch.
        if (dbPgVersion(this) >= PG_VERSION_RESTORE_POINT)
            dbQueryColumn(this, STRDEF("select pg_catalog.pg_create_restore_point('" PROJECT_NAME " Archive Check')::text"));

        // Request a WAL segment switch
        const char *walName = strZ(pgWalName(dbPgVersion(this)));
        const String *walFileName = varStr(
            dbQueryColumn(this, strNewFmt("select pg_catalog.pg_%sfile_name(pg_catalog.pg_switch_%s())::text", walName, walName)));

        // Copy WAL segment name to the prior context
        MEM_CONTEXT_PRIOR_BEGIN()
        {
            result = strDup(walFileName);
        }
        MEM_CONTEXT_PRIOR_END();
    }
    MEM_CONTEXT_TEMP_END();

    FUNCTION_LOG_RETURN(STRING, result);
}

/**********************************************************************************************************************************/
String *
dbToLog(const Db *this)
{
    return strNewFmt(
        "{client: %s, remoteClient: %s}", this->client == NULL ? NULL_Z : strZ(pgClientToLog(this->client)),
        this->remoteClient == NULL ? NULL_Z : strZ(protocolClientToLog(this->remoteClient)));
}<|MERGE_RESOLUTION|>--- conflicted
+++ resolved
@@ -37,21 +37,16 @@
 static void
 dbFreeResource(THIS_VOID)
 {
-<<<<<<< HEAD
-    ProtocolCommand *command = protocolCommandNew(PROTOCOL_COMMAND_DB_CLOSE_STR);
+    THIS(Db);
+
+    FUNCTION_LOG_BEGIN(logLevelTrace);
+        FUNCTION_LOG_PARAM(DB, this);
+    FUNCTION_LOG_END();
+
+    ASSERT(this != NULL);
+
+    ProtocolCommand *command = protocolCommandNew(PROTOCOL_COMMAND_DB_CLOSE);
     pckWriteU32P(protocolCommandParam(command), this->remoteIdx);
-=======
-    THIS(Db);
-
-    FUNCTION_LOG_BEGIN(logLevelTrace);
-        FUNCTION_LOG_PARAM(DB, this);
-    FUNCTION_LOG_END();
-
-    ASSERT(this != NULL);
-
-    ProtocolCommand *command = protocolCommandNew(PROTOCOL_COMMAND_DB_CLOSE);
-    protocolCommandParamAdd(command, VARUINT(this->remoteIdx));
->>>>>>> 5b332b22
 
     protocolClientExecute(this->remoteClient, command, false);
 
@@ -113,17 +108,11 @@
     // Query remotely
     if (this->remoteClient != NULL)
     {
-<<<<<<< HEAD
-        ProtocolCommand *command = protocolCommandNew(PROTOCOL_COMMAND_DB_QUERY_STR);
+        ProtocolCommand *command = protocolCommandNew(PROTOCOL_COMMAND_DB_QUERY);
         PackWrite *param = protocolCommandParam(command);
 
         pckWriteU32P(param, this->remoteIdx);
         pckWriteStrP(param, query);
-=======
-        ProtocolCommand *command = protocolCommandNew(PROTOCOL_COMMAND_DB_QUERY);
-        protocolCommandParamAdd(command, VARUINT(this->remoteIdx));
-        protocolCommandParamAdd(command, VARSTR(query));
->>>>>>> 5b332b22
 
         result = varVarLst(protocolClientExecute(this->remoteClient, command, true));
     }
