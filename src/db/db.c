/***********************************************************************************************************************************
Database Client
***********************************************************************************************************************************/
#include "build.auto.h"

#include "common/debug.h"
#include "common/log.h"
#include "common/type/json.h"
#include "common/wait.h"
#include "config/config.h"
#include "config/protocol.h"
#include "db/db.h"
#include "db/protocol.h"
#include "postgres/interface.h"
#include "postgres/version.h"
#include "protocol/helper.h"
#include "version.h"

/***********************************************************************************************************************************
Constants
***********************************************************************************************************************************/
#define PG_BACKUP_ADVISORY_LOCK                                     "12340078987004321"
#define DB_PING_SEC                                                 30

/***********************************************************************************************************************************
Object type
***********************************************************************************************************************************/
struct Db
{
    DbPub pub;                                                      // Publicly accessible variables
    PgClient *client;                                               // Local PostgreSQL client
    ProtocolClient *remoteClient;                                   // Protocol client for remote db queries
    unsigned int remoteIdx;                                         // Index provided by the remote on open for subsequent calls
    const Storage *storage;                                         // PostgreSQL storage
    const String *applicationName;                                  // Used to identify this connection in PostgreSQL
    time_t pingTimeLast;                                            // Last time cluster was pinged
};

/***********************************************************************************************************************************
Close protocol connection. No need to close a locally created PgClient since it has its own destructor.
***********************************************************************************************************************************/
static void
dbFreeResource(THIS_VOID)
{
    THIS(Db);

    FUNCTION_LOG_BEGIN(logLevelTrace);
        FUNCTION_LOG_PARAM(DB, this);
    FUNCTION_LOG_END();

    ASSERT(this != NULL);

    ProtocolCommand *command = protocolCommandNew(PROTOCOL_COMMAND_DB_CLOSE);
    pckWriteU32P(protocolCommandParam(command), this->remoteIdx);

    protocolClientExecute(this->remoteClient, command, false);
    protocolCommandFree(command);

    FUNCTION_LOG_RETURN_VOID();
}

/**********************************************************************************************************************************/
FN_EXTERN Db *
dbNew(PgClient *const client, ProtocolClient *const remoteClient, const Storage *const storage, const String *const applicationName)
{
    FUNCTION_LOG_BEGIN(logLevelDebug);
        FUNCTION_LOG_PARAM(PG_CLIENT, client);
        FUNCTION_LOG_PARAM(PROTOCOL_CLIENT, remoteClient);
        FUNCTION_LOG_PARAM(STORAGE, storage);
        FUNCTION_LOG_PARAM(STRING, applicationName);
    FUNCTION_LOG_END();

    ASSERT((client != NULL && remoteClient == NULL) || (client == NULL && remoteClient != NULL));
    ASSERT(storage != NULL);
    ASSERT(applicationName != NULL);

    OBJ_NEW_BEGIN(Db, .childQty = MEM_CONTEXT_QTY_MAX, .callbackQty = 1)
    {
        *this = (Db)
        {
            .pub =
            {
                .memContext = memContextCurrent(),
            },
            .remoteClient = remoteClient,
            .storage = storage,
            .applicationName = strDup(applicationName),
        };

        this->client = pgClientMove(client, this->pub.memContext);
    }
    OBJ_NEW_END();

    FUNCTION_LOG_RETURN(DB, this);
}

/***********************************************************************************************************************************
Execute a query
***********************************************************************************************************************************/
static Pack *
dbQuery(Db *const this, const PgClientQueryResult resultType, const String *const query)
{
    FUNCTION_LOG_BEGIN(logLevelDebug);
        FUNCTION_LOG_PARAM(DB, this);
        FUNCTION_LOG_PARAM(STRING_ID, resultType);
        FUNCTION_LOG_PARAM(STRING, query);
    FUNCTION_LOG_END();

    ASSERT(this != NULL);
    ASSERT(resultType != 0);
    ASSERT(query != NULL);

    Pack *result;

    // Query remotely
    if (this->remoteClient != NULL)
    {
        MEM_CONTEXT_TEMP_BEGIN()
        {
            ProtocolCommand *const command = protocolCommandNew(PROTOCOL_COMMAND_DB_QUERY);
            PackWrite *const param = protocolCommandParam(command);

            pckWriteU32P(param, this->remoteIdx);
            pckWriteStrIdP(param, resultType);
            pckWriteStrP(param, query);

            PackRead *const read = protocolClientExecute(this->remoteClient, command, true);

            MEM_CONTEXT_PRIOR_BEGIN()
            {
                result = pckReadPackP(read);
            }
            MEM_CONTEXT_PRIOR_END();
        }
        MEM_CONTEXT_TEMP_END();
    }
    // Else locally
    else
        result = pgClientQuery(this->client, query, resultType);

    FUNCTION_LOG_RETURN(PACK, result);
}

/***********************************************************************************************************************************
Execute a command that expects no output
***********************************************************************************************************************************/
static void
dbExec(Db *const this, const String *const command)
{
    FUNCTION_LOG_BEGIN(logLevelDebug);
        FUNCTION_LOG_PARAM(DB, this);
        FUNCTION_LOG_PARAM(STRING, command);
    FUNCTION_LOG_END();

    ASSERT(this != NULL);
    ASSERT(command != NULL);

    CHECK(AssertError, dbQuery(this, pgClientQueryResultNone, command) == NULL, "exec returned data");

    FUNCTION_LOG_RETURN_VOID();
}

/***********************************************************************************************************************************
Execute a query that returns a single row and column
***********************************************************************************************************************************/
static PackRead *
dbQueryColumn(Db *const this, const String *const query)
{
    FUNCTION_LOG_BEGIN(logLevelDebug);
        FUNCTION_LOG_PARAM(DB, this);
        FUNCTION_LOG_PARAM(STRING, query);
    FUNCTION_LOG_END();

    ASSERT(this != NULL);
    ASSERT(query != NULL);

    Pack *const pack = dbQuery(this, pgClientQueryResultColumn, query);
    PackRead *const result = pckReadNew(pack);
    pckMove(pack, objMemContext(result));

    FUNCTION_LOG_RETURN(PACK_READ, result);
}

/***********************************************************************************************************************************
Execute a query that returns a single row
***********************************************************************************************************************************/
static PackRead *
dbQueryRow(Db *const this, const String *const query)
{
    FUNCTION_LOG_BEGIN(logLevelDebug);
        FUNCTION_LOG_PARAM(DB, this);
        FUNCTION_LOG_PARAM(STRING, query);
    FUNCTION_LOG_END();

    ASSERT(this != NULL);
    ASSERT(query != NULL);

    Pack *const pack = dbQuery(this, pgClientQueryResultRow, query);
    PackRead *const result = pckReadNew(pack);
    pckMove(pack, objMemContext(result));

    FUNCTION_LOG_RETURN(PACK_READ, result);
}

/***********************************************************************************************************************************
Is the cluster in recovery?
***********************************************************************************************************************************/
static bool
dbIsInRecovery(Db *const this)
{
    FUNCTION_LOG_BEGIN(logLevelDebug);
        FUNCTION_LOG_PARAM(DB, this);
    FUNCTION_LOG_END();

    ASSERT(this != NULL);

    bool result;

    MEM_CONTEXT_TEMP_BEGIN()
    {
        result = pckReadBoolP(dbQueryColumn(this, STRDEF("select pg_catalog.pg_is_in_recovery()")));
    }
    MEM_CONTEXT_TEMP_END();

    FUNCTION_LOG_RETURN(BOOL, result);
}

/**********************************************************************************************************************************/
FN_EXTERN void
dbOpen(Db *const this)
{
    FUNCTION_LOG_BEGIN(logLevelDebug);
        FUNCTION_LOG_PARAM(DB, this);
    FUNCTION_LOG_END();

    ASSERT(this != NULL);

    MEM_CONTEXT_TEMP_BEGIN()
    {
        // Open the connection
        if (this->remoteClient != NULL)
        {
            ProtocolCommand *command = protocolCommandNew(PROTOCOL_COMMAND_DB_OPEN);
            this->remoteIdx = pckReadU32P(protocolClientExecute(this->remoteClient, command, true));

            // Set a callback to notify the remote when a connection is closed
            memContextCallbackSet(this->pub.memContext, dbFreeResource, this);

            // Get db-timeout from the remote since it might be different than the local value
            this->pub.dbTimeout = varUInt64Force(
                varLstGet(configOptionRemote(this->remoteClient, varLstAdd(varLstNew(), varNewStrZ(CFGOPT_DB_TIMEOUT))), 0));
        }
        else
        {
            pgClientOpen(this->client);
            this->pub.dbTimeout = cfgOptionUInt64(cfgOptDbTimeout);
        }

        // Set search_path to prevent overrides of the functions we expect to call. All queries should also be schema-qualified,
        // but this is an extra level protection.
        dbExec(this, STRDEF("set search_path = 'pg_catalog'"));

        // Set client encoding to UTF8. This is the only encoding (other than ASCII) that we can safely work with.
        dbExec(this, STRDEF("set client_encoding = 'UTF8'"));

        // Query the version and data_directory. Be sure the update the total in the null check below when adding/removing columns.
        const Pack *const row = dbQuery(
            this, pgClientQueryResultRow,
            STRDEF(
                "select (select setting from pg_catalog.pg_settings where name = 'server_version_num')::int4,"
                " (select setting from pg_catalog.pg_settings where name = 'data_directory')::text,"
                " (select setting from pg_catalog.pg_settings where name = 'archive_mode')::text,"
                " (select setting from pg_catalog.pg_settings where name = 'archive_command')::text,"
                " (select setting from pg_catalog.pg_settings where name = 'checkpoint_timeout')::int4"));

        // Check that none of the return values are null, which indicates the user cannot select some rows in pg_settings
        PackRead *read = pckReadNew(row);

        for (unsigned int columnIdx = 0; columnIdx < 5; columnIdx++)
        {
            if (pckReadNullP(read, .id = columnIdx + 1))
            {
                THROW(
                    DbQueryError,
                    "unable to select some rows from pg_settings\n"
                    "HINT: is the backup running as the postgres user?\n"
                    "HINT: is the pg_read_all_settings role assigned for " PG_NAME " >= " PG_VERSION_10_Z "?");
            }
        }

        // Restart the read to get the data
        read = pckReadNew(row);

        // Strip the minor version off since we don't need it. In the future it might be a good idea to warn users when they are
        // running an old minor version.
        this->pub.pgVersion = (unsigned int)pckReadI32P(read) / 100 * 100;

        // Store the data directory that PostgreSQL is running in, the archive mode, and archive command. These can be compared to
        // the configured pgBackRest directory, and archive settings checked for validity, when validating the configuration.
        // Also store the checkpoint timeout to warn in case a backup is requested without using the start-fast option.
        MEM_CONTEXT_BEGIN(this->pub.memContext)
        {
            this->pub.pgDataPath = pckReadStrP(read);
            this->pub.archiveMode = pckReadStrP(read);
            this->pub.archiveCommand = pckReadStrP(read);
            this->pub.checkpointTimeout = (TimeMSec)pckReadI32P(read) * MSEC_PER_SEC;
        }
        MEM_CONTEXT_END();

        // Set application name to help identify the backup session
        dbExec(this, strNewFmt("set application_name = '%s'", strZ(this->applicationName)));

        // There is no need to have parallelism enabled in a backup session. In particular, 9.6 marks pg_stop_backup() as
        // parallel-safe but an error will be thrown if pg_stop_backup() is run in a worker.
        if (dbPgVersion(this) >= PG_VERSION_PARALLEL_QUERY)
            dbExec(this, STRDEF("set max_parallel_workers_per_gather = 0"));

        // Is the cluster a standby?
        this->pub.standby = dbIsInRecovery(this);

        // Get control file
        this->pub.pgControl = pgControlFromFile(this->storage, cfgOptionStrNull(cfgOptPgVersionForce));
    }
    MEM_CONTEXT_TEMP_END();

    FUNCTION_LOG_RETURN_VOID();
}

/**********************************************************************************************************************************/
// Helper to build start backup query
static String *
dbBackupStartQuery(const unsigned int pgVersion, const bool startFast)
{
    FUNCTION_TEST_BEGIN();
        FUNCTION_TEST_PARAM(UINT, pgVersion);
        FUNCTION_TEST_PARAM(BOOL, startFast);
    FUNCTION_TEST_END();

    // Build query to return start lsn and WAL segment name
    String *result = strCatFmt(
        strNew(),
        "select lsn::text as lsn,\n"
        "       pg_catalog.pg_%sfile_name(lsn)::text as wal_segment_name\n"
        "  from pg_catalog.pg_%s('" PROJECT_NAME " backup started at ' || current_timestamp",
        strZ(pgWalName(pgVersion)), pgVersion >= PG_VERSION_15 ? "backup_start" : "start_backup");

    // Start backup after immediate checkpoint
    if (startFast)
    {
        strCatZ(result, ", " TRUE_Z);
    }
    // Else start backup at the next scheduled checkpoint
    else
        strCatZ(result, ", " FALSE_Z);

    // Use non-exclusive backup mode when available
    if (pgVersion >= PG_VERSION_96 && pgVersion <= PG_VERSION_14)
        strCatZ(result, ", " FALSE_Z);

    // Complete query
    strCatZ(result, ") as lsn");

    FUNCTION_TEST_RETURN(STRING, result);
}

FN_EXTERN DbBackupStartResult
dbBackupStart(Db *const this, const bool startFast, const bool stopAuto, const bool archiveCheck)
{
    FUNCTION_LOG_BEGIN(logLevelDebug);
        FUNCTION_LOG_PARAM(DB, this);
        FUNCTION_LOG_PARAM(BOOL, startFast);
        FUNCTION_LOG_PARAM(BOOL, stopAuto);
        FUNCTION_LOG_PARAM(BOOL, archiveCheck);
    FUNCTION_LOG_END();

    FUNCTION_AUDIT_STRUCT();

    ASSERT(this != NULL);

    DbBackupStartResult result = {.lsn = NULL};

    MEM_CONTEXT_TEMP_BEGIN()
    {
        // Acquire the backup advisory lock to make sure that backups are not running from multiple backup servers against the same
        // database cluster. This lock helps make the stop-auto option safe.
        if (!pckReadBoolP(dbQueryColumn(this, STRDEF("select pg_catalog.pg_try_advisory_lock(" PG_BACKUP_ADVISORY_LOCK ")::bool"))))
        {
            THROW(
                LockAcquireError,
                "unable to acquire " PROJECT_NAME " advisory lock\n"
                "HINT: is another " PROJECT_NAME " backup already running on this cluster?");
        }

        // If stop-auto is enabled check for a running backup
        if (stopAuto)
        {
            // Feature is not needed for PostgreSQL >= 9.6 since backups are run in non-exclusive mode
            if (dbPgVersion(this) < PG_VERSION_96)
            {
                if (pckReadBoolP(dbQueryColumn(this, STRDEF("select pg_catalog.pg_is_in_backup()::bool"))))
                {
                    LOG_WARN(
                        "the cluster is already in backup mode but no " PROJECT_NAME " backup process is running."
                        " pg_stop_backup() will be called so a new backup can be started.");

                    dbBackupStop(this);
                }
            }
        }

        // When the start-fast option is disabled and db-timeout is smaller than checkpoint_timeout, the command may timeout
        // before the backup actually starts
        if (!startFast && dbDbTimeout(this) <= dbCheckpointTimeout(this))
        {
            LOG_WARN_FMT(
                CFGOPT_START_FAST " is disabled and " CFGOPT_DB_TIMEOUT " (%" PRIu64 "s) is smaller than the " PG_NAME
                " checkpoint_timeout (%" PRIu64 "s) - timeout may occur before the backup starts",
                dbDbTimeout(this) / MSEC_PER_SEC, dbCheckpointTimeout(this) / MSEC_PER_SEC);
        }

        // If archive check then get the current WAL segment
        const String *walSegmentCheck = NULL;

        if (archiveCheck)
        {
            walSegmentCheck = pckReadStrP(
                dbQueryColumn(
                    this,
                    strNewFmt(
                        "select pg_catalog.pg_%sfile_name(pg_catalog.pg_current_%s_insert_%s())::text",
                        strZ(pgWalName(dbPgVersion(this))), strZ(pgWalName(dbPgVersion(this))),
                        strZ(pgLsnName(dbPgVersion(this))))));
        }

        // Start backup
        PackRead *const read = dbQueryRow(this, dbBackupStartQuery(dbPgVersion(this), startFast));

        // Make sure the backup start checkpoint was written to pg_control. This helps ensure that we have a consistent view of the
        // storage with PostgreSQL.
        const PgControl pgControl = pgControlFromFile(this->storage, cfgOptionStrNull(cfgOptPgVersionForce));
        const String *const lsnStart = pckReadStrP(read);

        if (pgControl.checkpoint < pgLsnFromStr(lsnStart))
        {
            THROW_FMT(
                DbMismatchError, "current checkpoint '%s' is less than backup start '%s'", strZ(pgLsnToStr(pgControl.checkpoint)),
                strZ(lsnStart));
        }

        // If archive check then make sure WAL segment was switched on start backup. The WAL segment might not have been switched if
        // a switch occurred before the backup and nothing was written since then. In this case, force a switch so we can verify
        // that archiving is functional before starting the backup.
        const String *const walSegmentName = pckReadStrP(read);

        if (archiveCheck && strEq(walSegmentCheck, walSegmentName))
            dbWalSwitch(this);

        // Check that the WAL timeline matches what is in pg_control
        if (pgTimelineFromWalSegment(walSegmentName) != dbPgControl(this).timeline)
        {
            THROW_FMT(
                DbMismatchError, "WAL timeline %u does not match " PG_FILE_PGCONTROL " timeline %u",
                pgTimelineFromWalSegment(walSegmentName), dbPgControl(this).timeline);
        }

        // Return results
        MEM_CONTEXT_PRIOR_BEGIN()
        {
            result.lsn = strDup(lsnStart);
            result.walSegmentName = strDup(walSegmentName);
            result.walSegmentCheck = strDup(walSegmentCheck);
        }
        MEM_CONTEXT_PRIOR_END();
    }
    MEM_CONTEXT_TEMP_END();

    FUNCTION_LOG_RETURN_STRUCT(result);
}

/**********************************************************************************************************************************/
// Helper to build stop backup query
static String *
dbBackupStopQuery(const unsigned int pgVersion)
{
    FUNCTION_TEST_BEGIN();
        FUNCTION_TEST_PARAM(UINT, pgVersion);
    FUNCTION_TEST_END();

    // Build query to return start lsn and WAL segment name
    String *const result = strCatFmt(
        strNew(),
        "select lsn::text as lsn,\n"
        "       pg_catalog.pg_%sfile_name(lsn)::text as wal_segment_name",
        strZ(pgWalName(pgVersion)));

    // For PostgreSQL >= 9.6 the backup label and tablespace map are returned
    if (pgVersion >= PG_VERSION_96)
    {
        strCatZ(
            result,
            ",\n"
            "       labelfile::text as backuplabel_file,\n"
            "       spcmapfile::text as tablespacemap_file");
    }

    // Build stop backup function
    strCatFmt(
        result,
        "\n"
        "  from pg_catalog.pg_%s(",
        pgVersion >= PG_VERSION_15 ? "backup_stop" : "stop_backup");

    // Use non-exclusive backup mode when available
    if (pgVersion >= PG_VERSION_96 && pgVersion <= PG_VERSION_14)
        strCatZ(result, FALSE_Z);

    // Disable archive checking since we do this elsewhere
    if (pgVersion >= PG_VERSION_10)
    {
        if (pgVersion <= PG_VERSION_14)
            strCatZ(result, ", ");

        strCatZ(result, FALSE_Z);
    }

    // Complete query
    strCatZ(result, ")");

    if (pgVersion < PG_VERSION_96)
        strCatZ(result, " as lsn");

    FUNCTION_TEST_RETURN(STRING, result);
}

FN_EXTERN DbBackupStopResult
dbBackupStop(Db *const this)
{
    FUNCTION_LOG_BEGIN(logLevelDebug);
        FUNCTION_LOG_PARAM(DB, this);
    FUNCTION_LOG_END();

    FUNCTION_AUDIT_STRUCT();

    ASSERT(this != NULL);

    DbBackupStopResult result = {.lsn = NULL};

    MEM_CONTEXT_TEMP_BEGIN()
    {
        // Stop backup
        PackRead *const read = dbQueryRow(this, dbBackupStopQuery(dbPgVersion(this)));

        // Return results
        MEM_CONTEXT_PRIOR_BEGIN()
        {
            result.lsn = pckReadStrP(read);
            result.walSegmentName = pckReadStrP(read);

            if (dbPgVersion(this) >= PG_VERSION_96)
            {
                result.backupLabel = pckReadStrP(read);

                // Return the tablespace map if it is not empty
                String *const tablespaceMap = pckReadStrP(read);
                String *const tablespaceMapTrim = strTrim(strDup(tablespaceMap));

                if (!strEmpty(tablespaceMapTrim))
                    result.tablespaceMap = tablespaceMap;
                else
                    strFree(tablespaceMap);

                strFree(tablespaceMapTrim);
            }
        }
        MEM_CONTEXT_PRIOR_END();
    }
    MEM_CONTEXT_TEMP_END();

    FUNCTION_LOG_RETURN_STRUCT(result);
}

/**********************************************************************************************************************************/
FN_EXTERN Pack *
dbList(Db *const this)
{
    FUNCTION_LOG_BEGIN(logLevelDebug);
        FUNCTION_LOG_PARAM(DB, this);
    FUNCTION_LOG_END();

    FUNCTION_LOG_RETURN(
        PACK,
        dbQuery(
            this, pgClientQueryResultAny,
            STRDEF(
                "select oid::oid, datname::text, (select oid::oid from pg_catalog.pg_database where datname = 'template0')"
                " as datlastsysoid from pg_catalog.pg_database")));
}

/**********************************************************************************************************************************/
FN_EXTERN void
dbReplayWait(Db *const this, const String *const targetLsn, const uint32_t targetTimeline, const TimeMSec timeout)
{
    FUNCTION_LOG_BEGIN(logLevelDebug);
        FUNCTION_LOG_PARAM(DB, this);
        FUNCTION_LOG_PARAM(STRING, targetLsn);
        FUNCTION_LOG_PARAM(UINT, targetTimeline);
        FUNCTION_LOG_PARAM(TIME_MSEC, timeout);
    FUNCTION_LOG_END();

    ASSERT(this != NULL);
    ASSERT(targetLsn != NULL);
    ASSERT(targetTimeline != 0);
    ASSERT(timeout > 0);

    MEM_CONTEXT_TEMP_BEGIN()
    {
        // Standby checkpoint before the backup started must be <= the target LSN. If not, it indicates that the standby was ahead
        // of the primary and cannot be following it.
        if (dbPgControl(this).checkpoint > pgLsnFromStr(targetLsn))
        {
            THROW_FMT(
                DbMismatchError, "standby checkpoint '%s' is ahead of target '%s'", strZ(pgLsnToStr(dbPgControl(this).checkpoint)),
                strZ(targetLsn));
        }

        // Loop until lsn has been reached or timeout
        Wait *wait = waitNew(timeout);
        bool targetReached = false;
        const char *const lsnName = strZ(pgLsnName(dbPgVersion(this)));
        const String *const replayLsnFunction = strNewFmt(
            "pg_catalog.pg_last_%s_replay_%s()", strZ(pgWalName(dbPgVersion(this))), lsnName);
        const String *replayLsn = NULL;

        do
        {
            // Build the query
            String *const query = strCatFmt(
                strNew(),
                "select replayLsn::text,\n"
                "       (replayLsn > '%s')::bool as targetReached",
                strZ(targetLsn));

            if (replayLsn != NULL)
            {
                strCatFmt(
                    query,
                    ",\n"
                    "       (replayLsn > '%s')::bool as replayProgress",
                    strZ(replayLsn));
            }

            strCatFmt(
                query,
                "\n"
                "  from %s as replayLsn",
                strZ(replayLsnFunction));

            // Execute the query and get replayLsn
            PackRead *const read = dbQueryRow(this, query);
            replayLsn = pckReadStrP(read);

            // Error when replayLsn is null which indicates that this is not a standby. This should have been sorted out before we
            // connected but it's possible that the standby was promoted in the meantime.
            if (replayLsn == NULL)
            {
                THROW_FMT(
                    ArchiveTimeoutError,
                    "unable to query replay lsn on the standby using '%s'\n"
                    "HINT: Is this a standby?",
                    strZ(replayLsnFunction));
            }

            targetReached = pckReadBoolP(read);

            // If the target has not been reached but progress is being made then reset the timer
            if (!targetReached && pckReadBoolP(read, .defaultValue = true))
                wait = waitNew(timeout);

            protocolKeepAlive();
        }
        while (!targetReached && waitMore(wait));

        // Error if a timeout occurred before the target lsn was reached
        if (!targetReached)
        {
            THROW_FMT(
                ArchiveTimeoutError,
                "timeout before standby replayed to %s - only reached %s\n"
                "HINT: is replication running and current on the standby?\n"
                "HINT: disable the 'backup-standby' option to backup directly from the primary.",
                strZ(targetLsn), strZ(replayLsn));
        }

        // Perform a checkpoint
        dbExec(this, STRDEF("checkpoint"));

        // On PostgreSQL >= 9.6 the checkpoint location can be verified so loop until lsn has been reached or timeout
        if (dbPgVersion(this) >= PG_VERSION_96)
        {
            Wait *const wait = waitNew(timeout);
            targetReached = false;
            const String *checkpointLsn = NULL;

            do
            {
                // Build the query
<<<<<<< HEAD
                const String *query = strNewFmt(
                    "select (checkpoint_%s >= '%s')::bool as targetReached,\n"
=======
                const String *const query = strNewFmt(
                    "select (checkpoint_%s > '%s')::bool as targetReached,\n"
>>>>>>> cec486b6
                    "       checkpoint_%s::text as checkpointLsn\n"
                    "  from pg_catalog.pg_control_checkpoint()",
                    lsnName, strZ(targetLsn), lsnName);

                // Execute the query and get checkpointLsn
                PackRead *const read = dbQueryRow(this, query);
                targetReached = pckReadBoolP(read);
                checkpointLsn = pckReadStrP(read);

                protocolKeepAlive();
            }
            while (!targetReached && waitMore(wait));

            // Error if a timeout occurred before the target lsn was reached
            if (!targetReached)
            {
                THROW_FMT(
                    ArchiveTimeoutError, "timeout before standby checkpoint lsn reached %s - only reached %s", strZ(targetLsn),
                    strZ(checkpointLsn));
            }
        }

        // Reload pg_control in case timeline was updated by the checkpoint
        this->pub.pgControl = pgControlFromFile(this->storage, cfgOptionStrNull(cfgOptPgVersionForce));

        // Check that the timeline matches the primary
        if (dbPgControl(this).timeline != targetTimeline)
            THROW_FMT(DbMismatchError, "standby is on timeline %u but expected %u", dbPgControl(this).timeline, targetTimeline);
    }
    MEM_CONTEXT_TEMP_END();

    FUNCTION_LOG_RETURN_VOID();
}

/**********************************************************************************************************************************/
FN_EXTERN void
dbPing(Db *const this, const bool force)
{
    FUNCTION_LOG_BEGIN(logLevelDebug);
        FUNCTION_LOG_PARAM(DB, this);
        FUNCTION_LOG_PARAM(BOOL, force);
    FUNCTION_LOG_END();

    ASSERT(this != NULL);

    MEM_CONTEXT_TEMP_BEGIN()
    {
        // Ping if forced or interval has elapsed
        const time_t timeNow = time(NULL);

        if (force || timeNow - this->pingTimeLast > DB_PING_SEC)
        {
            // Make sure recovery state has not changed
            if (dbIsInRecovery(this) != dbIsStandby(this))
            {
                // If this is the standby then it must have been promoted
                if (dbIsStandby(this))
                {
                    THROW(
                        DbMismatchError,
                        "standby is no longer in recovery\n"
                        "HINT: was the standby promoted during the backup?");
                }
                // Else if a primary then something has gone seriously wrong
                else
                    THROW(AssertError, "primary has switched to recovery");
            }

            this->pingTimeLast = timeNow;
        }
    }
    MEM_CONTEXT_TEMP_END();

    FUNCTION_LOG_RETURN_VOID();
}

/**********************************************************************************************************************************/
FN_EXTERN Pack *
dbTablespaceList(Db *const this)
{
    FUNCTION_LOG_BEGIN(logLevelDebug);
        FUNCTION_LOG_PARAM(DB, this);
    FUNCTION_LOG_END();

    FUNCTION_LOG_RETURN(
        PACK,
        dbQuery(this, pgClientQueryResultAny, STRDEF("select oid::oid, spcname::text from pg_catalog.pg_tablespace")));
}

/**********************************************************************************************************************************/
FN_EXTERN TimeMSec
dbTimeMSec(Db *const this)
{
    FUNCTION_LOG_BEGIN(logLevelDebug);
        FUNCTION_LOG_PARAM(DB, this);
    FUNCTION_LOG_END();

    TimeMSec result;

    MEM_CONTEXT_TEMP_BEGIN()
    {
        result = (TimeMSec)pckReadI64P(
            dbQueryColumn(this, STRDEF("select (extract(epoch from clock_timestamp()) * 1000)::bigint")));
    }
    MEM_CONTEXT_TEMP_END();

    FUNCTION_LOG_RETURN(TIME_MSEC, result);
}

/**********************************************************************************************************************************/
FN_EXTERN String *
dbWalSwitch(Db *const this)
{
    FUNCTION_LOG_BEGIN(logLevelDebug);
        FUNCTION_LOG_PARAM(DB, this);
    FUNCTION_LOG_END();

    ASSERT(this != NULL);

    String *result;

    MEM_CONTEXT_TEMP_BEGIN()
    {
        // Create a restore point to ensure current WAL will be archived
        dbQueryColumn(this, STRDEF("select pg_catalog.pg_create_restore_point('" PROJECT_NAME " Archive Check')::text"));

        // Request a WAL segment switch
        const char *const walName = strZ(pgWalName(dbPgVersion(this)));
        const String *const walFileName = pckReadStrP(
            dbQueryColumn(this, strNewFmt("select pg_catalog.pg_%sfile_name(pg_catalog.pg_switch_%s())::text", walName, walName)));

        // Copy WAL segment name to the prior context
        MEM_CONTEXT_PRIOR_BEGIN()
        {
            result = strDup(walFileName);
        }
        MEM_CONTEXT_PRIOR_END();
    }
    MEM_CONTEXT_TEMP_END();

    FUNCTION_LOG_RETURN(STRING, result);
}

/**********************************************************************************************************************************/
FN_EXTERN void
dbToLog(const Db *const this, StringStatic *const debugLog)
{
    strStcCat(debugLog, "{client: ");
    strStcResultSizeInc(
        debugLog, FUNCTION_LOG_OBJECT_FORMAT(this->client, pgClientToLog, strStcRemains(debugLog), strStcRemainsSize(debugLog)));

    strStcCat(debugLog, ", remoteClient: ");
    strStcResultSizeInc(
        debugLog,
        FUNCTION_LOG_OBJECT_FORMAT(
            this->remoteClient, protocolClientToLog, strStcRemains(debugLog), strStcRemainsSize(debugLog)));
    strStcCatChr(debugLog, '}');
}<|MERGE_RESOLUTION|>--- conflicted
+++ resolved
@@ -704,13 +704,8 @@
             do
             {
                 // Build the query
-<<<<<<< HEAD
-                const String *query = strNewFmt(
+                const String *const query = strNewFmt(
                     "select (checkpoint_%s >= '%s')::bool as targetReached,\n"
-=======
-                const String *const query = strNewFmt(
-                    "select (checkpoint_%s > '%s')::bool as targetReached,\n"
->>>>>>> cec486b6
                     "       checkpoint_%s::text as checkpointLsn\n"
                     "  from pg_catalog.pg_control_checkpoint()",
                     lsnName, strZ(targetLsn), lsnName);
