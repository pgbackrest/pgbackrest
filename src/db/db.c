--- conflicted
+++ resolved
@@ -734,24 +734,10 @@
                 // If this is the standby then it must have been promoted
                 if (dbIsStandby(this))
                 {
-<<<<<<< HEAD
                     THROW(
                         DbMismatchError,
-                        "standby is no longer is recovery\n"
+                        "standby is no longer in recovery\n"
                         "HINT: was the standby promoted during the backup?");
-=======
-                    // If this is the standby then it must have been promoted
-                    if (dbIsStandby(this))
-                    {
-                        THROW(
-                            DbMismatchError,
-                            "standby is no longer in recovery\n"
-                            "HINT: was the standby promoted during the backup?");
-                    }
-                    // Else if a primary then something has gone seriously wrong
-                    else
-                        THROW(AssertError, "primary has switched to recovery");
->>>>>>> ef62ef23
                 }
                 // Else if a primary then something has gone seriously wrong
                 else
