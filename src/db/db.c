--- conflicted
+++ resolved
@@ -373,7 +373,6 @@
         // Start backup
         VariantList *row = dbQueryRow(this, dbBackupStartQuery(dbPgVersion(this), startFast));
 
-<<<<<<< HEAD
         // When the start-fast option is disabled and db-timeout is smaller than checkpoint_timeout, the command may timeout
         // before the backup actually starts
         if (!startFast && dbDbTimeout(this) <= dbCheckpointTimeout(this))
@@ -382,7 +381,8 @@
                 CFGOPT_START_FAST " is disabled and " CFGOPT_DB_TIMEOUT " (%" PRIu64 "s) is smaller than the checkpoint_timeout (%"
                 PRIu64 "s) reported by the database - timeout may occur before the backup actually starts",
                 dbDbTimeout(this) / MSEC_PER_SEC, dbCheckpointTimeout(this) / MSEC_PER_SEC);
-=======
+        }
+
         // If archive check then make sure WAL segment was switched on start backup
         const String *const walSegmentName = varStr(varLstGet(row, 1));
 
@@ -396,7 +396,6 @@
             // Else disable the check. All WAL will still be checked at the end of the backup.
             else
                 walSegmentCheck = NULL;
->>>>>>> a3d7a23a
         }
 
         // Return results
