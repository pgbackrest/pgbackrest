--- conflicted
+++ resolved
@@ -15,13 +15,8 @@
 #include "postgres/interface.h"
 
 /**********************************************************************************************************************************/
-<<<<<<< HEAD
-FN_EXTERN void *
-dbOpenProtocol(PackRead *const param, ProtocolServer *const server)
-=======
 FN_EXTERN ProtocolServerResult *
 dbOpenProtocol(PackRead *const param)
->>>>>>> df8cbc91
 {
     FUNCTION_LOG_BEGIN(logLevelDebug);
         FUNCTION_LOG_PARAM(PACK_READ, param);
@@ -31,25 +26,6 @@
 
     ProtocolServerResult *const result = protocolServerResultNewP();
 
-<<<<<<< HEAD
-    PgClient *const result = pgClientNew(
-        cfgOptionStrNull(cfgOptPgSocketPath), cfgOptionUInt(cfgOptPgPort), cfgOptionStr(cfgOptPgDatabase),
-        cfgOptionStrNull(cfgOptPgUser), cfgOptionUInt64(cfgOptDbTimeout));
-    pgClientOpen(result);
-
-    protocolServerDataPut(server, NULL);
-
-    FUNCTION_LOG_RETURN(PG_CLIENT, result);
-}
-
-/**********************************************************************************************************************************/
-FN_EXTERN bool
-dbQueryProtocol(PackRead *const param, ProtocolServer *const server, void *const pgClient)
-{
-    FUNCTION_LOG_BEGIN(logLevelDebug);
-        FUNCTION_LOG_PARAM(PACK_READ, param);
-        FUNCTION_LOG_PARAM(PROTOCOL_SERVER, server);
-=======
     MEM_CONTEXT_TEMP_BEGIN()
     {
         PgClient *const pgClient = pgClientNew(
@@ -71,38 +47,24 @@
 {
     FUNCTION_LOG_BEGIN(logLevelDebug);
         FUNCTION_LOG_PARAM(PACK_READ, param);
->>>>>>> df8cbc91
         FUNCTION_LOG_PARAM(PG_CLIENT, pgClient);
     FUNCTION_LOG_END();
 
     FUNCTION_AUDIT_STRUCT();
 
     ASSERT(param != NULL);
-<<<<<<< HEAD
-    ASSERT(server != NULL);
-    ASSERT(pgClient != NULL);
-=======
     ASSERT(pgClient != NULL);
 
     ProtocolServerResult *const result = protocolServerResultNewP();
->>>>>>> df8cbc91
 
     MEM_CONTEXT_TEMP_BEGIN()
     {
         const PgClientQueryResult resultType = (PgClientQueryResult)pckReadStrIdP(param);
         const String *const query = pckReadStrP(param);
 
-<<<<<<< HEAD
-        protocolServerDataPut(server, pckWritePackP(protocolPackNew(), pgClientQuery(pgClient, query, resultType)));
-    }
-    MEM_CONTEXT_TEMP_END();
-
-    FUNCTION_LOG_RETURN(BOOL, true);
-=======
         pckWritePackP(protocolServerResultData(result), pgClientQuery(pgClient, query, resultType));
     }
     MEM_CONTEXT_TEMP_END();
 
     FUNCTION_LOG_RETURN(PROTOCOL_SERVER_RESULT, result);
->>>>>>> df8cbc91
 }