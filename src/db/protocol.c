--- conflicted
+++ resolved
@@ -99,24 +99,24 @@
 void dbSyncCheckHelper(PgClient *pgClient, const String *path);
 
 void
-dbSyncCheckProtocol(const VariantList *const paramList, ProtocolServer *const server)
+dbSyncCheckProtocol(PackRead *const param, ProtocolServer *const server)
 {
     FUNCTION_LOG_BEGIN(logLevelDebug);
-        FUNCTION_LOG_PARAM(VARIANT_LIST, paramList);
+        FUNCTION_LOG_PARAM(PACK_READ, param);
         FUNCTION_LOG_PARAM(PROTOCOL_SERVER, server);
     FUNCTION_LOG_END();
 
-    ASSERT(paramList != NULL);
+    ASSERT(param != NULL);
     ASSERT(server != NULL);
 
     MEM_CONTEXT_TEMP_BEGIN()
     {
-        PgClient *const pgClient = *(PgClient **)lstGet(dbProtocolLocal.pgClientList, varUIntForce(varLstGet(paramList, 0)));
-        const String *const path = varStr(varLstGet(paramList, 1));
+        PgClient *const pgClient = *(PgClient **)lstGet(dbProtocolLocal.pgClientList, pckReadU32P(param));
+        const String *const path = pckReadStrP(param);
 
         dbSyncCheckHelper(pgClient, path);
 
-        protocolServerResponse(server, NULL);
+        protocolServerDataEndPut(server);
     }
     MEM_CONTEXT_TEMP_END();
 
@@ -137,18 +137,8 @@
 
     MEM_CONTEXT_TEMP_BEGIN()
     {
-<<<<<<< HEAD
-        PgClient **pgClient = lstGet(dbProtocolLocal.pgClientList, varUIntForce(varLstGet(paramList, 0)));
-        CHECK(*pgClient != NULL);
-
-        pgClientClose(*pgClient);
-        *pgClient = NULL;
-
-        protocolServerResponse(server, NULL);
-=======
         pgClientClose(*(PgClient **)lstGet(dbProtocolLocal.pgClientList, pckReadU32P(param)));
         protocolServerDataEndPut(server);
->>>>>>> 3c8819e1
     }
     MEM_CONTEXT_TEMP_END();
 
