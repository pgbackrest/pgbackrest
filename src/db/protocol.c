--- conflicted
+++ resolved
@@ -64,13 +64,8 @@
             {
                 // Only a single db is passed to the remote
                 PgClient *pgClient = pgClientNew(
-<<<<<<< HEAD
-                    cfgOptionStrNull(cfgOptPgSocketPath), cfgOptionUInt(cfgOptPgPort), PG_DB_POSTGRES_STR,
+                    cfgOptionStrNull(cfgOptPgSocketPath), cfgOptionUInt(cfgOptPgPort), cfgOptionStr(cfgOptPgDatabase),
                     cfgOptionStrNull(cfgOptPgUser), cfgOptionUInt64(cfgOptDbTimeout));
-=======
-                    cfgOptionStrNull(cfgOptPgSocketPath), cfgOptionUInt(cfgOptPgPort), cfgOptionStr(cfgOptPgDatabase),
-                    cfgOptionStrNull(cfgOptPgUser), (TimeMSec)(cfgOptionDbl(cfgOptDbTimeout) * MSEC_PER_SEC));
->>>>>>> a137c6ba
                 pgClientOpen(pgClient);
 
                 lstAdd(dbProtocolLocal.pgClientList, &pgClient);
