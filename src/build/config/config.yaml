--- conflicted
+++ resolved
@@ -906,7 +906,6 @@
     command:
       server-start: {}
 
-<<<<<<< HEAD
   tls-server-crl-file:
     section: global
     required: false
@@ -914,8 +913,6 @@
     command:
       server-start: {}
 
-=======
->>>>>>> 1ca95834
   tls-server-cert-file:
     section: global
     type: path
@@ -1352,13 +1349,10 @@
     inherit: pg-host-cert-file
     required: false
 
-<<<<<<< HEAD
   pg-host-crl-file:
     inherit: pg-host-cert-file
     required: false
 
-=======
->>>>>>> 1ca95834
   pg-host-cmd:
     section: stanza
     group: pg
@@ -1868,14 +1862,11 @@
     inherit: repo-host-cert-file
     required: false
 
-<<<<<<< HEAD
   repo-host-crl-file:
     inherit: repo-host-cert-file
     required: false
 
   # !!! Needs to depend on repo-host being set and repo-host-type=ssh
-=======
->>>>>>> 1ca95834
   repo-host-cmd:
     section: global
     group: repo
