####################################################################################################################################
# Configuration Definition
####################################################################################################################################

####################################################################################################################################
# Commands
#
# Define valid commands.
#
# log-file:
#   Does this command log to a file? This is the default behavior, but it can be overridden in code by calling logFileInit(). The
#   default is true.
#
# log-level-default:
#   Defines the log level to use for default messages that are output for every command. For example, the log message that lists
#   all the options passed is usually output at the info level, but that might not be appropriate for some commands, such as info,
#   Allow the log level to be lowered so these common messages will not be emitted where they might be distracting.
#
# lock-required:
#   Does the command require a lock? This doesn't mean a lock can't be taken explicitly later, just controls whether a lock will be
#   acquired as soon as the command starts.
#
# lock-remote-required:
#   Does the command require a lock on the remote? The lock will only be acquired for process id 0.
#
# lock-type:
#   What type of lock is required (archive, backup, or all)?
#
# parameter-allowed
#   Does the command allow parameters? If not then the config parser will automatically error out if parameters are detected. If so,
#   then the command is responsible for ensuring that the parameters are valid.
####################################################################################################################################
command:
  annotate:
    command-role:
      remote: {}
    lock-remote-required: true
    lock-required: true
    lock-type: backup
    log-file: false

  archive-get:
    command-role:
      async: {}
      local: {}
      remote: {}
    lock-type: archive
    log-file: false
    parameter-allowed: true

  archive-push:
    command-role:
      async: {}
      local: {}
      remote: {}
    lock-remote-required: true
    lock-type: archive
    log-file: false
    parameter-allowed: true

  backup:
    command-role:
      local: {}
      remote: {}
    lock-remote-required: true
    lock-required: true
    lock-type: backup

  check:
    command-role:
      remote: {}
    log-file: false

  expire:
    command-role:
      remote: {}
    lock-remote-required: true
    lock-required: true
    lock-type: backup

  help:
    log-file: false
    log-level-default: DEBUG
    parameter-allowed: true

  info:
    command-role:
      remote: {}
    log-file: false
    log-level-default: DEBUG

  manifest:
    command-role:
      remote: {}
    internal: true
    log-file: false
    log-level-default: DEBUG

  repo-get:
    command-role:
      remote: {}
    log-file: false
    log-level-default: DEBUG
    parameter-allowed: true

  repo-ls:
    command-role:
      remote: {}
    log-file: false
    log-level-default: DEBUG
    parameter-allowed: true

  repo-put:
    command-role:
      remote: {}
    internal: true
    log-file: false
    log-level-default: DEBUG
    parameter-allowed: true

  repo-rm:
    command-role:
      remote: {}
    internal: true
    log-file: false
    log-level-default: DEBUG
    parameter-allowed: true

  restore:
    command-role:
      local: {}
      remote: {}

  server: {}

  server-ping:
    log-file: false
    parameter-allowed: true

  stanza-create:
    command-role:
      remote: {}
    lock-remote-required: true
    lock-required: true
    lock-type: all

  stanza-delete:
    command-role:
      remote: {}
    lock-remote-required: true
    lock-required: true
    lock-type: all

  stanza-upgrade:
    command-role:
      remote: {}
    lock-remote-required: true
    lock-required: true
    lock-type: all

  start: {}

  stop: {}

  verify:
    command-role:
      local: {}
      remote: {}

  version:
    log-file: false
    log-level-default: DEBUG

####################################################################################################################################
# Option Groups
#
# Options groups allow related options to be grouped together so, e.g. test and valid, operations can be run across all options in
# the group.
####################################################################################################################################
optionGroup:
  pg: {}
  repo: {}

####################################################################################################################################
# Options
#
# Contains the defines for options: which commands the option can/cannot be specified, for which commands it is required, default
# settings, types, ranges, whether the option may be negated, whether it has dependencies, etc. The initial section is the global
# section, meaning that the defines defined there apply to all commands listed for the option.
#
# inherit:
#   Inherit all definitions for the referenced option. Any definitions can be overridden.
#
# command:
#   List of commands the option can be used with. An empty hash signifies that the command does not deviate from the option
#   defaults. Otherwise, overrides can be specified.
#
#   If another option is referenced (e.g. command: repo-type) then the list of commands will be copied from the referenced option.
#
#   NOTE: If the option (A) has a dependency on another option (B) then the command must also be specified in the other option
#         (B), else it will still error on the option (A).
#
# command-role:
#   1) Define the command roles for a command. 'main' is valid for all commands and is therefore added programmatically.
#
#   2) Define the command roles for an option. If not defined, the option will be valid for all roles of all commands for which it
#      is valid. If command roles are defined for the option, then they override the roles for all commands for which the option is
#      valid. 'main' must be defined explicitly in this case. For example, if an option is only valid for the 'main' role and
#      the 'async' role for each command then command-role must list 'main' and 'async', meaning each command has a 'main' role
#      so the option is valid for that role and for commands that have the 'async' role, it is also valid for the 'async' role of
#      those commands.
#
#   3) Define the command roles for an option command override. If not defined, the option will be valid for all roles of the
#      command or the roles specified by rule 2) above. 'main' must be defined explicitly in this case. If command roles are
#      defined for the option command override, then they override command roles defined for the option (rule 2) above)
#      and all roles defined for the command (rule 1) above).
#
# bool-like:
#   Used to convert a boolean to a string or string-id type. It can be used as a boolean (e.g. --option or option=y) and the
#   boolean values will be mapped to y/n. Otherwise it is used just as a string or string-id type.
#
# required:
#   In global section:
#     true - if the option does not have a default, then setting required in the global section means all commands listed in
#            command require the user to set it.
#     false - no commands listed require it as an option but it can be set. This can be overridden for individual commands by
#             setting required in the command section.
#   In command section:
#       true - the option must be set somehow for the command, either by default or by the user, e.g.
#              check:
#                required: true
#       false - mainly used for overriding required in the global section.
#
# default:
#   Sets a default for the option for all commands if listed in the global section, or for specific commands if listed in the
#   command section. All boolean types require a default.
#
# default-literal:
#   If the default is a string output it as-is without quoting. This allows C defines to be used as defaults.
#
# negate:
#   All config file boolean options automatically may be negated. This setting is used to maintain backward compatibility with older
#   options and should not be used for new options. For instance --online would be named --offline if it were created now to avoid
#   the need for negation. --no-config is another special case that would now be implemented with a separate boolean option,
#   e.g. --config-ignore.
#
# reset:
#   The option can be reset to default even if the default is undefined.
#
# depend:
#   Specify the dependencies this option has on another option. All commands listed for this option must also be listed in the
#   dependent option(s).
#
#   'default' may be specified to be set when the dependency does not resolve. This can, and probably should be, different than
#   the standard default for the option.
#
#   'list' further defines the allowable settings for the depended option.
#
# allow-list:
#   Lists the allowable settings for the option.
#
# internal:
#   Option is used by the command internally but is not exposed in the documentation. This is useful for commands that need to know
#   where they are running by looking at other options in the config. Also good for test options.
####################################################################################################################################
option:
  # Command-line only options
  #---------------------------------------------------------------------------------------------------------------------------------
  config:
    type: string
    default: CFGOPTDEF_CONFIG_PATH "/" PROJECT_CONFIG_FILE
    default-literal: true
    negate: true

  config-include-path:
    type: path
    default: CFGOPTDEF_CONFIG_PATH "/" PROJECT_CONFIG_INCLUDE_PATH
    default-literal: true

  config-path:
    type: path
    default: CFGOPTDEF_CONFIG_PATH
    default-literal: true

  dry-run:
    type: boolean
    default: false
    command:
      expire: {}
    command-role:
      main: {}

  force:
    type: boolean
    default: false
    command:
      backup:
        depend:
          option: online
          list:
            - false
      restore: {}
      stanza-create:
        internal: true
      stanza-delete: {}
      stop: {}
    command-role:
      main: {}

  help:
    type: boolean
    default: false
    command:
      help: {}
    command-role:
      main: {}

  online:
    type: boolean
    default: true
    negate: true
    command:
      backup: {}
      stanza-create: {}
      stanza-upgrade: {}
    command-role:
      main: {}

  output:
    type: string-id
    default: text
    command:
      info: {}
      repo-ls: {}
      manifest: {}
      verify:
        default: none
        allow-list:
          - none
          - text
<<<<<<< HEAD
          - json
=======
      version:
        default: text
        allow-list:
          - num
          - text
>>>>>>> 750a051b
    allow-list:
      - text
      - json
    command-role:
      main: {}

  reference:
    type: string
    required: false
    command:
      manifest: {}
    command-role:
      main: {}

  set:
    type: string
    required: false
    command:
      annotate:
        required: true
      expire: {}
      info:
        depend:
          option: stanza
      manifest:
        default: latest
        required: true
      restore:
        default: latest
        required: true
      verify:
        internal: true
    command-role:
      main: {}

  report:
    type: boolean
    internal: true
    default: false
    command:
      check: {}
    command-role:
      main: {}

  stanza:
    type: string
    command:
      annotate: {}
      archive-get: {}
      archive-push: {}
      backup: {}
      check:
        required: false
      expire: {}
      info:
        required: false
      manifest: {}
      repo-get:
        required: false
      repo-ls:
        required: false
      repo-put:
        required: false
      repo-rm:
        required: false
      restore: {}
      stanza-create: {}
      stanza-delete: {}
      stanza-upgrade: {}
      start:
        required: false
      stop:
        required: false
      verify: {}

  target:
    type: string
    command:
      restore: {}
    depend:
      option: type
      list:
        - lsn
        - name
        - time
        - xid
    command-role:
      main: {}

  target-action:
    type: string-id
    default: pause
    command:
      restore: {}
    allow-list:
      - pause
      - promote
      - shutdown
    depend:
      option: type
      list:
        - immediate
        - lsn
        - name
        - time
        - xid
    command-role:
      main: {}

  target-exclusive:
    type: boolean
    default: false
    command:
      restore: {}
    depend:
      option: type
      list:
        - lsn
        - time
        - xid
    command-role:
      main: {}

  target-timeline:
    type: string
    required: false
    command:
      restore: {}
    depend:
      option: type
      list:
        - default
        - lsn
        - name
        - standby
        - time
        - xid
    command-role:
      main: {}

  type:
    type: string-id
    command:
      backup:
        allow-list:
          - full
          - diff
          - incr
        default: incr
      info:
        required: false
        allow-list:
          - full
          - diff
          - incr
      restore:
        allow-list:
          - lsn
          - name
          - time
          - xid
          - preserve
          - none
          - immediate
          - default
          - standby
        default: default
    command-role:
      main: {}

  verbose:
    type: boolean
    default: false
    command:
     verify: {}
    command-role:
      main: {}

  version:
    type: boolean
    default: false
    command:
      help: {}
    command-role:
      main: {}

  # Command-line only local/remote options
  #---------------------------------------------------------------------------------------------------------------------------------
  exec-id:
    type: string
    internal: true
    required: false

  process:
    type: integer
    internal: true
    required: false
    allow-range: [0, 1024]
    command:
      annotate: {}
      archive-get: {}
      archive-push: {}
      backup: {}
      check: {}
      expire: {}
      info: {}
      manifest: {}
      repo-get: {}
      repo-ls: {}
      repo-put: {}
      repo-rm: {}
      restore: {}
      stanza-create: {}
      stanza-delete: {}
      stanza-upgrade: {}
      verify: {}
    command-role:
      local: {}
      remote: {}

  lock:
    type: list
    internal: true
    required: false
    command:
      annotate: {}
      archive-push: {}
      backup: {}
      expire: {}
      stanza-create: {}
      stanza-delete: {}
      stanza-upgrade: {}
    command-role:
      remote: {}

  remote-type:
    type: string-id
    internal: true
    required: false
    allow-list:
      - pg
      - repo
    command:
      annotate: {}
      archive-get: {}
      archive-push: {}
      backup: {}
      check: {}
      expire: {}
      info: {}
      manifest: {}
      repo-get: {}
      repo-ls: {}
      repo-put: {}
      repo-rm: {}
      restore: {}
      stanza-create: {}
      stanza-delete: {}
      stanza-upgrade: {}
      verify: {}
    command-role:
      local: {}
      remote: {}

  # Command-line only storage options
  #---------------------------------------------------------------------------------------------------------------------------------
  cipher-pass:
    type: string
    internal: true
    required: false
    command:
      repo-get: {}
      repo-put: {}
    command-role:
      main: {}

  filter:
    type: string
    required: false
    command:
      manifest: {}
      repo-ls: {}
    command-role:
      main: {}

  ignore-missing:
    type: boolean
    default: false
    command:
      repo-get: {}
    command-role:
      main: {}

  raw:
    type: boolean
    default: false
    command:
      repo-get: {}
      repo-put: {}
    command-role:
      main: {}

  recurse:
    type: boolean
    default: false
    command:
      repo-ls: {}
      repo-rm: {}
    command-role:
      main: {}

  sort:
    type: string-id
    default: asc
    allow-list:
      - none
      - asc
      - desc
    command:
      repo-ls: {}
    command-role:
      main: {}

  # General options
  #---------------------------------------------------------------------------------------------------------------------------------
  archive-timeout:
    section: global
    type: time
    default: 1m
    allow-range: [100ms, 1d]
    command:
      archive-get: {}
      archive-push: {}
      backup: {}
      check: {}
    command-role:
      main: {}

  beta:
    section: global
    type: boolean
    default: false
    internal: true
    beta: true

  buffer-size:
    section: global
    type: size
    default: 1MiB
    allow-list:
      - 16KiB
      - 32KiB
      - 64KiB
      - 128KiB
      - 256KiB
      - 512KiB
      - 1MiB
      - 2MiB
      - 4MiB
      - 8MiB
      - 16MiB
    command:
      annotate: {}
      archive-get: {}
      archive-push: {}
      backup: {}
      check: {}
      expire: {}
      info: {}
      manifest: {}
      repo-get: {}
      repo-ls: {}
      repo-put: {}
      repo-rm: {}
      restore: {}
      server: {}
      server-ping: {}
      stanza-create: {}
      stanza-delete: {}
      stanza-upgrade: {}
      verify: {}

  cmd:
    section: global
    type: string
    required: false
    command:
      archive-get: {}
      archive-push: {}
      backup: {}
      check: {}
      expire: {}
      info: {}
      manifest: {}
      repo-get: {}
      repo-ls: {}
      repo-put: {}
      repo-rm: {}
      restore: {}
      stanza-create: {}
      stanza-delete: {}
      stanza-upgrade: {}
      verify: {}
    command-role:
      async: {}
      main: {}
      local: {}

  cmd-ssh:
    inherit: cmd
    required: true
    default: ssh

  # Option is deprecated and should not be referenced outside of cfgLoadUpdateOption()
  compress:
    section: global
    type: boolean
    default: true
    command:
      archive-push: {}
      backup: {}
    command-role:
      main: {}

  compress-level:
    section: global
    type: integer
    required: false
    command: compress
    command-role:
      async: {}
      main: {}

  compress-level-network:
    section: global
    type: integer
    default: 1
    allow-range: [-5, 12]
    command:
      annotate: {}
      archive-get: {}
      archive-push: {}
      backup: {}
      check: {}
      expire: {}
      info: {}
      manifest: {}
      repo-get: {}
      repo-ls: {}
      repo-put: {}
      restore: {}
      stanza-create: {}
      stanza-delete: {}
      stanza-upgrade: {}
      verify: {}
    command-role:
      async: {}
      main: {}
      local: {}

  compress-type:
    section: global
    type: string-id
    default: gz
    allow-list:
      - none
      - bz2
      - gz
      - lz4
      - zst: HAVE_LIBZST
    command: compress
    command-role:
      async: {}
      main: {}

  db-timeout:
    section: global
    type: time
    default: 30m
    allow-range: [100ms, 7d]
    command:
      archive-get: {}
      archive-push: {}
      backup: {}
      check: {}
      expire: {}
      repo-get: {}
      repo-ls: {}
      repo-put: {}
      repo-rm: {}
      stanza-create: {}
      stanza-delete: {}
      stanza-upgrade: {}

  delta:
    section: global
    type: boolean
    default: false
    command:
      backup: {}
      restore: {}
    command-role:
      main: {}

  io-timeout:
    section: global
    type: time
    default: 1m
    allow-range: [100ms, 1h]
    command: buffer-size

  job-retry:
    section: global
    type: integer
    internal: true
    default: 2
    allow-range: [0, 360]
    command:
      archive-get:
        default: 1
      archive-push:
        default: 1
      backup: {}
      restore: {}
      verify: {}
    command-role:
      async: {}
      main: {}
      local: {}

  job-retry-interval:
    inherit: job-retry
    type: time
    default: 15s
    allow-range: [0s, 15m]
    command:
      archive-get: {}
      archive-push: {}
      backup: {}
      restore: {}
      verify: {}

  lock-path:
    section: global
    type: path
    default: /tmp/pgbackrest
    command:
      annotate: {}
      archive-get: {}
      archive-push: {}
      backup: {}
      expire: {}
      info: {}
      restore: {}
      stanza-create: {}
      stanza-delete: {}
      stanza-upgrade: {}
      start: {}
      stop: {}

  neutral-umask:
    section: global
    type: boolean
    default: true
    command:
      annotate: {}
      archive-get: {}
      archive-push: {}
      backup: {}
      check: {}
      expire: {}
      repo-get: {}
      repo-ls: {}
      repo-put: {}
      repo-rm: {}
      restore: {}
      stanza-create: {}
      stanza-delete: {}
      stanza-upgrade: {}
      start: {}
      stop: {}
      verify: {}

  process-max:
    section: global
    type: integer
    default: 1
    allow-range: [1, 999]
    command:
      archive-get: {}
      archive-push: {}
      backup: {}
      restore: {}
      verify: {}
    command-role:
      async: {}
      main: {}

  protocol-timeout:
    section: global
    type: time
    default: 31m
    allow-range: [100ms, 7d]
    command:
      annotate: {}
      archive-get: {}
      archive-push: {}
      backup: {}
      check: {}
      expire: {}
      info: {}
      manifest: {}
      repo-get: {}
      repo-ls: {}
      repo-put: {}
      repo-rm: {}
      restore: {}
      server: {}
      stanza-create: {}
      stanza-delete: {}
      stanza-upgrade: {}
      verify: {}

  sck-block:
    section: global
    type: boolean
    default: false
    internal: true
    command: buffer-size

  sck-keep-alive:
    type: boolean
    section: global
    default: true
    command: buffer-size

  spool-path:
    section: global
    type: path
    default: /var/spool/pgbackrest
    command:
      archive-get:
        depend:
          option: archive-async
          list:
            - true
      archive-push:
        depend:
          option: archive-async
          list:
            - true
      restore:
        internal: true
    command-role:
      async: {}
      main: {}
      local: {}

  tcp-keep-alive-count:
    section: global
    type: integer
    required: false
    allow-range: [1, 32]
    command: buffer-size
    depend:
      option: sck-keep-alive
      list:
        - true

  tcp-keep-alive-idle:
    section: global
    type: integer
    required: false
    allow-range: [1, 3600]
    command: buffer-size
    depend: tcp-keep-alive-count

  tcp-keep-alive-interval:
    section: global
    type: integer
    required: false
    allow-range: [1, 900]
    command: buffer-size
    depend: tcp-keep-alive-count

  tls-server-ca-file:
    section: global
    type: path
    command:
      server: {}

  tls-server-cert-file:
    section: global
    type: path
    command:
      server: {}

  tls-server-key-file:
    section: global
    type: path
    command:
      server: {}

  tls-server-auth:
    section: global
    type: hash
    command:
      server: {}

  tls-server-address:
    section: global
    type: string
    default: localhost
    command:
      server: {}
      server-ping: {}

  tls-server-port:
    section: global
    type: integer
    default: 8432
    allow-range: [1, 65535]
    command:
      server: {}
      server-ping: {}

  # Logging options
  #---------------------------------------------------------------------------------------------------------------------------------
  log-level-console:
    section: global
    type: string-id
    default: warn
    allow-list:
      - off
      - error
      - warn
      - info
      - detail
      - debug
      - trace

  log-level-file:
    section: global
    type: string-id
    default: info
    allow-list: log-level-console

  log-level-stderr:
    section: global
    type: string-id
    default: off
    allow-list: log-level-console

  log-path:
    section: global
    type: path
    default: /var/log/pgbackrest

  log-subprocess:
    section: global
    type: boolean
    default: false
    command:
      annotate: {}
      archive-get: {}
      archive-push: {}
      backup: {}
      check: {}
      expire: {}
      info: {}
      manifest: {}
      repo-get: {}
      repo-ls: {}
      repo-put: {}
      repo-rm: {}
      restore: {}
      stanza-create: {}
      stanza-delete: {}
      stanza-upgrade: {}
      verify: {}

  log-timestamp:
    section: global
    type: boolean
    default: true
    command: log-level-console

  # Archive options
  #---------------------------------------------------------------------------------------------------------------------------------
  archive-async:
    section: global
    type: boolean
    default: false
    command:
      archive-get: {}
      archive-push: {}

  archive-get-queue-max:
    section: global
    type: size
    default: 128MiB
    allow-range: [0B, 4PiB]
    command:
      archive-get: {}
    command-role:
      async: {}
      main: {}

  archive-header-check:
    section: global
    type: boolean
    default: true
    command:
      archive-push: {}
    command-role:
      main: {}
      async: {}

  archive-missing-retry:
    section: global
    type: boolean
    default: true
    command:
      archive-get: {}
    command-role:
      main: {}

  archive-push-queue-max:
    section: global
    type: size
    required: false
    allow-range: [0B, 4PiB]
    command:
      archive-push: {}
    command-role:
      async: {}
      main: {}
    deprecate:
      archive-queue-max: {}

  # Backup options
  #---------------------------------------------------------------------------------------------------------------------------------
  annotation:
    section: global
    type: hash
    required: false
    command:
      annotate:
        required: true
      backup: {}
    command-role:
      main: {}

  archive-check:
    section: global
    type: boolean
    default: true
    command:
      archive-push: {}
      backup:
        depend:
          option: online
          default: false
          list:
            - true
      check: {}
    command-role:
      async: {}
      main: {}

  archive-copy:
    section: global
    type: boolean
    default: false
    command:
      backup:
        depend:
          option: archive-check
          default: false
          list:
            - true
    command-role:
      main: {}

  archive-mode-check:
    section: global
    type: boolean
    default: true
    command:
      archive-push: {}
      backup: {}
      check: {}
    command-role:
      async: {}
      main: {}
    depend:
      option: archive-check
      default: false
      list:
        - true

  backup-full-incr:
    section: global
    type: boolean
    default: false
    internal: true
    command:
      backup:
        depend:
          option: online
          default: false
          list:
            - true
    command-role:
      main: {}

  backup-standby:
    section: global
    type: string-id
    bool-like: true
    default: n
    allow-list:
      - n
      - prefer
      - y
    command:
      backup: {}
      check: {}
    command-role:
      main: {}

  checksum-page:
    section: global
    type: boolean
    required: false
    command:
      backup: {}
    command-role:
      main: {}

  page-header-check:
    section: global
    type: boolean
    default: true
    command:
      backup: {}
    command-role:
      main: {}

  exclude:
    section: global
    type: list
    required: false
    command:
      backup: {}
    command-role:
      main: {}

  expire-auto:
    section: global
    type: boolean
    default: true
    command:
      backup: {}
    command-role:
      main: {}

  manifest-save-threshold:
    section: global
    type: size
    default: 1GiB
    allow-range: [1B, 1TiB]
    command:
      backup: {}
    command-role:
      main: {}

  resume:
    section: global
    type: boolean
    default: true
    command:
      backup: {}
    command-role:
      main: {}

  start-fast:
    section: global
    type: boolean
    default: false
    command:
      backup: {}
    command-role:
      main: {}

  stop-auto:
    section: global
    type: boolean
    default: false
    command:
      backup: {}
    command-role:
      main: {}

  # Restore options
  #---------------------------------------------------------------------------------------------------------------------------------
  archive-mode:
    section: global
    type: string-id
    default: preserve
    allow-list:
      - off
      - preserve
    command:
      restore: {}
    command-role:
      main: {}

  db-exclude:
    section: global
    type: list
    required: false
    command:
      restore: {}
    command-role:
      main: {}

  db-include:
    section: global
    type: list
    required: false
    command:
      restore: {}
    command-role:
      main: {}

  link-all:
    section: global
    type: boolean
    default: false
    command:
      restore: {}
    command-role:
      main: {}

  link-map:
    section: global
    type: hash
    required: false
    command:
      restore: {}
    command-role:
      main: {}

  tablespace-map:
    section: global
    type: hash
    required: false
    command:
      restore: {}
    command-role:
      main: {}

  tablespace-map-all:
    section: global
    type: string
    required: false
    command:
      restore: {}
    command-role:
      main: {}

  recovery-option:
    section: global
    type: hash
    required: false
    command:
      restore: {}
    command-role:
      main: {}
    depend:
      option: type
      list:
        - default
        - immediate
        - lsn
        - name
        - time
        - standby
        - xid

  # Stanza options
  #---------------------------------------------------------------------------------------------------------------------------------
  pg:
    type: integer
    internal: true
    required: false
    allow-range: [1, 256]
    command:
      backup:
        command-role:
          local: {}
      manifest:
        command-role:
          main: {}

  pg-database:
    section: stanza
    group: pg
    type: string
    command:
      backup: {}
      check: {}
      stanza-create: {}
      stanza-delete: {}
      stanza-upgrade: {}
    default: postgres
    depend:
      option: pg-path

  pg-local:
    section: stanza
    group: pg
    type: boolean
    internal: true
    default: false
    command:
      archive-get:
        internal: true
      archive-push:
        internal: true
      backup: {}
      check: {}
      manifest: {}
      restore:
        internal: true
      stanza-create: {}
      stanza-delete: {}
      stanza-upgrade: {}
    command-role:
      async: {}
      main: {}
      local: {}

  pg-host:
    section: stanza
    group: pg
    type: string
    required: false
    command: pg-local
    command-role:
      async: {}
      main: {}
      local: {}
    depend:
      option: pg-local
      list:
        - false
    deprecate:
      db-host: {}
      db?-host: {}

  pg-host-cert-file:
    section: global
    group: pg
    type: string
    command: pg-local
    command-role:
      async: {}
      main: {}
      local: {}
    depend:
      option: pg-host-type
      list:
        - tls

  pg-host-key-file:
    inherit: pg-host-cert-file

  pg-host-ca-file:
    inherit: pg-host-cert-file
    required: false

  pg-host-ca-path:
    inherit: pg-host-cert-file
    required: false

  pg-host-cmd:
    section: stanza
    group: pg
    type: string
    required: false
    command:
      backup: {}
      check: {}
      manifest: {}
      stanza-create: {}
      stanza-delete: {}
      stanza-upgrade: {}
    command-role:
      async: {}
      main: {}
      local: {}
    depend:
      option: pg-host
    deprecate:
      db-cmd: {}
      db?-cmd: {}

  pg-host-config:
    inherit: pg-host-cmd
    default: CFGOPTDEF_CONFIG_PATH "/" PROJECT_CONFIG_FILE
    default-literal: true
    required: true
    deprecate:
      db-config: {}
      db?-config: {}

  pg-host-config-include-path:
    inherit: pg-host-cmd
    type: path
    default: CFGOPTDEF_CONFIG_PATH "/" PROJECT_CONFIG_INCLUDE_PATH
    default-literal: true

  pg-host-config-path:
    inherit: pg-host-cmd
    type: path
    default: CFGOPTDEF_CONFIG_PATH
    default-literal: true

  pg-host-port:
    inherit: pg-host-cmd
    type: integer
    required: false
    allow-range: [0, 65535]
    deprecate:
      db-ssh-port: {}
      db?-ssh-port: {}

  pg-host-user:
    inherit: pg-host-cmd
    default: postgres
    required: false
    deprecate:
      db-user: {}
      db?-user: {}

  pg-host-type:
    section: global
    group: pg
    type: string-id
    default: ssh
    allow-list:
      - ssh
      - tls
    command: pg-local
    command-role:
      async: {}
      main: {}
      local: {}
    depend:
      option: pg-local
      list:
        - false

  pg-path:
    section: stanza
    group: pg
    type: path
    command:
      archive-get: {}
      archive-push:
        required: false
      backup: {}
      check:
        depend:
          option: stanza
      manifest:
        required: false
      restore: {}
      stanza-create: {}
      stanza-delete: {}
      stanza-upgrade: {}
    deprecate:
      db-path: {}
      db?-path: {}

  pg-port:
    section: stanza
    group: pg
    type: integer
    default: 5432
    allow-range: [0, 65535]
    command: pg-database
    depend: pg-database
    deprecate:
      db-port: {}
      db?-port: {}

  pg-socket-path:
    section: stanza
    group: pg
    type: path
    required: false
    command: pg-database
    depend: pg-database
    deprecate:
      db-socket-path: {}
      db?-socket-path: {}

  pg-user:
    section: stanza
    group: pg
    type: string
    required: false
    command:
      backup: {}
      check: {}
      stanza-create: {}
      stanza-delete: {}
      stanza-upgrade: {}
    depend:
      option: pg-path

  pg-version-force:
    section: stanza
    type: string
    required: false
    command:
      archive-get: {}
      archive-push: {}
      backup: {}
      check: {}
      manifest: {}
      restore: {}
      stanza-create: {}
      stanza-delete: {}
      stanza-upgrade: {}
      verify: {}

  # Repository options
  #---------------------------------------------------------------------------------------------------------------------------------
  repo:
    type: integer
    required: false
    allow-range: [1, 256]
    command:
      annotate:
        command-role:
          main: {}
          remote: {}
      archive-get:
        command-role:
          async: {}
          main: {}
          local: {}
          remote: {}
      archive-push:
        command-role:
          remote: {}
      backup:
        command-role:
          main: {}
          local: {}
          remote: {}
      check:
        command-role:
          remote: {}
      expire:
        command-role:
          main: {}
          remote: {}
      info:
        command-role:
          main: {}
          remote: {}
      manifest:
        command-role:
          main: {}
          remote: {}
      repo-get:
        command-role:
          main: {}
          remote: {}
      repo-ls:
        command-role:
          main: {}
          remote: {}
      repo-put:
        command-role:
          main: {}
          remote: {}
      repo-rm:
        command-role:
          main: {}
          remote: {}
      restore:
        command-role:
          main: {}
          local: {}
          remote: {}
      stanza-create:
        command-role:
          remote: {}
      stanza-delete:
        command-role:
          main: {}
          remote: {}
      stanza-upgrade:
        command-role:
          remote: {}
      start:
        command-role: {}
      stop:
        command-role: {}
      verify:
        command-role:
          main: {}
          local: {}
          remote: {}

  repo-local:
    section: global
    group: repo
    type: boolean
    internal: true
    default: false
    command:
      annotate: {}
      archive-get: {}
      archive-push: {}
      backup:
        internal: true
      check: {}
      expire:
        internal: true
      info: {}
      manifest: {}
      repo-get: {}
      repo-ls: {}
      repo-put: {}
      repo-rm: {}
      restore: {}
      stanza-create: {}
      stanza-delete: {}
      stanza-upgrade: {}
      verify: {}
    command-role:
      async: {}
      main: {}
      local: {}

  repo-type:
    section: global
    group: repo
    type: string-id
    default: posix
    allow-list:
      - azure
      - cifs
      - gcs
      - posix
      - s3
      - sftp: HAVE_LIBSSH2
    command:
      annotate:
        command-role:
          main: {}
          remote: {}
      archive-get:
        command-role:
          async: {}
          main: {}
          local: {}
          remote: {}
      archive-push:
        command-role:
          async: {}
          main: {}
          local: {}
          remote: {}
      backup:
        command-role:
          main: {}
          local: {}
          remote: {}
      check:
        command-role:
          main: {}
          remote: {}
      expire:
        command-role:
          main: {}
          remote: {}
      info:
        command-role:
          main: {}
          remote: {}
      manifest:
        command-role:
          main: {}
          remote: {}
      repo-get:
        command-role:
          main: {}
          remote: {}
      repo-ls:
        command-role:
          main: {}
          remote: {}
      repo-put:
        command-role:
          main: {}
          remote: {}
      repo-rm:
        command-role:
          main: {}
          remote: {}
      restore:
        command-role:
          main: {}
          local: {}
          remote: {}
      stanza-create:
        command-role:
          main: {}
          remote: {}
      stanza-delete:
        command-role:
          main: {}
          remote: {}
      stanza-upgrade:
        command-role:
          main: {}
          remote: {}
      start:
        command-role: {}
      stop:
        command-role: {}
      verify:
        command-role:
          main: {}
          local: {}
          remote: {}
    deprecate:
      repo-type: {}

  repo-azure-account:
    section: global
    type: string
    group: repo
    secure: true
    command: repo-type
    depend:
      option: repo-type
      list:
        - azure

  repo-azure-container:
    section: global
    type: string
    group: repo
    command: repo-type
    depend: repo-azure-account

  repo-azure-endpoint:
    inherit: repo-azure-account
    default: blob.core.windows.net

  repo-azure-key:
    inherit: repo-azure-account

  repo-azure-key-type:
    inherit: repo-azure-container
    type: string-id
    default: shared
    allow-list:
      - shared
      - sas

  repo-azure-uri-style:
    section: global
    group: repo
    type: string-id
    default: host
    allow-list:
      - host
      - path
    command: repo-type
    depend: repo-azure-account

  repo-bundle:
    section: global
    group: repo
    type: boolean
    default: false
    command:
      backup: {}
    command-role:
      main: {}

  repo-bundle-size:
    section: global
    group: repo
    type: size
    default: 20MiB
    allow-range: [1MiB, 1PiB]
    command:
      backup: {}
    command-role:
      main: {}
    depend:
      option: repo-bundle
      list:
        - true

  repo-bundle-limit:
    inherit: repo-bundle-size
    default: 2MiB
    allow-range: [8KiB, 1PiB]

  repo-block:
    section: global
    group: repo
    type: boolean
    default: false
    command:
      backup: {}
    command-role:
      main: {}
    depend:
      option: repo-bundle
      default: false
      list:
        - true

  repo-block-size-map:
    section: global
    group: repo
    type: hash
    required: false
    internal: true
    command: repo-block
    command-role:
      main: {}
    depend:
      option: repo-block
      list:
        - true

  repo-block-age-map:
    inherit: repo-block-size-map

  repo-block-checksum-size-map:
    inherit: repo-block-size-map

  repo-block-size-super:
    section: global
    group: repo
    type: size
    default: 256KiB
    allow-range: [32KiB, 16MiB]
    internal: true
    command: repo-block
    command-role:
      main: {}
    depend:
      option: repo-block
      list:
        - true

  repo-block-size-super-full:
    inherit: repo-block-size-super
    default: 1MiB

  repo-cipher-pass:
    section: global
    type: string
    secure: true
    command: repo-type
    depend:
      option: repo-cipher-type
      list:
        - aes-256-cbc
    group: repo
    deprecate:
      repo-cipher-pass: {}

  repo-cipher-type:
    section: global
    type: string-id
    group: repo
    default: none
    allow-list:
      - none
      - aes-256-cbc
    command: repo-type
    deprecate:
      repo-cipher-type: {}

  repo-gcs-bucket:
    section: global
    type: string
    group: repo
    command: repo-type
    depend:
      option: repo-gcs-key-type

  repo-gcs-endpoint:
    section: global
    type: string
    group: repo
    default: storage.googleapis.com
    command: repo-type
    depend: repo-gcs-bucket

  repo-gcs-key:
    section: global
    type: string
    group: repo
    secure: true
    command: repo-type
    depend:
      option: repo-gcs-key-type
      list:
        - service
        - token

  repo-gcs-key-type:
    section: global
    type: string-id
    group: repo
    default: service
    allow-list:
      - auto
      - service
      - token
    command: repo-type
    depend:
      option: repo-type
      list:
        - gcs

  repo-gcs-user-project:
    section: global
    type: string
    group: repo
    required: false
    command: repo-type

  repo-hardlink:
    section: global
    group: repo
    type: boolean
    default: false
    command:
      backup: {}
    command-role:
      main: {}
    depend:
      option: repo-bundle
      default: false
      list:
        - false
    deprecate:
      hardlink: {}

  repo-host-type:
    section: global
    group: repo
    type: string-id
    default: ssh
    allow-list:
      - ssh
      - tls
    command: repo-local
    command-role:
      async: {}
      main: {}
      local: {}
    depend:
      option: repo-local
      list:
        - false

  repo-host:
    section: global
    group: repo
    type: string
    required: false
    command: repo-local
    command-role:
      async: {}
      main: {}
      local: {}
    depend: repo-host-type
    deprecate:
      backup-host: {}

  repo-host-cert-file:
    section: global
    group: repo
    type: string
    command: repo-local
    command-role:
      async: {}
      main: {}
      local: {}
    depend:
      option: repo-host-type
      list:
        - tls

  repo-host-key-file:
    inherit: repo-host-cert-file

  repo-host-ca-file:
    inherit: repo-host-cert-file
    required: false

  repo-host-ca-path:
    inherit: repo-host-cert-file
    required: false

  repo-host-cmd:
    section: global
    group: repo
    type: string
    required: false
    command:
      annotate: {}
      archive-get: {}
      archive-push: {}
      backup: {}
      check: {}
      expire: {}
      info: {}
      manifest: {}
      repo-get: {}
      repo-ls: {}
      repo-put: {}
      repo-rm: {}
      restore: {}
      stanza-create: {}
      stanza-delete: {}
      stanza-upgrade: {}
      verify: {}
    command-role:
      async: {}
      main: {}
      local: {}
    depend:
      option: repo-host
    deprecate:
      backup-cmd: {}

  repo-host-config:
    section: global
    group: repo
    type: string
    command: repo-host-cmd
    command-role:
      async: {}
      main: {}
      local: {}
    default: CFGOPTDEF_CONFIG_PATH "/" PROJECT_CONFIG_FILE
    default-literal: true
    depend:
      option: repo-host
    deprecate:
      backup-config: {}

  repo-host-config-include-path:
    inherit: repo-host-config
    type: path
    default: CFGOPTDEF_CONFIG_PATH "/" PROJECT_CONFIG_INCLUDE_PATH
    default-literal: true

  repo-host-config-path:
    inherit: repo-host-config
    type: path
    default: CFGOPTDEF_CONFIG_PATH
    default-literal: true

  repo-host-port:
    section: global
    group: repo
    type: integer
    required: false
    allow-range: [0, 65535]
    command: repo-host-cmd
    command-role:
      async: {}
      main: {}
      local: {}
    depend:
      option: repo-host
    deprecate:
      backup-ssh-port: {}

  repo-host-user:
    section: global
    group: repo
    type: string
    required: false
    command: repo-host-cmd
    command-role:
      async: {}
      main: {}
      local: {}
    default: pgbackrest
    depend:
      option: repo-host
    deprecate:
      backup-user: {}

  repo-path:
    section: global
    group: repo
    type: path
    default: /var/lib/pgbackrest
    command: repo-type
    deprecate:
      repo-path: {}

  repo-retention-archive:
    section: global
    group: repo
    type: integer
    required: false
    allow-range: [1, 9999999]
    command:
      backup: {}
      expire: {}
    command-role:
      main: {}
    deprecate:
      retention-archive: {}

  repo-retention-archive-type:
    section: global
    type: string-id
    group: repo
    default: full
    allow-list:
      - full
      - diff
      - incr
    command:
      backup: {}
      expire: {}
    command-role:
      main: {}
    deprecate:
      retention-archive-type: {}

  repo-retention-diff:
    section: global
    group: repo
    type: integer
    required: false
    allow-range: [1, 9999999]
    command:
      backup: {}
      expire: {}
    command-role:
      main: {}
    deprecate:
      retention-diff: {}

  repo-retention-full-type:
    section: global
    group: repo
    type: string-id
    default: count
    allow-list:
      - count
      - time
    command:
      backup: {}
      expire: {}
    command-role:
      main: {}

  repo-retention-full:
    section: global
    group: repo
    type: integer
    required: false
    allow-range: [1, 9999999]
    command: repo-retention-full-type
    command-role:
      main: {}
    deprecate:
      retention-full: {}

  repo-retention-history:
    section: global
    group: repo
    type: integer
    required: false
    allow-range: [0, 9999999]
    command:
      backup: {}
      expire: {}
    command-role:
      main: {}

  repo-s3-bucket:
    section: global
    group: repo
    type: string
    command: repo-type
    depend:
      option: repo-type
      list:
        - s3
    deprecate:
      repo-s3-bucket: {}

  repo-s3-endpoint:
    inherit: repo-s3-bucket
    deprecate:
      repo-s3-endpoint: {}

  repo-s3-key:
    section: global
    group: repo
    type: string
    secure: true
    command: repo-type
    depend:
      option: repo-s3-key-type
      list:
        - shared
    deprecate:
      repo-s3-key: {}

  repo-s3-key-secret:
    inherit: repo-s3-key
    deprecate:
      repo-s3-key-secret: {}

  repo-s3-key-type:
    inherit: repo-s3-bucket
    type: string-id
    default: shared
    allow-list:
      - shared
      - auto
      - web-id

  repo-s3-kms-key-id:
    inherit: repo-s3-bucket
    required: false

  repo-s3-sse-customer-key:
    inherit: repo-s3-bucket
    required: false
    secure: true

  repo-s3-region:
    inherit: repo-s3-bucket
    deprecate:
      repo-s3-region: {}

  repo-s3-role:
    inherit: repo-s3-bucket
    required: false
    depend:
      option: repo-s3-key-type
      list:
        - auto

  repo-s3-token:
    inherit: repo-s3-key
    required: false
    command: repo-type

  repo-s3-requester-pays:
    section: global
    group: repo
    type: boolean
    default: false
    command: repo-type
    depend:
      option: repo-type
      list:
        - s3

  repo-s3-uri-style:
    section: global
    group: repo
    type: string-id
    default: host
    allow-list:
      - host
      - path
    command: repo-type
    depend: repo-s3-bucket

  repo-sftp-host:
    section: global
    group: repo
    type: string
    command: repo-type
    depend:
      option: repo-type
      list:
        - sftp

  repo-sftp-host-fingerprint:
    section: global
    group: repo
    type: string
    required: false
    command: repo-type
    depend:
      option: repo-sftp-host-key-check-type
      list:
        - fingerprint
        - strict

  repo-sftp-host-key-check-type:
    section: global
    group: repo
    type: string-id
    default: strict
    allow-list:
      - accept-new
      - fingerprint
      - none
      - strict
    command: repo-type
    depend: repo-sftp-host

  repo-sftp-host-key-hash-type:
    section: global
    group: repo
    type: string-id
    allow-list:
      - md5
      - sha1
      - sha256
    command: repo-type
    depend: repo-sftp-host

  repo-sftp-host-port:
    section: global
    group: repo
    type: integer
    default: 22
    allow-range: [1, 65535]
    command: repo-type
    depend: repo-sftp-host

  repo-sftp-host-user:
    section: global
    group: repo
    type: string
    command: repo-type
    depend: repo-sftp-host

  repo-sftp-known-host:
    section: global
    group: repo
    type: list
    required: false
    command: repo-type
    depend:
      option: repo-sftp-host-key-check-type
      list:
        - accept-new
        - strict

  repo-sftp-private-key-file:
    section: global
    group: repo
    type: string
    command: repo-type
    depend: repo-sftp-host

  repo-sftp-private-key-passphrase:
    section: global
    group: repo
    type: string
    required: false
    secure: true
    command: repo-type
    depend: repo-sftp-host

  repo-sftp-public-key-file:
    section: global
    group: repo
    type: string
    required: false
    command: repo-type
    depend: repo-sftp-host

  repo-storage-verify-tls:
    section: global
    group: repo
    type: boolean
    default: true
    command: repo-type
    depend:
      option: repo-type
      list:
        - azure
        - gcs
        - s3
    deprecate:
      repo-s3-verify-ssl: {}
      repo?-azure-verify-tls: {}
      repo?-s3-verify-ssl: {}
      repo?-s3-verify-tls: {}

  repo-storage-ca-file:
    section: global
    group: repo
    type: string
    required: false
    command: repo-type
    depend: repo-storage-verify-tls
    deprecate:
      repo-s3-ca-file: {}
      repo?-azure-ca-file: {}
      repo?-s3-ca-file: {}

  repo-storage-ca-path:
    inherit: repo-storage-ca-file
    type: path
    deprecate:
      repo-s3-ca-path: {}
      repo?-azure-ca-path: {}
      repo?-s3-ca-path: {}

  repo-storage-host:
    section: global
    group: repo
    type: string
    required: false
    command: repo-type
    depend:
      option: repo-type
      list:
        - azure
        - s3
    deprecate:
      repo-s3-host: {}
      repo?-azure-host: {}
      repo?-s3-host: {}

  repo-storage-port:
    section: global
    group: repo
    type: integer
    default: 443
    allow-range: [1, 65535]
    command: repo-type
    depend: repo-storage-host
    deprecate:
      repo?-azure-port: {}
      repo?-s3-port: {}

  repo-storage-tag:
    section: global
    group: repo
    type: hash
    required: false
    command: repo-type
    depend:
      option: repo-type
      list:
        - azure
        - gcs
        - s3

  repo-storage-upload-chunk-size:
    section: global
    group: repo
    type: size
    required: false
    allow-range: [64KiB, 1TiB]
    command: repo-type
    depend:
      option: repo-type
      list:
        - azure
        - gcs
        - s3

  repo-target-time:
    section: global
    type: string
    required: false
    command:
      archive-get: {}
      info: {}
      manifest: {}
      repo-get: {}
      repo-ls: {}
      restore: {}
      verify: {}
    command-role:
      async: {}
      main: {}
      local: {}<|MERGE_RESOLUTION|>--- conflicted
+++ resolved
@@ -338,15 +338,12 @@
         allow-list:
           - none
           - text
-<<<<<<< HEAD
           - json
-=======
       version:
         default: text
         allow-list:
           - num
           - text
->>>>>>> 750a051b
     allow-list:
       - text
       - json
