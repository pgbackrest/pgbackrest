--- conflicted
+++ resolved
@@ -2125,6 +2125,17 @@
       repo?-azure-port: {}
       repo?-s3-port: {}
 
+  repo-storage-class:
+    section: global
+    group: repo
+    type: string
+    required: false
+    command: repo-type
+    depend:
+      option: repo-type
+      list:
+        - s3
+
   repo-storage-tag:
     section: global
     group: repo
@@ -2447,133 +2458,4 @@
     type: string
     required: false
     command: repo-type
-<<<<<<< HEAD
-    depend: repo-sftp-host
-
-  repo-storage-class:
-    section: global
-    group: repo
-    type: string
-    required: false
-    command: repo-type
-    depend:
-      option: repo-type
-      list:
-        - s3
-
-  repo-storage-verify-tls:
-    section: global
-    group: repo
-    type: boolean
-    default: true
-    command: repo-type
-    depend:
-      option: repo-type
-      list:
-        - azure
-        - gcs
-        - s3
-    deprecate:
-      repo-s3-verify-ssl: {}
-      repo?-azure-verify-tls: {}
-      repo?-s3-verify-ssl: {}
-      repo?-s3-verify-tls: {}
-
-  repo-storage-ca-file:
-    section: global
-    group: repo
-    type: string
-    required: false
-    command: repo-type
-    depend: repo-storage-verify-tls
-    deprecate:
-      repo-s3-ca-file: {}
-      repo?-azure-ca-file: {}
-      repo?-s3-ca-file: {}
-
-  repo-storage-ca-path:
-    inherit: repo-storage-ca-file
-    type: path
-    deprecate:
-      repo-s3-ca-path: {}
-      repo?-azure-ca-path: {}
-      repo?-s3-ca-path: {}
-
-  repo-storage-host:
-    section: global
-    group: repo
-    type: string
-    required: false
-    command: repo-type
-    depend:
-      option: repo-type
-      list:
-        - azure
-        - s3
-    deprecate:
-      repo-s3-host: {}
-      repo?-azure-host: {}
-      repo?-s3-host: {}
-
-  repo-storage-port:
-    section: global
-    group: repo
-    type: integer
-    default: 443
-    allow-range: [1, 65535]
-    command: repo-type
-    depend: repo-storage-host
-    deprecate:
-      repo?-azure-port: {}
-      repo?-s3-port: {}
-
-  repo-storage-tag:
-    section: global
-    group: repo
-    type: hash
-    required: false
-    command: repo-type
-    depend:
-      option: repo-type
-      list:
-        - azure
-        - gcs
-        - s3
-
-  repo-storage-upload-chunk-size:
-    section: global
-    group: repo
-    type: size
-    required: false
-    default:
-      - azure: 4MiB
-      - gcs: 4MiB
-      - s3: 5MiB
-    allow-range: [64KiB, 1TiB]
-    command: repo-type
-    depend:
-      option: repo-type
-      list:
-        - azure
-        - gcs
-        - s3
-
-  repo-target-time:
-    section: global
-    type: string
-    required: false
-    command:
-      archive-get: {}
-      info: {}
-      manifest: {}
-      repo-get: {}
-      repo-ls: {}
-      restore: {}
-      verify: {}
-    command-role:
-      async: {}
-      main: {}
-      local: {}
-=======
-    depend: repo-sftp-host
->>>>>>> d8301992
+    depend: repo-sftp-host