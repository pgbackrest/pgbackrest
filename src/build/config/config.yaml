####################################################################################################################################
# Configuration Definition
####################################################################################################################################

####################################################################################################################################
# Commands
#
# Define valid commands.
#
# log-file:
#   Does this command log to a file? This is the default behavior, but it can be overridden in code by calling logFileInit(). The
#   default is true.
#
# log-level-default:
#   Defines the log level to use for default messages that are output for every command. For example, the log message that lists
#   all the options passed is usually output at the info level, but that might not be appropriate for some commands, such as info,
#   Allow the log level to be lowered so these common messages will not be emitted where they might be distracting.
#
# lock-required:
#   Does the command require a lock? This doesn't mean a lock can't be taken explicitly later, just controls whether a lock will be
#   acquired as soon as the command starts.
#
# lock-remote-required:
#   Does the command require a lock on the remote? The lock will only be acquired for process id 0.
#
# lock-type:
#   What type of lock is required (archive, backup, or all)?
#
# parameter-allowed
#   Does the command allow parameters? If not then the config parser will automatically error out if parameters are detected. If so,
#   then the command is responsible for ensuring that the parameters are valid.
####################################################################################################################################
command:
  annotate:
    command-role:
      remote: {}
    lock-remote-required: true
    lock-required: true
    lock-type: backup
    log-file: false

  archive-get:
    command-role:
      async: {}
      local: {}
      remote: {}
    lock-type: archive
    log-file: false
    parameter-allowed: true

  archive-push:
    command-role:
      async: {}
      local: {}
      remote: {}
    lock-remote-required: true
    lock-type: archive
    log-file: false
    parameter-allowed: true

  backup:
    command-role:
      local: {}
      remote: {}
    lock-remote-required: true
    lock-required: true
    lock-type: backup

  check:
    command-role:
      remote: {}
    log-file: false

  expire:
    command-role:
      remote: {}
    lock-remote-required: true
    lock-required: true
    lock-type: backup

  help:
    log-file: false
    log-level-default: DEBUG
    parameter-allowed: true

  info:
    command-role:
      remote: {}
    log-file: false
    log-level-default: DEBUG

  manifest:
    command-role:
      remote: {}
    internal: true
    log-file: false
    log-level-default: DEBUG

  repo-get:
    command-role:
      remote: {}
    log-file: false
    log-level-default: DEBUG
    parameter-allowed: true

  repo-ls:
    command-role:
      remote: {}
    log-file: false
    log-level-default: DEBUG
    parameter-allowed: true

  repo-put:
    command-role:
      remote: {}
    internal: true
    log-file: false
    log-level-default: DEBUG
    parameter-allowed: true

  repo-rm:
    command-role:
      remote: {}
    internal: true
    log-file: false
    log-level-default: DEBUG
    parameter-allowed: true

  restore:
    command-role:
      local: {}
      remote: {}
    lock-required: true
    lock-type: restore

  server: {}

  server-ping:
    log-file: false
    parameter-allowed: true

  stanza-create:
    command-role:
      remote: {}
    lock-remote-required: true
    lock-required: true
    lock-type: all

  stanza-delete:
    command-role:
      remote: {}
    lock-remote-required: true
    lock-required: true
    lock-type: all

  stanza-upgrade:
    command-role:
      remote: {}
    lock-remote-required: true
    lock-required: true
    lock-type: all

  start: {}

  stop: {}

  verify:
    command-role:
      local: {}
      remote: {}

  version:
    log-file: false
    log-level-default: DEBUG

####################################################################################################################################
# Option Groups
#
# Options groups allow related options to be grouped together so, e.g. test and valid, operations can be run across all options in
# the group.
####################################################################################################################################
optionGroup:
  pg: {}
  repo: {}

####################################################################################################################################
# Options
#
# Contains the defines for options: which commands the option can/cannot be specified, for which commands it is required, default
# settings, types, ranges, whether the option may be negated, whether it has dependencies, etc. The initial section is the global
# section, meaning that the defines defined there apply to all commands listed for the option.
#
# inherit:
#   Inherit all definitions for the referenced option. Any definitions can be overridden.
#
# command:
#   List of commands the option can be used with. An empty hash signifies that the command does not deviate from the option
#   defaults. Otherwise, overrides can be specified.
#
#   If another option is referenced (e.g. command: repo-type) then the list of commands will be copied from the referenced option.
#
#   Shortcuts for including multiple commands:
#     +inherit: <option> - all commands from the specified option stripped of attributes
#     +role: <role|any> - all commands that are valid for the role (or any role)
#     -command: <command> - exclude a command (useful to trim commands from +inherit or +role)
#
#   NOTE: If the option (A) has a dependency on another option (B) then the command must also be specified in the other option
#         (B), else it will still error on the option (A).
#
# command-role:
#   1) Define the command roles for a command. 'main' is valid for all commands and is therefore added programmatically.
#
#   2) Define the command roles for an option. If not defined, the option will be valid for all roles of all commands for which it
#      is valid. If command roles are defined for the option, then they override the roles for all commands for which the option is
#      valid. 'main' must be defined explicitly in this case. For example, if an option is only valid for the 'main' role and
#      the 'async' role for each command then command-role must list 'main' and 'async', meaning each command has a 'main' role
#      so the option is valid for that role and for commands that have the 'async' role, it is also valid for the 'async' role of
#      those commands.
#
#   3) Define the command roles for an option command override. If not defined, the option will be valid for all roles of the
#      command or the roles specified by rule 2) above. 'main' must be defined explicitly in this case. If command roles are
#      defined for the option command override, then they override command roles defined for the option (rule 2) above)
#      and all roles defined for the command (rule 1) above).
#
# bool-like:
#   Used to convert a boolean to a string or string-id type. It can be used as a boolean (e.g. --option or option=y) and the
#   boolean values will be mapped to y/n. Otherwise it is used just as a string or string-id type.
#
# required:
#   In global section:
#     true - if the option does not have a default, then setting required in the global section means all commands listed in
#            command require the user to set it.
#     false - no commands listed require it as an option but it can be set. This can be overridden for individual commands by
#             setting required in the command section.
#   In command section:
#       true - the option must be set somehow for the command, either by default or by the user, e.g.
#              check:
#                required: true
#       false - mainly used for overriding required in the global section.
#
# default:
#   Sets a default for the option for all commands if listed in the global section, or for specific commands if listed in the
#   command section. All boolean types require a default.
#
# default-type:
#   If 'literal' then default a string output it as-is without quoting. This allows C defines to be used as defaults.
#   if 'dynamic' then default is a specially calculated value:
#     bin - the value of argv[0] on execution
#
# negate:
#   All config file boolean options automatically may be negated. This setting is used to maintain backward compatibility with older
#   options and should not be used for new options. For instance --online would be named --offline if it were created now to avoid
#   the need for negation. --no-config is another special case that would now be implemented with a separate boolean option,
#   e.g. --config-ignore.
#
# reset:
#   The option can be reset to default even if the default is undefined.
#
# depend:
#   Specify the dependencies this option has on another option. All commands listed for this option must also be listed in the
#   dependent option(s).
#
#   'default' may be specified to be set when the dependency does not resolve. This can, and probably should be, different than
#   the standard default for the option.
#
#   'list' further defines the allowable settings for the depended option.
#
# allow-list:
#   Lists the allowable settings for the option.
#
# internal:
#   Option is used by the command internally but is not exposed in the documentation. This is useful for commands that need to know
#   where they are running by looking at other options in the config. Also good for test options.
####################################################################################################################################
option:
  # Command-line only options
  #---------------------------------------------------------------------------------------------------------------------------------
  config:
    type: string
    default-type: literal
    default: CFGOPTDEF_CONFIG_PATH "/" PROJECT_CONFIG_FILE
    negate: true

  config-include-path:
    type: path
    default-type: literal
    default: CFGOPTDEF_CONFIG_PATH "/" PROJECT_CONFIG_INCLUDE_PATH

  config-path:
    type: path
    default-type: literal
    default: CFGOPTDEF_CONFIG_PATH

  detail-level:
    type: string-id
    default: full
    command:
      info: {}
    allow-list:
      - progress
      - full
    command-role:
      main: {}

  dry-run:
    type: boolean
    default: false
    command:
      expire: {}
    command-role:
      main: {}

  force:
    type: boolean
    default: false
    command:
      backup:
        depend:
          option: online
          list:
            - false
      restore: {}
      stanza-create:
        internal: true
      stanza-delete: {}
      stop: {}
    command-role:
      main: {}

  help:
    type: boolean
    default: false
    command:
      help: {}
    command-role:
      main: {}

  online:
    type: boolean
    default: true
    negate: true
    command:
      backup: {}
      stanza-create: {}
      stanza-upgrade: {}
    command-role:
      main: {}

  output:
    type: string-id
    default: text
    command:
      info: {}
      repo-ls: {}
      manifest: {}
      verify:
        default: none
        allow-list:
          - none
          - text
      version:
        default: text
        allow-list:
          - num
          - text
    allow-list:
      - text
      - json
    command-role:
      main: {}

  reference:
    type: string
    required: false
    command:
      manifest: {}
    command-role:
      main: {}

  set:
    type: string
    required: false
    command:
      annotate:
        required: true
      expire: {}
      info:
        depend:
          option: stanza
      manifest:
        default: latest
        required: true
      restore:
        default: latest
        required: true
      verify: {}
    command-role:
      main: {}

  report:
    type: boolean
    internal: true
    default: false
    command:
      check: {}
    command-role:
      main: {}

  stanza:
    type: string
    command:
      annotate: {}
      archive-get: {}
      archive-push: {}
      backup: {}
      check:
        required: false
      expire: {}
      info:
        required: false
      manifest: {}
      repo-get:
        required: false
      repo-ls:
        required: false
      repo-put:
        required: false
      repo-rm:
        required: false
      restore: {}
      stanza-create: {}
      stanza-delete: {}
      stanza-upgrade: {}
      start:
        required: false
      stop:
        required: false
      verify: {}

  target:
    type: string
    command:
      restore: {}
    depend:
      option: type
      list:
        - lsn
        - name
        - time
        - xid
    command-role:
      main: {}

  target-action:
    type: string-id
    default: pause
    command:
      restore: {}
    allow-list:
      - pause
      - promote
      - shutdown
    depend:
      option: type
      list:
        - immediate
        - lsn
        - name
        - time
        - xid
    command-role:
      main: {}

  target-exclusive:
    type: boolean
    default: false
    command:
      restore: {}
    depend:
      option: type
      list:
        - lsn
        - time
        - xid
    command-role:
      main: {}

  target-timeline:
    type: string
    required: false
    command:
      restore: {}
    depend:
      option: type
      list:
        - default
        - lsn
        - name
        - standby
        - time
        - xid
    command-role:
      main: {}

  type:
    type: string-id
    command:
      backup:
        allow-list:
          - full
          - diff
          - incr
        default: incr
      info:
        required: false
        allow-list:
          - full
          - diff
          - incr
      restore:
        allow-list:
          - lsn
          - name
          - time
          - xid
          - preserve
          - none
          - immediate
          - default
          - standby
        default: default
    command-role:
      main: {}

  verbose:
    type: boolean
    default: false
    command:
     verify: {}
    command-role:
      main: {}

  version:
    type: boolean
    default: false
    command:
      help: {}
    command-role:
      main: {}

  # Command-line only local/remote options
  #---------------------------------------------------------------------------------------------------------------------------------
  exec-id:
    type: string
    internal: true
    required: false

  process:
    type: integer
    internal: true
    required: false
    allow-range: [0, 1024]
    command-role:
      local: {}
      remote: {}

  lock:
    type: list
    internal: true
    required: false
    command:
      annotate: {}
      archive-push: {}
      backup: {}
      expire: {}
      stanza-create: {}
      stanza-delete: {}
      stanza-upgrade: {}
    command-role:
      remote: {}

  remote-type:
    type: string-id
    internal: true
    required: false
    allow-list:
      - pg
      - repo
    command-role:
      local: {}
      remote: {}

  # Command-line only storage options
  #---------------------------------------------------------------------------------------------------------------------------------
  cipher-pass:
    type: string
    internal: true
    required: false
    command:
      repo-get: {}
      repo-put: {}
    command-role:
      main: {}

  filter:
    type: string
    required: false
    command:
      manifest: {}
      repo-ls: {}
    command-role:
      main: {}

  ignore-missing:
    type: boolean
    default: false
    command:
      repo-get: {}
    command-role:
      main: {}

  raw:
    type: boolean
    default: false
    command:
      repo-get: {}
      repo-put: {}
    command-role:
      main: {}

  recurse:
    type: boolean
    default: false
    command:
      repo-ls: {}
      repo-rm: {}
    command-role:
      main: {}

  sort:
    type: string-id
    default: asc
    allow-list:
      - none
      - asc
      - desc
    command:
      repo-ls: {}
    command-role:
      main: {}

  # General options
  #---------------------------------------------------------------------------------------------------------------------------------
  archive-timeout:
    section: global
    type: time
    default: 1m
    allow-range: [100ms, 1d]
    command:
      archive-get: {}
      archive-push: {}
      backup: {}
      check: {}
    command-role:
      main: {}

  beta:
    section: global
    type: boolean
    default: false
    internal: true
    beta: true

  buffer-size:
    section: global
    type: size
    default: 1MiB
    allow-list:
      - 16KiB
      - 32KiB
      - 64KiB
      - 128KiB
      - 256KiB
      - 512KiB
      - 1MiB
      - 2MiB
      - 4MiB
      - 8MiB
      - 16MiB
    command:
      +role: any
      -command: start
      -command: stop

  cmd:
    section: global
    type: string
    default-type: dynamic
    default: bin
    command:
      +role: async
      +role: local
    command-role:
      async: {}
      main: {}
      local: {}

  cmd-ssh:
    inherit: cmd
    required: true
    default-type: quote
    default: ssh
    command:
      +role: remote

  # Option is deprecated and should not be referenced outside of cfgLoadUpdateOption()
  compress:
    section: global
    type: boolean
    default: true
    command:
      archive-push: {}
      backup: {}
    command-role:
      main: {}

  compress-level:
    section: global
    type: integer
    required: false
    default:
      - bz2: 9
      - gz: 6
      - lz4: 1
      - zst: 3
    allow-range:
      - bz2: [1, 9]
      - gz: [-1, 9]
      - lz4: [-5, 12]
      - zst: [-7, 22]
    command: compress
    depend:
      option: compress-type
      default: 0
      list:
        - bz2
        - gz
        - lz4
        - zst
    command-role:
      async: {}
      main: {}

  compress-level-network:
    section: global
    type: integer
    default: 1
    allow-range: [-5, 12]
    command:
      +role: remote
    command-role:
      async: {}
      main: {}
      local: {}

  compress-type:
    section: global
    type: string-id
    default: gz
    allow-list:
      - none
      - bz2
      - gz
      - lz4
      - zst: HAVE_LIBZST
    command: compress
    command-role:
      async: {}
      main: {}

  delta:
    section: global
    type: boolean
    default: false
    command:
      backup: {}
      restore: {}
    command-role:
      main: {}

  io-timeout:
    section: global
    type: time
    default: 1m
    allow-range: [100ms, 1h]
    command: buffer-size

  job-retry:
    section: global
    type: integer
    internal: true
    default: 2
    allow-range: [0, 360]
    command:
      +role: local
      archive-get:
        default: 1
      archive-push:
        default: 1
    command-role:
      async: {}
      main: {}
      local: {}

  job-retry-interval:
    inherit: job-retry
    type: time
    default: 15s
    allow-range: [0s, 15m]
    command:
      +role: local

  lock-path:
    section: global
    type: path
    default: /tmp/pgbackrest
    command:
      annotate: {}
      archive-get: {}
      archive-push: {}
      backup: {}
      expire: {}
      info: {}
      restore: {}
      stanza-create: {}
      stanza-delete: {}
      stanza-upgrade: {}
      start: {}
      stop: {}

  neutral-umask:
    section: global
    type: boolean
    default: true
    command:
      +role: any
      -command: info
      -command: manifest
      -command: server
      -command: server-ping

  priority:
    section: global
    type: integer
    required: false
    allow-range: [-20, 19]

  process-max:
    section: global
    type: integer
    default: 1
    allow-range: [1, 999]
    command:
      +role: local
    command-role:
      async: {}
      main: {}

  protocol-timeout:
    section: global
    type: time
    default: 31m
    allow-range: [100ms, 7d]
    command:
      +role: any
      -command: start
      -command: stop
      -command: server-ping

  spool-path:
    section: global
    type: path
    default: /var/spool/pgbackrest
    command:
      archive-get:
        depend:
          option: archive-async
          list:
            - true
      archive-push:
        depend:
          option: archive-async
          list:
            - true
      restore:
        internal: true
    command-role:
      async: {}
      main: {}
      local: {}

  # TCP and socket options
  #---------------------------------------------------------------------------------------------------------------------------------
  sck-block:
    section: global
    type: boolean
    default: false
    internal: true
    command: buffer-size

  sck-keep-alive:
    type: boolean
    section: global
    default: true
    command: buffer-size

  tcp-keep-alive-count:
    section: global
    type: integer
    required: false
    allow-range: [1, 32]
    command: buffer-size
    depend:
      option: sck-keep-alive
      list:
        - true

  tcp-keep-alive-idle:
    section: global
    type: integer
    required: false
    allow-range: [1, 3600]
    command: buffer-size
    depend: tcp-keep-alive-count

  tcp-keep-alive-interval:
    section: global
    type: integer
    required: false
    allow-range: [1, 900]
    command: buffer-size
    depend: tcp-keep-alive-count

  # Logging options
  #---------------------------------------------------------------------------------------------------------------------------------
  log-level-console:
    section: global
    type: string-id
    default: warn
    allow-list:
      - off
      - error
      - warn
      - info
      - detail
      - debug
      - trace

  log-level-file:
    section: global
    type: string-id
    default: info
    allow-list: log-level-console

  log-level-stderr:
    section: global
    type: string-id
    default: off
    allow-list: log-level-console

  log-path:
    section: global
    type: path
    default: /var/log/pgbackrest

  log-subprocess:
    section: global
    type: boolean
    default: false
    command:
      +role: async
      +role: local
      +role: remote

  log-timestamp:
    section: global
    type: boolean
    default: true
    command: log-level-console

  # Archive command options
  #---------------------------------------------------------------------------------------------------------------------------------
  archive-async:
    section: global
    type: boolean
    default: false
    command:
      archive-get: {}
      archive-push: {}

  archive-get-queue-max:
    section: global
    type: size
    default: 128MiB
    allow-range: [0B, 4PiB]
    command:
      archive-get: {}
    command-role:
      async: {}
      main: {}

  archive-header-check:
    section: global
    type: boolean
    default: true
    command:
      archive-push: {}
    command-role:
      main: {}
      async: {}

  archive-missing-retry:
    section: global
    type: boolean
    default: true
    command:
      archive-get: {}
    command-role:
      main: {}

  archive-push-queue-max:
    section: global
    type: size
    required: false
    allow-range: [0B, 4PiB]
    command:
      archive-push: {}
    command-role:
      async: {}
      main: {}
    deprecate:
      archive-queue-max: {}

  # Backup command options
  #---------------------------------------------------------------------------------------------------------------------------------
  annotation:
    section: global
    type: hash
    required: false
    command:
      annotate:
        required: true
      backup: {}
    command-role:
      main: {}

  archive-check:
    section: global
    type: boolean
    default: true
    command:
      archive-push: {}
      backup:
        depend:
          option: online
          default: false
          list:
            - true
      check: {}
    command-role:
      async: {}
      main: {}

  archive-copy:
    section: global
    type: boolean
    default: false
    command:
      backup:
        depend:
          option: archive-check
          default: false
          list:
            - true
    command-role:
      main: {}

  archive-mode-check:
    section: global
    type: boolean
    default: true
    command:
      archive-push: {}
      backup: {}
      check: {}
    command-role:
      async: {}
      main: {}
    depend:
      option: archive-check
      default: false
      list:
        - true

  backup-standby:
    section: global
    type: string-id
    bool-like: true
    default: n
    allow-list:
      - n
      - prefer
      - y
    command:
      backup: {}
      check: {}
    command-role:
      main: {}

  checksum-page:
    section: global
    type: boolean
    required: false
    command:
      backup: {}
    command-role:
      main: {}

  page-header-check:
    section: global
    type: boolean
    default: true
    command:
      backup: {}
    command-role:
      main: {}

  exclude:
    section: global
    type: list
    required: false
    command:
      backup: {}
    command-role:
      main: {}

  expire-auto:
    section: global
    type: boolean
    default: true
    command:
      backup: {}
    command-role:
      main: {}

  manifest-save-threshold:
    section: global
    type: size
    default: 1GiB
    allow-range: [1B, 1TiB]
    command:
      backup: {}
    command-role:
      main: {}

  resume:
    section: global
    type: boolean
    default: true
    command:
      backup: {}
    command-role:
      main: {}

  start-fast:
    section: global
    type: boolean
    default: false
    command:
      backup: {}
    command-role:
      main: {}

  stop-auto:
    section: global
    type: boolean
    default: false
    internal: true
    command:
      backup: {}
    command-role:
      main: {}

  # Restore command options
  #---------------------------------------------------------------------------------------------------------------------------------
  archive-mode:
    section: global
    type: string-id
    default: preserve
    allow-list:
      - off
      - preserve
    command:
      restore: {}
    command-role:
      main: {}

  db-exclude:
    section: global
    type: list
    required: false
    command:
      restore: {}
    command-role:
      main: {}

  db-include:
    section: global
    type: list
    required: false
    command:
      restore: {}
    command-role:
      main: {}

  link-all:
    section: global
    type: boolean
    default: false
    command:
      restore: {}
    command-role:
      main: {}

  link-map:
    section: global
    type: hash
    required: false
    command:
      restore: {}
    command-role:
      main: {}

  tablespace-map:
    section: global
    type: hash
    required: false
    command:
      restore: {}
    command-role:
      main: {}

  tablespace-map-all:
    section: global
    type: string
    required: false
    command:
      restore: {}
    command-role:
      main: {}

  recovery-option:
    section: global
    type: hash
    required: false
    command:
      restore: {}
    command-role:
      main: {}
    depend:
      option: type
      list:
        - default
        - immediate
        - lsn
        - name
        - time
        - standby
        - xid

  # Server command options
  #---------------------------------------------------------------------------------------------------------------------------------
  tls-server-ca-file:
    section: global
    type: path
    command:
      server: {}

  tls-server-cert-file:
    section: global
    type: path
    command:
      server: {}

  tls-server-key-file:
    section: global
    type: path
    command:
      server: {}

  tls-server-auth:
    section: global
    type: hash
    command:
      server: {}

  tls-server-address:
    section: global
    type: string
    default: localhost
    command:
      server: {}
      server-ping: {}

  tls-server-port:
    section: global
    type: integer
    default: 8432
    allow-range: [1, 65535]
    command:
      server: {}
      server-ping: {}

  # PostgreSQL common options
  #---------------------------------------------------------------------------------------------------------------------------------
  pg:
    type: integer
    internal: true
    required: false
    allow-range: [1, 256]
    command:
      backup:
        command-role:
          local: {}
      manifest:
        command-role:
          main: {}

  pg-path:
    section: stanza
    group: pg
    type: path
    command:
      archive-get: {}
      archive-push:
        required: false
      backup: {}
      check:
        depend:
          option: stanza
      manifest:
        required: false
      restore: {}
      stanza-create: {}
      stanza-delete: {}
      stanza-upgrade: {}
    deprecate:
      db-path: {}
      db?-path: {}

  # PostgreSQL host options
  #---------------------------------------------------------------------------------------------------------------------------------
  pg-local:
    section: stanza
    group: pg
    type: boolean
    internal: true
    default: false
    command:
      +inherit: pg-path
      archive-get:
        internal: true
      archive-push:
        internal: true
      restore:
        internal: true
    command-role:
      async: {}
      main: {}
      local: {}

  pg-host:
    section: stanza
    group: pg
    type: string
    required: false
    command: pg-local
    command-role:
      async: {}
      main: {}
      local: {}
    depend:
      option: pg-local
      list:
        - false
    deprecate:
      db-host: {}
      db?-host: {}

  pg-host-type:
    section: global
    group: pg
    type: string-id
    default: ssh
    allow-list:
      - ssh
      - tls
    command:
      +inherit: pg-host
      -command: archive-get
      -command: archive-push
      -command: restore
    command-role:
      async: {}
      main: {}
      local: {}
    depend:
      option: pg-host

  pg-host-cert-file:
    section: global
    group: pg
    type: string
    command: pg-host-type
    command-role:
      async: {}
      main: {}
      local: {}
    depend:
      option: pg-host-type
      list:
        - tls

  pg-host-key-file:
    inherit: pg-host-cert-file

  pg-host-ca-file:
    inherit: pg-host-cert-file
    required: false

  pg-host-ca-path:
    inherit: pg-host-cert-file
    required: false

  pg-host-cmd:
    section: stanza
    group: pg
    type: string
    default-type: dynamic
    default: bin
    command: pg-host-type
    command-role:
      async: {}
      main: {}
      local: {}
    depend:
      option: pg-host-type
      list:
        - ssh
    deprecate:
      db-cmd: {}
      db?-cmd: {}

  pg-host-config:
    section: stanza
    group: pg
    type: path
    default-type: literal
    default: CFGOPTDEF_CONFIG_PATH "/" PROJECT_CONFIG_FILE
    command: pg-host-type
    command-role:
      async: {}
      main: {}
      local: {}
    depend:
      option: pg-host
    deprecate:
      db-config: {}
      db?-config: {}

  pg-host-config-include-path:
    inherit: pg-host-config
    type: path
    default-type: literal
    default: CFGOPTDEF_CONFIG_PATH "/" PROJECT_CONFIG_INCLUDE_PATH
    required: true

  pg-host-config-path:
    inherit: pg-host-config
    type: path
    default-type: literal
    default: CFGOPTDEF_CONFIG_PATH
    required: true

  pg-host-port:
    inherit: pg-host-cmd
    type: integer
    default-type: quote
    default: ~
    required: false
    allow-range: [0, 65535]
    default:
      - tls: 8432
    depend:
      option: pg-host-type
      list:
        - ssh
        - tls
    deprecate:
      db-ssh-port: {}
      db?-ssh-port: {}

  pg-host-user:
    inherit: pg-host-cmd
    default-type: quote
    default: postgres
    required: false
    depend:
      option: pg-host-type
      list:
        - ssh
    deprecate:
      db-user: {}
      db?-user: {}

  # PostgreSQL connection options (directly to PostgreSQL not the host)
  #---------------------------------------------------------------------------------------------------------------------------------
  pg-database:
    section: stanza
    group: pg
    type: string
    command:
      backup: {}
      check: {}
      stanza-create: {}
      stanza-delete: {}
      stanza-upgrade: {}
    default: postgres
    depend:
      option: pg-path

  db-timeout:
    section: global
    type: time
    default: 30m
    allow-range: [100ms, 7d]
    command: pg-database

  pg-port:
    section: stanza
    group: pg
    type: integer
    default: 5432
    allow-range: [0, 65535]
    command: pg-database
    depend: pg-database
    deprecate:
      db-port: {}
      db?-port: {}

  # Despite the name this option needs to be string type rather than path to allow abstract sockets beginning with @
  pg-socket-path:
    section: stanza
    group: pg
    type: string
    required: false
    command: pg-database
    depend: pg-database
    deprecate:
      db-socket-path: {}
      db?-socket-path: {}

  pg-user:
    section: stanza
    group: pg
    type: string
    required: false
    command: pg-database
    depend: pg-database

  pg-version-force:
    section: stanza
    type: string
    required: false
    command:
      archive-get: {}
      archive-push: {}
      backup: {}
      check: {}
      manifest: {}
      restore: {}
      stanza-create: {}
      stanza-delete: {}
      stanza-upgrade: {}
      verify: {}

  # Repository common options
  #---------------------------------------------------------------------------------------------------------------------------------
  repo:
    type: integer
    required: false
    allow-range: [1, 256]
    command:
      annotate: {}
      archive-get: {}
      archive-push:
        command-role:
          remote: {}
      backup: {}
      check:
        command-role:
          remote: {}
      expire: {}
      info: {}
      manifest: {}
      repo-get: {}
      repo-ls: {}
      repo-put: {}
      repo-rm: {}
      restore: {}
      stanza-create:
        command-role:
          remote: {}
      stanza-delete: {}
      stanza-upgrade:
        command-role:
          remote: {}
      verify: {}

  repo-type:
    section: global
    group: repo
    type: string-id
    default: posix
    allow-list:
      - azure
      - cifs
      - gcs
      - posix
      - s3
      - sftp: HAVE_LIBSSH2
    command:
      +inherit: repo
    deprecate:
      repo-type: {}

  repo-path:
    section: global
    group: repo
    type: path
    default: /var/lib/pgbackrest
    command: repo-type
    deprecate:
      repo-path: {}

  repo-cipher-type:
    section: global
<<<<<<< HEAD
    type: string
    group: repo
    command: repo-type
    depend: repo-azure-account

  repo-azure-endpoint:
    inherit: repo-azure-account
    default: blob.core.windows.net

  repo-azure-key:
    section: global
    type: string
    group: repo
    command: repo-type
    required: false
    secure: true
    depend:
      option: repo-azure-key-type
      list:
        - shared
        - sas

  repo-azure-key-type:
    inherit: repo-azure-container
=======
>>>>>>> 0fc7e96f
    type: string-id
    group: repo
    default: none
    allow-list:
<<<<<<< HEAD
      - auto
      - shared
      - sas
=======
      - none
      - aes-256-cbc
    command: repo-type
    deprecate:
      repo-cipher-type: {}
>>>>>>> 0fc7e96f

  repo-cipher-pass:
    section: global
    type: string
    secure: true
    command: repo-type
    depend:
      option: repo-cipher-type
      list:
        - aes-256-cbc
    group: repo
    deprecate:
      repo-cipher-pass: {}

  repo-hardlink:
    section: global
    group: repo
    type: boolean
    default: false
    command:
      backup: {}
    command-role:
      main: {}
    depend:
      option: repo-bundle
      default: false
      list:
        - false
    deprecate:
      hardlink: {}

  repo-symlink:
    section: global
    group: repo
    type: boolean
    default: true
    command:
      backup: {}
      expire: {}
    command-role:
      main: {}
    depend:
      option: repo-type
      default: false
      list:
        - posix

  repo-target-time:
    section: global
    type: string
    required: false
    command:
      archive-get: {}
      info: {}
      manifest: {}
      repo-get: {}
      repo-ls: {}
      restore: {}
      verify: {}
    command-role:
      async: {}
      main: {}
      local: {}

  # Repository retention options
  #---------------------------------------------------------------------------------------------------------------------------------
  repo-retention-full-type:
    section: global
    group: repo
    type: string-id
    default: count
    allow-list:
      - count
      - time
    command:
      backup: {}
      expire: {}
    command-role:
      main: {}

  repo-retention-full:
    section: global
    group: repo
    type: integer
    required: false
    allow-range: [1, 9999999]
    command: repo-retention-full-type
    command-role:
      main: {}
    deprecate:
      retention-full: {}

  repo-retention-diff:
    section: global
    group: repo
    type: integer
    required: false
    allow-range: [1, 9999999]
    command:
      backup: {}
      expire: {}
    command-role:
      main: {}
    deprecate:
      retention-diff: {}

  repo-retention-archive-type:
    section: global
    type: string-id
    group: repo
    default: full
    allow-list:
      - full
      - diff
      - incr
    command:
      backup: {}
      expire: {}
    command-role:
      main: {}
    deprecate:
      retention-archive-type: {}

  repo-retention-archive:
    section: global
    group: repo
    type: integer
    required: false
    allow-range: [1, 9999999]
    command:
      backup: {}
      expire: {}
    command-role:
      main: {}
    deprecate:
      retention-archive: {}

  repo-retention-history:
    section: global
    group: repo
    type: integer
    required: false
    allow-range: [0, 9999999]
    command:
      backup: {}
      expire: {}
    command-role:
      main: {}

  # Repository bundle and block options
  #---------------------------------------------------------------------------------------------------------------------------------
  repo-bundle:
    section: global
    group: repo
    type: boolean
    default: false
    command:
      backup: {}
    command-role:
      main: {}

  repo-bundle-size:
    section: global
    group: repo
    type: size
    default: 20MiB
    allow-range: [1MiB, 1PiB]
    command:
      backup: {}
    command-role:
      main: {}
    depend:
      option: repo-bundle
      list:
        - true

  repo-bundle-limit:
    inherit: repo-bundle-size
    default: 2MiB
    allow-range: [8KiB, 1PiB]

  repo-block:
    section: global
    group: repo
    type: boolean
    default: false
    command:
      backup: {}
    command-role:
      main: {}
    depend:
      option: repo-bundle
      default: false
      list:
        - true

  repo-block-size-map:
    section: global
    group: repo
    type: hash
    required: false
    internal: true
    command: repo-block
    command-role:
      main: {}
    depend:
      option: repo-block
      list:
        - true

  repo-block-age-map:
    inherit: repo-block-size-map

  repo-block-checksum-size-map:
    inherit: repo-block-size-map

  repo-block-size-super:
    section: global
    group: repo
    type: size
    default: 256KiB
    allow-range: [32KiB, 16MiB]
    internal: true
    command: repo-block
    command-role:
      main: {}
    depend:
      option: repo-block
      list:
        - true

  repo-block-size-super-full:
    inherit: repo-block-size-super
    default: 1MiB

  # Repository host options
  #---------------------------------------------------------------------------------------------------------------------------------
  repo-local:
    section: global
    group: repo
    type: boolean
    internal: true
    default: false
    command:
      +inherit: repo
    command-role:
      async: {}
      main: {}
      local: {}

  repo-host:
    section: global
    group: repo
    type: string
    required: false
    command: repo-local
    command-role:
      async: {}
      main: {}
      local: {}
    depend:
      option: repo-local
      list:
        - false
    deprecate:
      backup-host: {}

  repo-host-type:
    section: global
    group: repo
    type: string-id
    default: ssh
    allow-list:
      - ssh
      - tls
    command: repo-local
    command-role:
      async: {}
      main: {}
      local: {}
    depend:
      option: repo-host

  repo-host-cert-file:
    section: global
    group: repo
    type: string
    command: repo-local
    command-role:
      async: {}
      main: {}
      local: {}
    depend:
      option: repo-host-type
      list:
        - tls

  repo-host-key-file:
    inherit: repo-host-cert-file

  repo-host-ca-file:
    inherit: repo-host-cert-file
    required: false

  repo-host-ca-path:
    inherit: repo-host-cert-file
    required: false

  repo-host-cmd:
    section: global
    group: repo
    type: string
    default-type: dynamic
    default: bin
    command: repo-local
    command-role:
      async: {}
      main: {}
      local: {}
    depend:
      option: repo-host-type
      list:
        - ssh
    deprecate:
      backup-cmd: {}

  repo-host-config:
    section: global
    group: repo
    type: string
    command: repo-host-cmd
    command-role:
      async: {}
      main: {}
      local: {}
    default-type: literal
    default: CFGOPTDEF_CONFIG_PATH "/" PROJECT_CONFIG_FILE
    depend:
      option: repo-host
    deprecate:
      backup-config: {}

  repo-host-config-include-path:
    inherit: repo-host-config
    type: path
    default-type: literal
    default: CFGOPTDEF_CONFIG_PATH "/" PROJECT_CONFIG_INCLUDE_PATH

  repo-host-config-path:
    inherit: repo-host-config
    type: path
    default-type: literal
    default: CFGOPTDEF_CONFIG_PATH

  repo-host-port:
    section: global
    group: repo
    type: integer
    required: false
    allow-range: [0, 65535]
    default:
      - tls: 8432
    depend:
      option: repo-host-type
      list:
        - ssh
        - tls
    command: repo-host-cmd
    command-role:
      async: {}
      main: {}
      local: {}
    deprecate:
      backup-ssh-port: {}

  repo-host-user:
    section: global
    group: repo
    type: string
    required: false
    command: repo-host-cmd
    command-role:
      async: {}
      main: {}
      local: {}
    default: pgbackrest
    depend:
      option: repo-host-type
      list:
        - ssh
    deprecate:
      backup-user: {}

  # Repository common storage options
  #---------------------------------------------------------------------------------------------------------------------------------
  repo-storage-verify-tls:
    section: global
    group: repo
    type: boolean
    default: true
    command: repo-type
    depend:
      option: repo-type
      list:
        - azure
        - gcs
        - s3
    deprecate:
      repo-s3-verify-ssl: {}
      repo?-azure-verify-tls: {}
      repo?-s3-verify-ssl: {}
      repo?-s3-verify-tls: {}

  repo-storage-ca-file:
    section: global
    group: repo
    type: string
    required: false
    command: repo-type
    depend: repo-storage-verify-tls
    deprecate:
      repo-s3-ca-file: {}
      repo?-azure-ca-file: {}
      repo?-s3-ca-file: {}

  repo-storage-ca-path:
    inherit: repo-storage-ca-file
    type: path
    deprecate:
      repo-s3-ca-path: {}
      repo?-azure-ca-path: {}
      repo?-s3-ca-path: {}

  repo-storage-host:
    section: global
    group: repo
    type: string
    required: false
    command: repo-type
    depend:
      option: repo-type
      list:
        - azure
        - s3
    deprecate:
      repo-s3-host: {}
      repo?-azure-host: {}
      repo?-s3-host: {}

  repo-storage-port:
    section: global
    group: repo
    type: integer
    default: 443
    allow-range: [1, 65535]
    command: repo-type
    depend: repo-storage-host
    deprecate:
      repo?-azure-port: {}
      repo?-s3-port: {}

  repo-storage-tag:
    section: global
    group: repo
    type: hash
    required: false
    command: repo-type
    depend:
      option: repo-type
      list:
        - azure
        - gcs
        - s3

  repo-storage-upload-chunk-size:
    section: global
    group: repo
    type: size
    required: false
    default:
      - azure: 4MiB
      - gcs: 4MiB
      - s3: 5MiB
    allow-range: [64KiB, 1TiB]
    command: repo-type
    depend:
      option: repo-type
      list:
        - azure
        - gcs
        - s3

  # Repository Azure storage options
  #---------------------------------------------------------------------------------------------------------------------------------
  repo-azure-account:
    section: global
    type: string
    group: repo
    secure: true
    command: repo-type
    depend:
      option: repo-type
      list:
        - azure

  repo-azure-container:
    section: global
    type: string
    group: repo
    command: repo-type
    depend: repo-azure-account

  repo-azure-endpoint:
    inherit: repo-azure-account
    default: blob.core.windows.net

  repo-azure-key:
    inherit: repo-azure-account

  repo-azure-key-type:
    inherit: repo-azure-container
    type: string-id
    default: shared
    allow-list:
      - shared
      - sas

  repo-azure-uri-style:
    section: global
    group: repo
    type: string-id
    default: host
    allow-list:
      - host
      - path
    command: repo-type
    depend: repo-azure-account

  # Repository GCS storage options
  #---------------------------------------------------------------------------------------------------------------------------------
  repo-gcs-bucket:
    section: global
    type: string
    group: repo
    command: repo-type
    depend:
      option: repo-gcs-key-type

  repo-gcs-endpoint:
    section: global
    type: string
    group: repo
    default: storage.googleapis.com
    command: repo-type
    depend: repo-gcs-bucket

  repo-gcs-key-type:
    section: global
    type: string-id
    group: repo
    default: service
    allow-list:
      - auto
      - service
      - token
    command: repo-type
    depend:
      option: repo-type
      list:
        - gcs

  repo-gcs-key:
    section: global
    type: string
    group: repo
    secure: true
    command: repo-type
    depend:
      option: repo-gcs-key-type
      list:
        - service
        - token

  repo-gcs-user-project:
    section: global
    type: string
    group: repo
    required: false
    command: repo-type

  # Repository S3 storage options
  #---------------------------------------------------------------------------------------------------------------------------------
  repo-s3-bucket:
    section: global
    group: repo
    type: string
    command: repo-type
    depend:
      option: repo-type
      list:
        - s3
    deprecate:
      repo-s3-bucket: {}

  repo-s3-endpoint:
    inherit: repo-s3-bucket
    deprecate:
      repo-s3-endpoint: {}

  repo-s3-key-type:
    inherit: repo-s3-bucket
    type: string-id
    default: shared
    allow-list:
      - shared
      - auto
      - web-id

  repo-s3-key:
    section: global
    group: repo
    type: string
    secure: true
    command: repo-type
    depend:
      option: repo-s3-key-type
      list:
        - shared
    deprecate:
      repo-s3-key: {}

  repo-s3-key-secret:
    inherit: repo-s3-key
    deprecate:
      repo-s3-key-secret: {}

  repo-s3-kms-key-id:
    inherit: repo-s3-bucket
    required: false

  repo-s3-sse-customer-key:
    inherit: repo-s3-bucket
    required: false
    secure: true

  repo-s3-region:
    inherit: repo-s3-bucket
    deprecate:
      repo-s3-region: {}

  repo-s3-role:
    inherit: repo-s3-bucket
    required: false
    depend:
      option: repo-s3-key-type
      list:
        - auto

  repo-s3-token:
    inherit: repo-s3-key
    required: false
    command: repo-type

  repo-s3-requester-pays:
    section: global
    group: repo
    type: boolean
    default: false
    command: repo-type
    depend:
      option: repo-type
      list:
        - s3

  repo-s3-uri-style:
    section: global
    group: repo
    type: string-id
    default: host
    allow-list:
      - host
      - path
    command: repo-type
    depend: repo-s3-bucket

  # Repository SFTP storage options
  #---------------------------------------------------------------------------------------------------------------------------------
  repo-sftp-host:
    section: global
    group: repo
    type: string
    command: repo-type
    depend:
      option: repo-type
      list:
        - sftp

  repo-sftp-host-fingerprint:
    section: global
    group: repo
    type: string
    required: false
    command: repo-type
    depend:
      option: repo-sftp-host-key-check-type
      list:
        - fingerprint
        - strict

  repo-sftp-host-key-check-type:
    section: global
    group: repo
    type: string-id
    default: strict
    allow-list:
      - accept-new
      - fingerprint
      - none
      - strict
    command: repo-type
    depend: repo-sftp-host

  repo-sftp-host-key-hash-type:
    section: global
    group: repo
    type: string-id
    allow-list:
      - md5
      - sha1
      - sha256
    command: repo-type
    depend: repo-sftp-host

  repo-sftp-host-port:
    section: global
    group: repo
    type: integer
    default: 22
    allow-range: [1, 65535]
    command: repo-type
    depend: repo-sftp-host

  repo-sftp-host-user:
    section: global
    group: repo
    type: string
    command: repo-type
    depend: repo-sftp-host

  repo-sftp-known-host:
    section: global
    group: repo
    type: list
    required: false
    command: repo-type
    depend:
      option: repo-sftp-host-key-check-type
      list:
        - accept-new
        - strict

  repo-sftp-private-key-file:
    section: global
    group: repo
    type: string
    command: repo-type
    depend: repo-sftp-host

  repo-sftp-private-key-passphrase:
    section: global
    group: repo
    type: string
    required: false
    secure: true
    command: repo-type
    depend: repo-sftp-host

  repo-sftp-public-key-file:
    section: global
    group: repo
    type: string
    required: false
    command: repo-type
    depend: repo-sftp-host<|MERGE_RESOLUTION|>--- conflicted
+++ resolved
@@ -1655,7 +1655,6 @@
 
   repo-cipher-type:
     section: global
-<<<<<<< HEAD
     type: string
     group: repo
     command: repo-type
@@ -1680,23 +1679,18 @@
 
   repo-azure-key-type:
     inherit: repo-azure-container
-=======
->>>>>>> 0fc7e96f
     type: string-id
     group: repo
     default: none
     allow-list:
-<<<<<<< HEAD
       - auto
       - shared
       - sas
-=======
       - none
       - aes-256-cbc
     command: repo-type
     deprecate:
       repo-cipher-type: {}
->>>>>>> 0fc7e96f
 
   repo-cipher-pass:
     section: global
