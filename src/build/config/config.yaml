--- conflicted
+++ resolved
@@ -119,18 +119,12 @@
       local: {}
       remote: {}
 
-  server:
-    internal: true
+  server: {}
 
   server-ping:
     log-file: false
     parameter-allowed: true
 
-<<<<<<< HEAD
-  server-start: {}
-
-=======
->>>>>>> 2d963ce9
   stanza-create:
     command-role:
       remote: {}
@@ -913,67 +907,40 @@
     section: global
     type: path
     command:
-<<<<<<< HEAD
-      server-start: {}
+      server: {}
 
   tls-server-crl-file:
     section: global
     required: false
     type: path
     command:
-      server-start: {}
-=======
-      server:
-        internal: false
->>>>>>> 2d963ce9
+      server: {}
 
   tls-server-cert-file:
     section: global
     type: path
     command:
-<<<<<<< HEAD
-      server-start: {}
-=======
-      server:
-        internal: false
->>>>>>> 2d963ce9
+      server: {}
 
   tls-server-key-file:
     section: global
     type: path
     command:
-<<<<<<< HEAD
-      server-start: {}
-=======
-      server:
-        internal: false
->>>>>>> 2d963ce9
+      server: {}
 
   tls-server-auth:
     section: global
     type: hash
     command:
-<<<<<<< HEAD
-      server-start: {}
-=======
-      server:
-        internal: false
->>>>>>> 2d963ce9
+      server: {}
 
   tls-server-address:
     section: global
     type: string
     default: localhost
     command:
-<<<<<<< HEAD
+      server: {}
       server-ping: {}
-      server-start: {}
-=======
-      server:
-        internal: false
-      server-ping:
-        internal: false
->>>>>>> 2d963ce9
 
   tls-server-port:
     section: global
@@ -981,15 +948,8 @@
     default: 8432
     allow-range: [1, 65535]
     command:
-<<<<<<< HEAD
+      server: {}
       server-ping: {}
-      server-start: {}
-=======
-      server:
-        internal: false
-      server-ping:
-        internal: false
->>>>>>> 2d963ce9
 
   # Logging options
   #---------------------------------------------------------------------------------------------------------------------------------
