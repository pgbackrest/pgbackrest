<?xml version="1.0" encoding="UTF-8"?>
<!DOCTYPE doc SYSTEM "doc.dtd">
<doc title="{[project]} Command &amp; Configuration Reference">
    <config title="Configuration Reference">
        <description>The {[project]} Configuration Reference details all configuration options.</description>

        <text>
            <p><backrest/> can be used entirely with command-line parameters but a configuration file is more practical for installations that are complex or set a lot of options. The default location for the configuration file is <file>/etc/pgbackrest/pgbackrest.conf</file>. If no file exists in that location then the old default of <file>/etc/pgbackrest.conf</file> will be checked.</p>

            <p>The following option types are used:</p>

            <p><b>String</b>: A text string, commonly an identifier, password, etc.</p>

            <p>Command line example: <br-setting>--stanza=demo</br-setting><br/>Configuration file example: <br-setting>repo1-cipher-pass=zWaf6XtpjIVZC5444yXB...</br-setting></p>

            <p><b>Path</b>: Used to uniquely identify a location in a directory structure. Paths must begin with /, double // is not allowed, and no ending / is expected.</p>

            <p>Command line example: <br-setting>--repo1-path=/var/lib/pgbackrest</br-setting><br/>Configuration file example: <br-setting>repo1-path=/var/lib/pgbackrest</br-setting></p>

            <p><b>Boolean</b>: Enables or disables the option. Only y/n are valid argument values.</p>

            <p>Command line examples: <br-setting>--start-fast</br-setting>, <br-setting>--no-start-fast</br-setting>, <br-setting>--start-fast=y</br-setting>, <br-setting>--start-fast=n</br-setting><br/>Configuration file examples: <br-setting>start-fast=y</br-setting>, <br-setting>start-fast=n</br-setting></p>

            <p><b>Integer</b>: Used for ports, retention/retry counts, parallel processes allowed, etc.</p>

            <p>Command line example: <br-setting>--compress-level=3</br-setting><br/>Configuration file example: <br-setting>pg1-port=5432</br-setting></p>

            <p><b>Size</b>: Used for buffer sizes, disk usage, etc. Size can be specified in bytes (default) or KiB, MiB, GiB, TiB, or PiB where the multiplier is a power of 1024. For example, the case-insensitive value 5GiB (or 5GB, 5g) can be used instead of 5368709120. Fractional values such as 2.5GiB are not allowed, use 2560MiB instead.</p>

            <p>Command line example: <br-setting>--archive-get-queue-max=1GiB</br-setting><br/>Configuration file example: <br-setting>buffer-size=2MiB</br-setting></p>

            <p><b>Time</b>: Time in seconds.</p>

            <p>Command line example: <br-setting>--io-timeout=90</br-setting><br/>Configuration file example: <br-setting>db-timeout=600</br-setting></p>

            <p><b>List</b>: Option may be provided multiple times.</p>

            <p>Command line example: <br-setting>--db-exclude=db1 --db-exclude=db2 --db-exclude=db5</br-setting><br/>Configuration file example, each on its own line: <br-setting>db-exclude=db1 db-exclude=db2 db-exclude=db5</br-setting></p>

            <p><b>Key/Value</b>: Option may be provided multiple times in the form <id>key=value</id>.</p>

            <p>Command line example: <br-setting>--tablespace-map=ts_01=/db/ts_01 --tablespace-map=ts_02=/db/ts_02</br-setting><br/>Configuration file example, each on its own line: <br-setting>tablespace-map=ts_01=/db/ts_01 tablespace-map=ts_02=/db/ts_02</br-setting></p>
        </text>

        <config-section-list title="Settings">
            <config-section id="log" name="Log">
                <text>
                    <p>The <setting>log</setting> section defines logging-related settings.</p>

                    <admonition type="caution">Trace-level logging may expose secrets such as keys and passwords. Use with caution!</admonition>
                </text>

                <config-key-list>
                    <config-key id="log-level-file" name="File Log Level">
                        <summary>Level for file logging.</summary>

                        <text>
                            <p>The following log levels are supported:</p>

                            <list>
                                <list-item><id>off</id> - No logging at all (not recommended)</list-item>
                                <list-item><id>error</id> - Log only errors</list-item>
                                <list-item><id>warn</id> - Log warnings and errors</list-item>
                                <list-item><id>info</id> - Log info, warnings, and errors</list-item>
                                <list-item><id>detail</id> - Log detail, info, warnings, and errors</list-item>
                                <list-item><id>debug</id> - Log debug, detail, info, warnings, and errors</list-item>
                                <list-item><id>trace</id> - Log trace (very verbose debugging), debug, info, warnings, and errors</list-item>
                            </list>
                        </text>

                        <example>debug</example>
                    </config-key>

                    <config-key id="log-level-console" name="Console Log Level">
                        <summary>Level for console logging.</summary>

                        <text>
                            <p>The following log levels are supported:</p>

                            <list>
                                <list-item><id>off</id> - No logging at all (not recommended)</list-item>
                                <list-item><id>error</id> - Log only errors</list-item>
                                <list-item><id>warn</id> - Log warnings and errors</list-item>
                                <list-item><id>info</id> - Log info, warnings, and errors</list-item>
                                <list-item><id>detail</id> - Log detail, info, warnings, and errors</list-item>
                                <list-item><id>debug</id> - Log debug, detail, info, warnings, and errors</list-item>
                                <list-item><id>trace</id> - Log trace (very verbose debugging), debug, info, warnings, and errors</list-item>
                            </list>
                        </text>

                        <example>error</example>
                    </config-key>

                    <config-key id="log-level-stderr" name="Std Error Log Level">
                        <summary>Level for stderr logging.</summary>

                        <text>
                            <p>Specifies which log levels will output to <id>stderr</id> rather than <id>stdout</id> (specified by <br-option>log-level-console</br-option>). The timestamp and process will not be output to <id>stderr</id>.</p>

                            <p>The following log levels are supported:</p>

                            <list>
                                <list-item><id>off</id> - No logging at all (not recommended)</list-item>
                                <list-item><id>error</id> - Log only errors</list-item>
                                <list-item><id>warn</id> - Log warnings and errors</list-item>
                                <list-item><id>info</id> - Log info, warnings, and errors</list-item>
                                <list-item><id>detail</id> - Log detail, info, warnings, and errors</list-item>
                                <list-item><id>debug</id> - Log debug, detail, info, warnings, and errors</list-item>
                                <list-item><id>trace</id> - Log trace (very verbose debugging), debug, info, warnings, and errors</list-item>
                            </list>
                        </text>

                        <example>error</example>
                    </config-key>

                    <config-key id="log-path" name="Log Path">
                        <summary>Path where log files are stored.</summary>

                        <text>
                            <p>The log path provides a location for <backrest/> to store log files. Note that if <setting>log-level-file=off</setting> then no log path is required.</p>
                        </text>

                        <example>/backup/db/log</example>
                    </config-key>

                    <config-key id="log-timestamp" name="Log Timestamp">
                        <summary>Enable timestamp in logging.</summary>

                        <text>
                            <p>Enables the timestamp in console and file logging. This option is disabled in special situations such as generating documentation.</p>
                        </text>

                        <example>n</example>
                    </config-key>

                    <config-key id="log-subprocess" name="Log Subprocesses">
                        <summary>Enable logging in subprocesses.</summary>

                        <text>
                            <p>Enable file logging for any subprocesses created by this process using the log level specified by <br-option>log-level-file</br-option>.</p>
                        </text>

                        <example>y</example>
                    </config-key>
                </config-key-list>
            </config-section>

            <config-section id="general" name="General">
                <text>
                    <p>The <setting>general</setting> section defines options that are common for many commands.</p>
                </text>

                <config-key-list>
                    <config-key id="beta" name="Allow Beta Features">
                        <summary>Allow beta features.</summary>

                        <text>
                            <p>Allow beta features to be enabled but do not actually enable them. Beta features need to be separately enabled using related options.</p>
                        </text>

                        <example>2MiB</example>
                    </config-key>

                    <config-key id="buffer-size" name="Buffer Size">
                        <summary>Buffer size for I/O operations.</summary>

                        <text>
                            <p>Buffer size used for copy, compress, encrypt, and other operations. The number of buffers used depends on options and each operation may use additional memory, e.g. <id>gz</id> compression may use an additional 256KiB of memory.</p>

                            <p>Allowed values are <id>16KiB</id>, <id>32KiB</id>, <id>64KiB</id>, <id>128KiB</id>, <id>256KiB</id>, <id>512KiB</id>, <id>1MiB</id>, <id>2MiB</id>, <id>4MiB</id>, <id>8MiB</id>, and <id>16MiB</id>.</p>
                        </text>

                        <example>2MiB</example>
                    </config-key>

                    <config-key id="cmd" name="{[project]} Command">
                        <summary><backrest/> command.</summary>

                        <text>
                            <p><backrest/> may generate a command string, e.g. when the <cmd>restore</cmd> command generates the <pg-setting>restore_command</pg-setting> setting. The command used to run the <backrest/> process will be used in this case unless the <br-option>cmd</br-option> option is provided.</p>

                            <admonition type="caution">Wrapping the <backrest/> command may cause unpredictable behavior and is not recommended.</admonition>
                        </text>

                        <example>/var/lib/pgsql/bin/pgbackrest_wrapper.sh</example>
                    </config-key>

                    <config-key id="cmd-ssh" name="SSH Client Command">
                        <summary>SSH client command.</summary>

                        <text>
                            <p>Use a specific SSH client command when an alternate is desired or the <file>ssh</file> command is not in $PATH.</p>
                        </text>

                        <example>/usr/bin/ssh</example>
                    </config-key>

                    <config-key id="compress" name="Compress">
                        <summary>Use file compression.</summary>

                        <text>
                            <p>Backup files are compatible with command-line compression tools.</p>

                            <p>This option is now deprecated. The <setting>compress-type</setting> option should be used instead.</p>
                        </text>

                        <example>n</example>
                    </config-key>

                    <config-key id="compress-type" name="Compress Type">
                        <summary>File compression type.</summary>

                        <text>
                            <p>The following compression types are supported:</p>

                            <list>
                                <list-item><id>none</id> - no compression</list-item>
                                <list-item><id>bz2</id> - bzip2 compression format</list-item>
                                <list-item><id>gz</id> - gzip compression format</list-item>
                                <list-item><id>lz4</id> - lz4 compression format (not available on all platforms)</list-item>
                                <list-item><id>zst</id> - Zstandard compression format (not available on all platforms)</list-item>
                            </list>
                        </text>

                        <example>none</example>
                    </config-key>

                    <config-key id="compress-level" name="Compress Level">
                        <summary>File compression level.</summary>

                        <text>
                            <p>Sets the level to be used for file compression when <setting>compress-type</setting> does not equal <id>none</id> or <setting>compress=y</setting> (deprecated).</p>

                            <p>The following are the defaults levels based on <setting>compress-type</setting> when <setting>compress-level</setting> is not specified:</p>

                            <list>
                                <list-item><id>bz2</id> - 9</list-item>
                                <list-item><id>gz</id> - 6</list-item>
                                <list-item><id>lz4</id> - 1</list-item>
                                <list-item><id>zst</id> - 3</list-item>
                            </list>
                        </text>

                        <allow>0-9</allow>
                        <example>9</example>
                    </config-key>

                    <config-key id="compress-level-network" name="Network Compress Level">
                        <summary>Network compression level.</summary>

                        <text>
                            <p>Sets the network compression level when <setting>compress-type=none</setting> and the command is not run on the same host as the repository. Compression is used to reduce network traffic. When <setting>compress-type</setting> does not equal <id>none</id> the <setting>compress-level-network</setting> setting is ignored and <setting>compress-level</setting> is used instead so that the file is only compressed once.</p>
                        </text>

                        <allow>0-9</allow>
                        <example>1</example>
                    </config-key>

                    <config-key id="db-timeout" name="Database Timeout">
                        <summary>Database query timeout.</summary>

                        <text>
                            <p>Sets the timeout, in seconds, for queries against the database. This includes the backup start/stop functions which can each take a substantial amount of time. Because of this the timeout should be kept high unless you know that these functions will return quickly (i.e. if you have set <setting>start-fast=y</setting> and you know that the database cluster will not generate many WAL segments during the backup).</p>

                            <admonition type="note">The <br-option>db-timeout</br-option> option must be less than the <br-option>protocol-timeout</br-option> option.</admonition>
                        </text>

                        <example>600</example>
                    </config-key>

                    <config-key id="delta" name="Delta">
                        <summary>Restore or backup using checksums.</summary>

                        <text>
                            <p>During a restore, by default the <postgres/> data and tablespace directories are expected to be present but empty. This option performs a delta restore using checksums.</p>

                            <p>During a backup, this option will use checksums instead of the timestamps to determine if files will be copied.</p>
                        </text>

                        <example>y</example>
                    </config-key>

                    <config-key id="io-timeout" name="I/O Timeout">
                        <summary>I/O timeout.</summary>

                        <text>
                            <p>Timeout, in seconds, used for connections and read/write operations.</p>

                            <p>Note that the entire read/write operation does not need to complete within this timeout but <i>some</i> progress must be made, even if it is only a single byte.</p>
                        </text>

                        <example>120</example>
                    </config-key>

                    <config-key id="job-retry" name="Job Retry Count">
                        <summary>Retry count for local jobs.</summary>

                        <text>
                            <p>The number of retries for jobs run in the local process, e.g. file backup.</p>
                        </text>

                        <example>5</example>
                    </config-key>

                    <config-key id="job-retry-interval" name="Job Retry Interval">
                        <summary>Retry interval after first retry.</summary>

                        <text>
                            <p>The first retry is always performed immediately. This option specifies the interval to wait (in seconds) before performing each additional retry.</p>
                        </text>

                        <example>30</example>
                    </config-key>

                    <config-key id="lock-path" name="Lock Path">
                        <summary>Path where lock files are stored.</summary>

                        <text>
                            <p>The lock path provides a location for <backrest/> to create lock files to prevent conflicting operations from being run concurrently.</p>
                        </text>

                        <example>/backup/db/lock</example>
                    </config-key>

                    <config-key id="neutral-umask" name="Neutral Umask">
                        <summary>Use a neutral umask.</summary>

                        <text>
                            <p>Sets the umask to 0000 so modes in the repository are created in a sensible way. The default directory mode is 0750 and default file mode is 0640. The lock and log directories set the directory and file mode to 0770 and 0660 respectively.</p>

                            <p>To use the executing user's umask instead specify <setting>neutral-umask=n</setting> in the config file or <setting>--no-neutral-umask</setting> on the command line.</p>
                        </text>

                        <example>n</example>
                    </config-key>

                    <config-key id="spool-path" name="Spool Path">
                        <summary>Path where transient data is stored.</summary>

                        <text>
                            <p>This path is used to store data for the asynchronous <cmd>archive-push</cmd> and <cmd>archive-get</cmd> command.</p>

                            <p>The asynchronous <cmd>archive-push</cmd> command writes acknowledgements into the spool path when it has successfully stored WAL in the archive (and errors on failure) so the foreground process can quickly notify <postgres/>. Acknowledgement files are very small (zero on success and a few hundred bytes on error).</p>

                            <p>The asynchronous <cmd>archive-get</cmd> command queues WAL in the spool path so it can be provided very quickly when <postgres/> requests it. Moving files to <postgres/> is most efficient when the spool path is on the same filesystem as <path>pg_xlog</path>/<path>pg_wal</path>. However, it is not recommended to place the spool path <i>within</i> the <path>pg_xlog</path>/<path>pg_wal</path> directory as this may cause issues for <postgres/> utilities such as <file>pg_rewind</file>.</p>

                            <p>The data stored in the spool path is not strictly temporary since it can and should survive a reboot. However, loss of the data in the spool path is not a problem. <backrest/> will simply recheck each WAL segment to ensure it is safely archived for <cmd>archive-push</cmd> and rebuild the queue for <cmd>archive-get</cmd>.</p>

                            <p>The spool path is intended to be located on a local Posix-compatible filesystem, not a remote filesystem such as <proper>NFS</proper> or <proper>CIFS</proper>.</p>
                        </text>

                        <example>/backup/db/spool</example>
                    </config-key>

                    <config-key id="process-max" name="Process Maximum">
                        <summary>Max processes to use for compress/transfer.</summary>

                        <text>
                            <p>Each process will perform compression and transfer to make the command run faster, but don't set <setting>process-max</setting> so high that it impacts database performance.</p>
                        </text>

                        <example>4</example>
                    </config-key>

                    <config-key id="protocol-timeout" name="Protocol Timeout">
                        <summary>Protocol timeout.</summary>

                        <text>
                            <p>Sets the timeout, in seconds, that the local or remote process will wait for a new message to be received on the protocol layer. This prevents processes from waiting indefinitely for a message.</p>

                            <admonition type="note">The <br-option>protocol-timeout</br-option> option must be greater than the <br-option>db-timeout</br-option> option.</admonition>
                        </text>

                        <example>630</example>
                    </config-key>

                    <config-key id="sck-block" name="Socket Blocking">
                        <summary>Socket blocking enable.</summary>

                        <text>
                            <p>Enable blocking on socket connections.</p>
                        </text>

                        <example>y</example>
                    </config-key>

                    <config-key id="sck-keep-alive" name="Keep Alive">
                        <summary>Keep-alive enable.</summary>

                        <text>
                            <p>Enables keep-alive messages on socket connections.</p>
                        </text>

                        <example>n</example>
                    </config-key>

                   <config-key id="tcp-keep-alive-count" name="Keep Alive Count">
                        <summary>Keep-alive count.</summary>

                        <text>
                            <p>Specifies the number of TCP keep-alive messages that can be lost before the connection is considered dead.</p>

                            <p>This option is available on systems that support the <code>TCP_KEEPCNT</code> socket option.</p>
                        </text>

                        <example>3</example>
                    </config-key>

                    <config-key id="tcp-keep-alive-idle" name="Keep Alive Idle">
                        <summary>Keep-alive idle time.</summary>

                        <text>
                            <p>Specifies the amount of time (in seconds) with no network activity after which the operating system should send a TCP keep-alive message.</p>

                            <p>This option is available on systems that support the <code>TCP_KEEPIDLE</code> socket option.</p>
                        </text>

                        <example>60</example>
                    </config-key>

                    <config-key id="tcp-keep-alive-interval" name="Keep Alive Interval">
                        <summary>Keep-alive interval time.</summary>

                        <text>
                            <p>Specifies the amount of time (in seconds) after which a TCP keep-alive message that has not been acknowledged should be retransmitted.</p>

                            <p>This option is available on systems that support the <code>TCP_KEEPINTVL</code> socket option.</p>
                        </text>

                        <example>30</example>
                    </config-key>
                </config-key-list>
            </config-section>

            <config-section id="maintainer" name="Maintainer">
                <text>
                    <p>Maintainer options are intended to support <postgres/> forks. The proper settings should be determined by the fork maintainer and then communicated to users of the fork.</p>

                    <admonition type="warning">Improper use of these options may lead to unexpected behavior or data corruption.</admonition>

                    <p>It is the responsibility of the fork maintainer to test <backrest/> with the required options. <backrest/> does not guarantee compatibility with any fork.</p>
                </text>

                <config-key-list>
                    <config-key id="archive-header-check" name="Check WAL Headers">
                        <summary>Check PostgreSQL version/id in WAL headers.</summary>

                        <text>
                            <p>Enabled by default, this option checks the WAL header against the <postgres/> version and system identifier to ensure that the WAL is being copied to the correct stanza. This is in addition to checking <file>pg_control</file> against the stanza and verifying that WAL is being copied from the same <postgres/> data directory where <file>pg_control</file> is located.</p>

                            <p>Therefore, disabling this check is fairly safe but should only be done when needed, e.g. if the WAL is encrypted.</p>
                        </text>

                        <example>n</example>
                    </config-key>

                    <config-key id="page-header-check" name="Page Header Check">
                        <summary>Check PostgreSQL page headers.</summary>

                        <text>
                            <p>Enabled by default, this option adds page header checks.</p>

                            <p>Disabling this option should be avoided except when necessary, e.g. if pages are encrypted.</p>
                        </text>

                        <example>n</example>
                    </config-key>

                    <config-key id="pg-version-force" name="Force PostgreSQL Version">
                        <summary>Force <postgres/> version.</summary>

                        <text>
                            <p>The specified <postgres/> version will be used instead of the version automatically detected by reading <file>pg_control</file> or WAL headers. This is mainly useful for <postgres/> forks or development versions where those values are different from the release version. The version reported by <postgres/> via `server_version_num` must match the forced version.</p>

                            <admonition type="warning">Be cautious when using this option because <file>pg_control</file> and WAL headers will still be read with the expected format for the specified version, i.e. the format from the official open-source version of <postgres/>. If the fork or development version changes the format of the fields that <backrest/> depends on it will lead to unexpected behavior. In general, this option will only work as expected if the fork adds all custom struct members <i>after</i> the standard <postgres/> members.</admonition>
                        </text>

                        <example>15</example>
                    </config-key>
                </config-key-list>
            </config-section>

            <config-section id="repository" name="Repository">
                <text>
                    <p>The <setting>repository</setting> section defines options used to configure the repository.</p>

                    <p><b>Indexing</b>: All <setting>repo-</setting> options are indexed to allow for configuring multiple repositories. For example, a single repository is configured with the <setting>repo1-path</setting>, <setting>repo1-host</setting>, etc. options. If there is more than one repository configured and the <br-option>{[dash]}-repo</br-option> option is not specified for a command, the repositories will be acted upon in highest priority order (e.g. repo1 then repo2).</p>

                    <p>The <setting>repo-retention-*</setting> options define how long backups will be retained. Expiration only occurs when the count of complete backups exceeds the allowed retention. In other words, if <setting>repo1-retention-full-type</setting> is set to <setting>count</setting> (default) and <setting>repo1-retention-full</setting> is set to 2, then there must be 3 complete backups before the oldest will be expired. If <setting>repo1-retention-full-type</setting> is set to <setting>time</setting> then <setting>repo1-retention-full</setting> represents days so there must be at least that many days worth of full backups before expiration can occur. Make sure you always have enough space for retention + 1 backups.</p>
                </text>

                <config-key-list>
                    <config-key id="repo-azure-account" name="Azure Repository Account">
                        <summary>Azure repository account.</summary>

                        <text>
                            <p>Azure account used to store the repository.</p>
                        </text>

                        <example>pg-backup</example>
                    </config-key>

                    <config-key id="repo-azure-container" name="Azure Repository Container">
                        <summary>Azure repository container.</summary>

                        <text>
                            <p>Azure container used to store the repository.</p>

                            <p><backrest/> repositories can be stored in the container root by setting <br-option>repo-path=/</br-option> but it is usually best to specify a prefix, such as <path>/repo</path>, so logs and other Azure-generated content can also be stored in the container.</p>
                        </text>

                        <example>pg-backup</example>
                    </config-key>

                    <config-key id="repo-azure-endpoint" name="Azure Repository Endpoint">
                        <summary>Azure repository endpoint.</summary>

                        <text>
                            <p>Endpoint used to connect to the blob service. The default is generally correct unless using Azure Government.</p>

                            <p>For custom/test configurations the <setting>repo-storage-ca-file</setting>, <setting>repo-storage-ca-path</setting>, <setting>repo-storage-host</setting>, <setting>repo-storage-port</setting>, and <setting>repo-storage-verify-tls</setting> options may be useful.</p>
                        </text>

                        <example>blob.core.usgovcloudapi.net</example>
                    </config-key>

                    <config-key id="repo-azure-key" name="Azure Repository Key">
                        <summary>Azure repository key.</summary>

                        <text>
                            <p>A shared key or shared access signature depending on the <br-option>repo-azure-key-type</br-option> option.</p>
                        </text>

                        <example>T+9+aov82qNhrcXSNGZCzm9mjd4d75/oxxOr6r1JVpgTLA==</example>
                    </config-key>

                    <config-key id="repo-azure-key-type" name="Azure Repository Key Type">
                        <summary>Azure repository key type.</summary>

                        <text>
                            <p>The following types are supported for authorization:</p>

                            <list>
                                <list-item><id>shared</id> - Shared key</list-item>
                                <list-item><id>sas</id> - Shared access signature</list-item>
                            </list>
                        </text>

                        <example>sas</example>
                    </config-key>

                    <config-key id="repo-azure-uri-style" name="Azure Repository URI Style">
                        <summary>Azure URI Style.</summary>

                        <text>
                            <p>The following URI styles are supported:</p>

                            <list>
                                <list-item><id>host</id> - Connect to <id>account.endpoint</id> host.</list-item>
                                <list-item><id>path</id> - Connect to <id>endpoint</id> host and prepend account to URIs.</list-item>
                            </list>
                        </text>

                        <example>path</example>
                    </config-key>

                    <config-key id="repo-block" name="Block Incremental Backup">
                        <summary>Enable block incremental backup.</summary>

                        <text>
                            <p>Block incremental allows for more granular backups by splitting files into blocks that can be backed up independently. This saves space in the repository and can improve delta restore performance because individual blocks can be fetched without reading the entire file from the repository.</p>

                            <admonition type="note">The <br-option>repo-bundle</br-option> option must be enabled before <br-option>repo-block</br-option> can be enabled.</admonition>

                            <p>The block size for a file is determined based on the file size and age. Generally, older/larger files will get larger block sizes. If a file is old enough, it will not be backed up using block incremental.</p>

                            <p>Block incremental is most efficient when enabled for all backup types, including full. This makes the full a bit larger but subsequent differential and incremental backups can make use of the block maps generated by the full backup to save space.</p>
                       </text>

                        <example>y</example>
                    </config-key>

                    <config-key id="repo-block-age-map" name="Block Incremental Age Map">
                        <summary>Block incremental age map.</summary>

                        <text>
                            <p>Map file age (in days) to a block multiplier. Files that have not been modified recently are less likely to be modified in the future, so the block size is multiplied to reduce the map size. By default, if the file is old enough it will not be stored as a block incremental.</p>
                       </text>

                        <example>7=2</example>
                        <example>14=4</example>
                    </config-key>

                    <config-key id="repo-block-checksum-size-map" name="Block Incremental Checksum Size Map">
                        <summary>Block incremental checksum size map.</summary>

                        <text>
                            <p>Map block size to checksum size. Smaller checksums save space in the map but may not be able to reliably detect changes in the block.</p>
                       </text>

                        <example>32KiB=7</example>
                        <example>128KiB=8</example>
                    </config-key>

                    <config-key id="repo-block-size-map" name="Block Incremental Size Map">
                        <summary>Block incremental size map.</summary>

                        <text>
                            <p>Map file size to block size. Block size is the minimum unit that will be stored in the block incremental. Smaller sizes allow for more granular incremental backups but larger sizes mean smaller maps.</p>
                       </text>

                        <example>16KiB=8KiB</example>
                        <example>128KiB=16KiB</example>
                        <example>512KiB=32KiB</example>
                    </config-key>

                    <config-key id="repo-block-size-super" name="Block Incremental Super Block Size">
                        <summary>Block incremental super block size.</summary>

                        <text>
                            <p>A super block contains multiple blocks to improve compression efficiency. The disadvantage is that block reads must read from the beginning of the super block.</p>
                       </text>

                        <example>2MiB</example>
                    </config-key>

                    <config-key id="repo-block-size-super-full" name="Block Incremental Full Super Block Size">
                        <summary>Block incremental full super block size.</summary>

                        <text>
                            <p>Super block size for full backups. This is generally larger than <br-option>repo-block-size-super</br-option> because it is likely that many blocks will need to be restored from the full backup so the larger super block size is not a disadvantage.</p>
                       </text>

                        <example>8MiB</example>
                    </config-key>

                    <config-key id="repo-bundle" name="Repository Bundles">
                        <summary>Bundle files in repository.</summary>

                        <text>
                            <p>Bundle (combine) smaller files to reduce the total number of files written to the repository. Writing fewer files is generally more efficient, especially on object stores such as <proper>S3</proper>. In addition, zero-length files are not stored (except in the manifest), which saves time and space.</p>
                        </text>

                        <example>y</example>
                    </config-key>

                    <config-key id="repo-bundle-size" name="Repository Bundle Size">
                        <summary>Target size for file bundles.</summary>

                        <text>
                            <p>Defines the total size of files that will be added to a single bundle. Most bundles will be smaller than this size but it is possible that some will be slightly larger, so do not set this option to the maximum size that your file system allows.</p>

                            <p>In general, it is not a good idea to set this option too high because retries will need to redo the entire bundle.</p>
                        </text>

                        <example>10MiB</example>
                    </config-key>

                    <config-key id="repo-bundle-limit" name="Repository Bundle Limit">
                        <summary>Limit for file bundles.</summary>

                        <text>
                            <p>Size limit for files that will be included in bundles. Files larger than this size will be stored separately.</p>

                            <p>Bundled files cannot be reused when a backup is resumed, so this option controls the files that can be resumed, i.e. higher values result in fewer resumable files.</p>
                        </text>

                        <example>10MiB</example>
                    </config-key>

                    <config-key id="repo-gcs-bucket" name="GCS Repository Bucket">
                        <summary>GCS repository bucket.</summary>

                        <text>
                            <p>GCS bucket used to store the repository.</p>

                            <p><backrest/> repositories can be stored in the bucket root by setting <br-option>repo-path=/</br-option> but it is usually best to specify a prefix, such as <path>/repo</path>, so logs and other GCS-generated content can also be stored in the bucket.</p>
                        </text>

                        <example>/pg-backup</example>
                    </config-key>

                    <config-key id="repo-gcs-endpoint" name="GCS Repository Endpoint">
                        <summary>GCS repository endpoint.</summary>

                        <text>
                            <p>Endpoint used to connect to the storage service. May be updated to use a local GCS server or alternate endpoint.</p>
                        </text>

                        <example>localhost</example>
                    </config-key>

                    <config-key id="repo-gcs-key" name="GCS Repository Key">
                        <summary>GCS repository key.</summary>

                        <text>
                            <p>A token or service key file depending on the <br-option>repo-gcs-key-type</br-option> option.</p>
                        </text>

                        <example>/etc/pgbackrest/gcs-key.json</example>
                    </config-key>

                    <config-key id="repo-gcs-key-type" name="GCS Repository Key Type">
                        <summary>GCS repository key type.</summary>

                        <text>
                            <p>The following types are supported for authorization:</p>

                            <list>
                                <list-item><id>auto</id> - Authorize using the instance service account.</list-item>
                                <list-item><id>service</id> - Service account from locally stored key.</list-item>
                                <list-item><id>token</id> - For local testing, e.g. <file>fakegcs</file>.</list-item>
                            </list>

                            <p>When <br-option>repo-gcs-key-type=service</br-option> the credentials will be reloaded when the authentication token is renewed.</p>
                        </text>

                        <example>auto</example>
                    </config-key>

                    <config-key id="repo-gcs-user-project" name="GCS Repository Project ID">
                        <summary>GCS project ID.</summary>

                        <text>
                            <p>GCS project ID used to determine request billing.</p>
                        </text>

                        <example>my-project</example>
                    </config-key>

                    <config-key id="repo-host-type" name="Repository Host Protocol Type">
                        <summary>Repository host protocol type.</summary>

                        <text>
                            <p>The following protocol types are supported:</p>

                            <list>
                                <list-item><id>ssh</id> - Secure Shell.</list-item>
                                <list-item><id>tls</id> - <backrest/> TLS server.</list-item>
                            </list>
                        </text>

                        <example>tls</example>
                    </config-key>

                    <config-key id="repo-host" name="Repository Host">
                        <summary>Repository host when operating remotely.</summary>

                        <text>
                            <p>When backing up and archiving to a locally mounted filesystem this setting is not required.</p>
                        </text>

                        <example>repo1.domain.com</example>
                    </config-key>

                    <config-key id="repo-host-ca-file" name="Repository Host Certificate Authority File">
                        <summary>Repository host certificate authority file.</summary>

                        <text>
                            <p>Use a CA file other than the system default for connecting to the repository host.</p>
                        </text>

                        <example>/etc/pki/tls/certs/ca-bundle.crt</example>
                    </config-key>

                    <config-key id="repo-host-ca-path" name="Repository Host Certificate Authority Path">
                        <summary>Repository host certificate authority path.</summary>

                        <text>
                            <p>Use a CA path other than the system default for connecting to the repository host.</p>
                        </text>

                        <example>/etc/pki/tls/certs</example>
                    </config-key>

                    <config-key id="repo-host-cert-file" name="Repository Host Certificate File">
                        <summary>Repository host certificate file.</summary>

                        <text>
                            <p>Sent to repository host to prove client identity.</p>
                        </text>

                        <example>/path/to/client.crt</example>
                    </config-key>

                    <config-key id="repo-host-key-file" name="Repository Host Key File">
                        <summary>Repository host key file.</summary>

                        <text>
                            <p>Proves client certificate was sent by owner.</p>
                        </text>

                        <example>/path/to/client.key</example>
                    </config-key>

                    <config-key id="repo-host-cmd" name="Repository Host Command">
                        <summary>Repository host <backrest/> command.</summary>

                        <text>
                            <p>Required only if the path to the <backrest/> command is different on the local and repository hosts. If not defined, the repository host command will be set the same as the local command.</p>
                        </text>

                        <example>/usr/lib/backrest/bin/pgbackrest</example>
                    </config-key>

                    <config-key id="repo-host-config" name="Repository Host Configuration">
                        <summary><backrest/> repository host configuration file.</summary>

                        <text>
                            <p>Sets the location of the configuration file on the repository host. This is only required if the repository host configuration file is in a different location than the local configuration file.</p>
                        </text>

                        <example>/conf/pgbackrest/pgbackrest.conf</example>
                    </config-key>

                    <config-key id="repo-host-config-include-path" name="Repository Host Configuration Include Path">
                        <summary><backrest/> repository host configuration include path.</summary>

                        <text>
                            <p>Sets the location of the configuration include path on the repository host. This is only required if the repository host configuration include path is in a different location than the local configuration include path.</p>
                        </text>

                        <example>/conf/pgbackrest/conf.d</example>
                    </config-key>

                    <config-key id="repo-host-config-path" name="Repository Host Configuration Path">
                        <summary><backrest/> repository host configuration path.</summary>

                        <text>
                            <p>Sets the location of the configuration path on the repository host. This is only required if the repository host configuration path is in a different location than the local configuration path.</p>
                        </text>

                        <example>/conf/pgbackrest</example>
                    </config-key>

                    <config-key id="repo-host-user" name="Repository Host User">
                        <summary>Repository host user when <setting>repo-host</setting> is set.</summary>

                        <text>
                            <p>Defines the user that will be used for operations on the repository host. Preferably this is not the <id>postgres</id> user but rather some other user like <id>pgbackrest</id>. If <postgres/> runs on the repository host the <id>postgres</id> user can be placed in the <id>pgbackrest</id> group so it has read permissions on the repository without being able to damage the contents accidentally.</p>
                        </text>

                        <example>repo-user</example>
                    </config-key>

                    <config-key id="repo-host-port" name="Repository Host Port">
                        <summary>Repository host port when <setting>repo-host</setting> is set.</summary>

                        <text>
                            <p>Use this option to specify a non-default port for the repository host protocol.</p>
                        </text>

                        <example>25</example>
                    </config-key>

                    <config-key id="repo-hardlink" name="Repository Hardlink">
                        <summary>Hardlink files between backups in the repository.</summary>

                        <text>
                            <p>Enable hard-linking of files in differential and incremental backups to their full backups. This gives the appearance that each backup is a full backup at the file-system level. Be careful, though, because modifying files that are hard-linked can affect all the backups in the set.</p>
                        </text>

                        <example>y</example>
                    </config-key>

                    <config-key id="repo-local" name="Repository Locality">
                        <summary>Repository is local.</summary>

                        <text>
                            <p>Indicates that the repository for the specified index is local and any repository host settings for that index (e.g. <setting>repo1-host</setting>) should be ignored.</p>
                        </text>

                        <example>y</example>
                    </config-key>

                    <config-key id="repo-path" name="Repository Path">
                        <summary>Path where backups and archive are stored.</summary>

                        <text>
                            <p>The repository is where <backrest/> stores backups and archives WAL segments.</p>

                            <p>It may be difficult to estimate in advance how much space you'll need. The best thing to do is take some backups then record the size of different types of backups (full/incr/diff) and measure the amount of WAL generated per day. This will give you a general idea of how much space you'll need, though of course requirements will likely change over time as your database evolves.</p>
                        </text>

                        <example>/backup/db/backrest</example>
                    </config-key>

                    <config-key id="repo-retention-full" name="Full Retention">
                        <summary>Full backup retention count/time.</summary>

                        <text>
                            <p>When a full backup expires, all differential and incremental backups associated with the full backup will also expire. When the option is not defined a warning will be issued. If indefinite retention is desired then set the option to the max value.</p>
                        </text>

                        <example>2</example>
                    </config-key>

                    <config-key id="repo-retention-full-type" name="Full Retention Type">
                        <summary>Retention type for full backups.</summary>

                        <text>
                            <p>Determines whether the <setting>repo-retention-full</setting> setting represents a time period (days) or count of full backups to keep.</p>

                            <p>If set to <setting>time</setting> then full backups older than <setting>repo-retention-full</setting> will be removed from the repository if there is at least one other backup that is equal to or greater than the <setting>repo-retention-full</setting> setting. For example, if <setting>repo-retention-full</setting> is 30 (days) and there are 2 full backups: one 25 days old and one 35 days old, no full backups will be expired because expiring the 35 day old backup would leave only the 25 day old backup, which would violate the 30 day retention policy of having at least one backup 30 days old before an older one can be expired. Archived WAL older than the oldest full backup remaining will be automatically expired unless <setting>repo-retention-archive-type</setting> and <setting>repo-retention-archive</setting> are explicitly set.</p>

                            <p>If set to <setting>count</setting> then full backups that exceed <setting>repo-retention-full</setting> will be expired. For example, if <setting>repo-retention-full</setting> is <setting>4</setting> and a fifth full backup is completed, then the oldest full backup will be expired to keep the count at 4.</p>

                            <p>Note that a backup must be successfully completed before it will be considered for retention. For example, if <setting>repo-retention-full-type</setting> is <setting>count</setting> and <setting>repo-retention-full</setting> is <setting>2</setting>, then there must be 3 complete full backups before the oldest will be expired.</p>
                        </text>

                        <example>time</example>
                    </config-key>

                    <config-key id="repo-retention-diff" name="Differential Retention">
                        <summary>Number of differential backups to retain.</summary>

                        <text>
                            <p>When a differential backup expires, all incremental backups associated with the differential backup will also expire. When not defined all differential backups will be kept until the full backups they depend on expire.</p>

                            <p>Note that full backups are included in the count of differential backups for the purpose of expiration. This slightly reduces the number of differential backups that need to be retained in most cases.</p>
                        </text>

                        <example>3</example>
                    </config-key>

                    <config-key id="repo-retention-archive-type" name="Archive Retention Type">
                        <summary>Backup type for WAL retention.</summary>

                        <text>
                            <p>If set to <setting>full</setting> <backrest/> will keep archive logs for the number of full backups defined by <setting>repo-retention-archive</setting>. If set to <setting>diff</setting> (differential) <backrest/> will keep archive logs for the number of full and differential backups defined by <setting>repo-retention-archive</setting>, meaning if the last backup taken was a full backup, it will be counted as a differential for the purpose of repo-retention. If set to <setting>incr</setting> (incremental) <backrest/> will keep archive logs for the number of full, differential, and incremental backups defined by <setting>repo-retention-archive</setting>. It is recommended that this setting not be changed from the default which will only expire WAL in conjunction with expiring full backups.</p>
                        </text>

                        <example>diff</example>
                    </config-key>

                    <config-key id="repo-retention-archive" name="Archive Retention">
                        <summary>Number of backups worth of continuous WAL to retain.</summary>

                        <text>
                            <admonition type="note">WAL segments required to make a backup consistent are always retained until the backup is expired regardless of how this option is configured.</admonition>

                            <p>If this value is not set and <setting>repo-retention-full-type</setting> is <setting>count</setting> (default), then the archive to expire will default to the <setting>repo-retention-full</setting> (or <setting>repo-retention-diff</setting>) value corresponding to the <setting>repo-retention-archive-type</setting> if set to <setting>full</setting> (or <setting>diff</setting>). This will ensure that WAL is only expired for backups that are already expired. If <setting>repo-retention-full-type</setting> is <setting>time</setting>, then this value will default to removing archives that are earlier than the oldest full backup retained after satisfying the <setting>repo-retention-full</setting> setting.</p>

                            <p>This option must be set if <setting>repo-retention-archive-type</setting> is set to <setting>incr</setting>. If disk space is at a premium, then this setting, in conjunction with <setting>repo-retention-archive-type</setting>, can be used to aggressively expire WAL segments. However, doing so negates the ability to perform PITR from the backups with expired WAL and is therefore <b>not</b> recommended.</p>
                        </text>

                        <example>2</example>
                    </config-key>

                    <config-key id="repo-retention-history" name="Backup History Retention">
                        <summary>Days of backup history manifests to retain.</summary>

                        <text>
                            <p>A copy of the backup manifest is stored in the <path>backup.history</path> path when a backup completes. By default these files are never expired since they are useful for data mining, e.g. measuring backup and WAL growth over time.</p>

                            <p>Set <setting>repo-retention-history</setting> to define the number of days of backup history manifests to retain. Unexpired backups are always kept in the backup history. Specify <br-option>repo-retention-history=0</br-option> to retain the backup history only for unexpired backups.</p>

                            <p>When a full backup history manifest is expired, all differential and incremental backup history manifests associated with the full backup also expire.</p>
                        </text>

                        <example>365</example>
                    </config-key>

                    <config-key id="repo-s3-key" name="S3 Repository Access Key">
                        <summary>S3 repository access key.</summary>

                        <text>
                            <p>AWS key used to access this bucket.</p>
                        </text>

                        <example>AKIAIOSFODNN7EXAMPLE</example>
                    </config-key>

                    <config-key id="repo-s3-key-secret" name="S3 Repository Secret Access Key">
                        <summary>S3 repository secret access key.</summary>

                        <text>
                            <p>AWS secret key used to access this bucket.</p>
                        </text>

                        <example>wJalrXUtnFEMI/K7MDENG/bPxRfiCYEXAMPLEKEY</example>
                    </config-key>

                    <config-key id="repo-s3-key-type" name="S3 Repository Key Type">
                        <summary>S3 repository key type.</summary>

                        <text>
                            <p>The following types are supported:</p>

                            <list>
                                <list-item><id>shared</id> - Shared keys</list-item>
                                <list-item><id>auto</id> - Automatically retrieve temporary credentials</list-item>
                                <list-item><id>web-id</id> - Automatically retrieve web identity credentials</list-item>
                            </list>
                        </text>

                        <example>auto</example>
                    </config-key>

                    <config-key id="repo-s3-token" name="S3 Repository Security Token">
                        <summary>S3 repository security token.</summary>

                        <text>
                            <p>AWS security token used with temporary credentials.</p>
                        </text>

                        <example>AQoDYXdzEPT//////////wEXAMPLEtc764bNrC9SAPBSM22 ...</example>
                    </config-key>

                    <config-key id="repo-s3-kms-key-id" name="S3 Repository KMS Key ID">
                        <summary>S3 repository KMS key.</summary>

                        <text>
                            <p>Enables S3 server-side encryption using the specified AWS key management service key.</p>
                        </text>

                        <example>bceb4f13-6939-4be3-910d-df54dee817b7</example>
                    </config-key>

                    <config-key id="repo-s3-bucket" name="S3 Repository Bucket">
                        <summary>S3 repository bucket.</summary>

                        <text>
                            <p>S3 bucket used to store the repository.</p>

                            <p><backrest/> repositories can be stored in the bucket root by setting <br-option>repo-path=/</br-option> but it is usually best to specify a prefix, such as <path>/repo</path>, so logs and other AWS generated content can also be stored in the bucket.</p>
                        </text>

                        <example>pg-backup</example>
                    </config-key>

                    <config-key id="repo-s3-endpoint" name="S3 Repository Endpoint">
                        <summary>S3 repository endpoint.</summary>

                        <text>
                            <p>The AWS endpoint should be valid for the selected region.</p>

                            <p>For custom/test configurations the <setting>repo-storage-ca-file</setting>, <setting>repo-storage-ca-path</setting>, <setting>repo-storage-host</setting>, <setting>repo-storage-port</setting>, and <setting>repo-storage-verify-tls</setting> options may be useful.</p>
                        </text>

                        <example>s3.amazonaws.com</example>
                    </config-key>

                    <config-key id="repo-s3-role" name="S3 Repository Role">
                        <summary>S3 repository role.</summary>

                        <text>
                            <p>The AWS role name (not the full ARN) used to retrieve temporary credentials when <br-option>repo-s3-key-type=auto</br-option>.</p>
                        </text>

                        <example>authrole</example>
                    </config-key>

                    <config-key id="repo-s3-region" name="S3 Repository Region">
                        <summary>S3 repository region.</summary>

                        <text>
                            <p>The AWS region where the bucket was created.</p>
                        </text>

                        <example>us-east-1</example>
                    </config-key>

                    <config-key id="repo-s3-sse-customer-key" name="S3 Repository SSE Customer Key">
                        <summary>S3 repository SSE customer key.</summary>

                        <text>
                            <p>Enables S3 server-side encryption using the specified customer key.</p>
                        </text>

                        <example>bceb4f13-6939-4be3-910d-df54dee817b7</example>
                    </config-key>

                    <config-key id="repo-s3-requester-pays" name="S3 Repository Requestor Pays">
                        <summary>S3 repository requester pays.</summary>

                        <text>
                            <p>Enables S3 requester pays.</p>
                        </text>

                        <example>n</example>
                    </config-key>

                    <config-key id="repo-s3-uri-style" name="S3 Repository URI Style">
                        <summary>S3 URI Style.</summary>

                        <text>
                            <p>The following URI styles are supported:</p>

                            <list>
                                <list-item><id>host</id> - Connect to <id>bucket.endpoint</id> host.</list-item>
                                <list-item><id>path</id> - Connect to <id>endpoint</id> host and prepend bucket to URIs.</list-item>
                            </list>
                        </text>

                        <example>path</example>
                    </config-key>

                    <config-key id="repo-sftp-host" name="SFTP Repository Host">
                        <summary>SFTP repository host.</summary>

                        <text>
                            <p>The SFTP host containing the repository.</p>
                        </text>

                        <example>sftprepo.domain</example>
                    </config-key>

                    <config-key id="repo-sftp-host-fingerprint" name="SFTP Repository Host Fingerprint">
                        <summary>SFTP repository host fingerprint.</summary>

                        <text>
                            <p>SFTP repository host fingerprint generation should match the <setting>repo-sftp-host-key-hash-type</setting>. Generate the fingerprint via <code>awk '{print $2}' ssh_host_xxx_key.pub | base64 -d | (md5sum or sha1sum) -b</code>. The ssh host keys are normally found in the <path>/etc/ssh</path> directory.</p>
                        </text>

                        <example>f84e172dfead7aeeeae6c1fdfb5aa8cf</example>
                    </config-key>

                    <config-key id="repo-sftp-host-key-check-type" name="SFTP Host Key Check Type">
                        <summary>SFTP host key check type.</summary>

                        <text>
                            <p>The following SFTP host key check types are supported:</p>
                            <list>
                                <list-item><id>strict</id> - <backrest/> will never automatically add host keys to the ~/.ssh/known_hosts file, and refuses to connect to hosts whose host key has changed or is not found in the known hosts files. This option forces the user to manually add all new hosts.</list-item>
                                <list-item><id>accept-new</id> - <backrest/> will automatically add new host keys to the user's known hosts file, but will not permit connections to hosts with changed host keys.</list-item>
                                <list-item><id>fingerprint</id> - <backrest/> will check the host key against the fingerprint specified by the <br-option>repo-sftp-host-fingerprint</br-option> option.</list-item>
                                <list-item><id>none</id> - no host key checking will be performed.</list-item>
                            </list>
                        </text>

                        <default>yes</default>
                        <example>accept-new</example>
                    </config-key>

                    <config-key id="repo-sftp-host-key-hash-type" name="SFTP Repository Host Key Hash Type">
                        <summary>SFTP repository host key hash type.</summary>

                        <text>
                            <p>SFTP repository host key hash type. Declares the hash type to be used to compute the digest of the remote system's host key on SSH startup. Newer versions of <id>libssh2</id> support <id>sha256</id> in addition to md5 and sha1.</p>
                        </text>

                        <example>sha256</example>
                    </config-key>

                    <config-key id="repo-sftp-host-port" name="SFTP Repository Host Port">
                        <summary>SFTP repository host port.</summary>

                        <text>
                            <p>SFTP repository host port.</p>
                        </text>

                        <example>22</example>
                    </config-key>

                    <config-key id="repo-sftp-host-user" name="SFTP Repository Host User">
                        <summary>SFTP repository host user.</summary>

                        <text>
                            <p>User on the host used to store the repository.</p>
                        </text>

                        <example>pg-backup</example>
                    </config-key>

                    <config-key id="repo-sftp-known-host" name="SFTP Known Hosts File">
                        <summary>SFTP known hosts file.</summary>

                        <text>
                            <p>A known hosts file to search for an SFTP host match during authentication. When unspecified, <backrest/> will default to searching <file>~/.ssh/known_hosts</file>, <file>~/.ssh/known_hosts2</file>, <file>/etc/ssh/ssh_known_hosts</file>, and <file>/etc/ssh/ssh_known_hosts2</file>. If configured with one or more file paths, <backrest/> will search those for a match. File paths must be full or leading tilde paths. The <setting>repo-sftp-known-host</setting> option can be passed multiple times to specify more than one known hosts file to search. To utilize known hosts file checking <setting>repo-sftp-host-fingerprint</setting> must not be specified. See also <setting>repo-sftp-host-check-type</setting> option.</p>
                        </text>

                        <example>/home/postgres/.ssh/known_hosts</example>
                    </config-key>

                    <config-key id="repo-sftp-private-key-file" name="SFTP Repository Private Key File">
                        <summary>SFTP private key file.</summary>

                        <text>
                            <p>SFTP private key file used for authentication.</p>
                        </text>

                        <example>~/.ssh/id_ed25519</example>
                    </config-key>

                    <config-key id="repo-sftp-private-key-passphrase" name="SFTP Repository Private Key Passphrase">
                        <summary>SFTP private key passphrase.</summary>

                        <text>
                            <p>Passphrase used to access the private key. This is an optional feature when creating an SSH public/private key pair.</p>
                        </text>

                        <example>BeSureToGenerateAndUseASecurePassphrase</example>
                    </config-key>

                    <config-key id="repo-sftp-public-key-file" name="SFTP Repository Public Key File">
                        <summary>SFTP public key file.</summary>

                        <text>
                            <p>SFTP public key file used for authentication. Optional if compiled against OpenSSL, required if compiled against a different library.</p>
                        </text>

                        <example>~/.ssh/id_ed25519.pub</example>
                    </config-key>

                    <config-key id="repo-storage-ca-file" name="Repository Storage CA File">
                        <summary>Repository storage CA file.</summary>

                        <text>
                            <p>Use a CA file other than the system default for storage (e.g. S3, Azure) certificates.</p>
                        </text>

                        <example>/etc/pki/tls/certs/ca-bundle.crt</example>
                    </config-key>

                    <config-key id="repo-storage-ca-path" name="Repository Storage TLS CA Path">
                        <summary>Repository storage CA path.</summary>

                        <text>
                            <p>Use a CA path other than the system default for storage (e.g. S3, Azure) certificates.</p>
                        </text>

                        <example>/etc/pki/tls/certs</example>
                    </config-key>

                    <config-key id="repo-storage-host" name="Repository Storage Host">
                        <summary>Repository storage host.</summary>

                        <text>
                            <p>Connect to a host other than the storage (e.g. S3, Azure) endpoint. This is typically used for testing.</p>
                        </text>

                        <example>127.0.0.1</example>
                    </config-key>

                    <config-key id="repo-storage-port" name="Repository Storage Port">
                        <summary>Repository storage port.</summary>

                        <text>
                            <p>Port to use when connecting to the storage (e.g. S3, Azure) endpoint (or host if specified).</p>
                        </text>

                        <example>9000</example>
                    </config-key>

                    <config-key id="repo-storage-tag" name="Repository Storage Tag">
                        <summary>Repository storage tag(s).</summary>

                        <text>
                            <p>Specify tags that will be added to objects when the repository is an object store (e.g. S3). The option can be repeated to add multiple tags.</p>

                            <p>There is no provision in <backrest/> to modify these tags so be sure to set them correctly before running <cmd>stanza-create</cmd> to ensure uniform tags across the entire repository.</p>
                        </text>

                        <example>key1=value1</example>
                    </config-key>

                    <config-key id="repo-storage-upload-chunk-size" name="Repository Storage Upload Chunk Size">
                        <summary>Repository storage upload chunk size.</summary>

                        <text>
                            <p>Object stores such as S3 allow files to be uploaded in chunks when the file is too large to be stored in memory. Even if the file can be stored in memory, it is more memory efficient to limit the amount of memory used for uploads.</p>

                            <p>A larger chunk size will generally lead to better performance because it will minimize upload requests and allow more files to be uploaded in a single request rather than in chunks. The disadvantage is that memory usage will be higher and because the chunk buffer must be allocated per process, larger <br-option>process-max</br-option> values will lead to more memory being consumed overall.</p>

                            <p>Default chunk sizes by repo type:</p>

                            <list>
                                <list-item><id>azure</id> - 4MiB</list-item>
                                <list-item><id>gcs</id> - 4MiB</list-item>
                                <list-item><id>s3</id> - 5MiB</list-item>
                            </list>

                            <p>Note that valid chunk sizes vary by storage type and by platform. For example, <proper>AWS S3</proper> has a minimum chunk size of 5MiB but <proper>S3</proper> clones may accept lower values. Terminology for chunk size varies by storage type, so when searching min/max values use <quote>part size</quote> for <proper>AWS S3</proper>, <quote>chunk size</quote> for <proper>GCS</proper>, and <quote>block size</quote> for <proper>Azure</proper>. No attempt is made to validate configured chunk sizes so selecting an invalid value will lead to errors from the storage service or undefined behavior.</p>
                        </text>

                        <example>16MiB</example>
                    </config-key>

                    <config-key id="repo-storage-verify-tls" name="Repository Storage Certificate Verify">
                        <summary>Repository storage certificate verify.</summary>

                        <text>
                            <p>This option provides the ability to enable/disable verification of the storage (e.g. S3, Azure) server TLS certificate. Disabling should only be used for testing or other scenarios where a certificate has been self-signed.</p>
                        </text>

                        <example>n</example>
                    </config-key>

                    <config-key id="repo-target-time" name="Target Time for Repository">
                        <summary>Target time for repository.</summary>

                        <text>
                            <p>The target time defines the time that commands use to read a repository on versioned storage. This allows the command to read the repository as it was at a point-in-time in order to recover data that has been deleted or corrupted by user accident or malware.</p>

                            <p>Versioned storage is supported by <proper>S3</proper>, <proper>GCS</proper>, and <proper>Azure</proper> but is generally not enabled by default. In addition to enabling versioning, it may be useful to enable object locking for <proper>S3</proper> and soft delete for <proper>GCS</proper> or <proper>Azure</proper>.</p>

                            <p>When the <br-option>repo-target-time</br-option> option is specified then the <br-option>repo</br-option> option must also be provided. It is likely that not all repository types will support versioning and in general it makes sense to target a single repository for recovery.</p>

                            <p>Note that comparisons to the storage timestamp are &lt;= the timestamp provided and milliseconds are truncated from the timestamp when provided.</p>
                        </text>

                        <example>2024-08-08 12:12:12+00</example>
                    </config-key>

                    <config-key id="repo-type" name="Repository Type">
                        <summary>Type of storage used for the repository.</summary>

                        <text>
                            <p>The following repository types are supported:</p>

                            <list>
                                <list-item><id>azure</id> - Azure Blob Storage Service</list-item>
                                <list-item><id>cifs</id> - Like <id>posix</id>, but disables links and directory fsyncs</list-item>
                                <list-item><id>gcs</id> - Google Cloud Storage</list-item>
                                <list-item><id>posix</id> - Posix-compliant file systems</list-item>
                                <list-item><id>s3</id> - AWS Simple Storage Service</list-item>
                                <list-item><id>sftp</id> - Secure File Transfer Protocol</list-item>
                            </list>

                            <p>When an <proper>NFS</proper> mount is used as a <id>posix</id> repository, the same rules apply to <backrest/> as described in the <postgres/> documentation: <link url="https://www.postgresql.org/docs/current/creating-cluster.html#CREATING-CLUSTER-FILESYSTEM">Creating a Database Cluster - File Systems</link>.</p>
                        </text>

                        <example>cifs</example>
                    </config-key>

                    <config-key id="repo-cipher-type" name="Repository Cipher Type">
                        <summary>Cipher used to encrypt the repository.</summary>

                        <text>
                            <p>The following cipher types are supported:</p>

                            <list>
                                <list-item><id>none</id> - The repository is not encrypted</list-item>
                                <list-item><id>aes-256-cbc</id> - Advanced Encryption Standard with 256 bit key length</list-item>
                            </list>

                            <p>Note that encryption is always performed client-side even if the repository type (e.g. S3) supports encryption.</p>
                        </text>

                        <default>none</default>
                        <example>aes-256-cbc</example>
                    </config-key>

                    <config-key id="repo-cipher-pass" name="Repository Cipher Passphrase">
                        <summary>Repository cipher passphrase.</summary>

                        <text>
                            <p>Passphrase used to encrypt/decrypt files of the repository.</p>
                        </text>

                        <example>zWaf6XtpjIVZC5444yXB+cgFDFl7MxGlgkZSaoPvTGirhPygu4jOKOXf9LO4vjfO</example>
                    </config-key>
                </config-key-list>
            </config-section>

            <config-section id="backup" name="Backup">
                <text>
                    <p>The <setting>backup</setting> section defines settings related to backup.</p>
                </text>

                <config-key-list>
                    <config-key id="annotation" name="Backup Annotation">
                        <summary>Annotate backup with user-defined key/value pairs.</summary>

                        <text>
                            <p>Users can attach informative key/value pairs to the backup. This option may be used multiple times to attach multiple annotations.</p>

                            <p>Annotations are output by the <cmd>info</cmd> command text output when a backup is specified with <br-option>--set</br-option> and always appear in the JSON output.</p>
                        </text>

                        <example>source="Sunday backup for website database"</example>
                    </config-key>

                    <config-key id="archive-check" name="Check Archive">
                        <summary>Check that WAL segments are in the archive before backup completes.</summary>

                        <text>
                            <p>Checks that all WAL segments required to make the backup consistent are present in the WAL archive. It's a good idea to leave this as the default unless you are using another method for archiving.</p>

                            <p>This option must be enabled if <br-option>archive-copy</br-option> is enabled.</p>
                        </text>

                        <example>n</example>
                    </config-key>

                    <config-key id="archive-copy" name="Copy Archive">
                        <summary>Copy WAL segments needed for consistency to the backup.</summary>

                        <text>
                            <p>This slightly paranoid option protects against corruption in the WAL segment archive by storing the WAL segments required for consistency directly in the backup. WAL segments are still stored in the archive so this option will use additional space.</p>

                            <p>It is best if the <cmd>archive-push</cmd> and <cmd>backup</cmd> commands have the same <setting>compress-type</setting> (e.g. <id>lz4</id>) when using this option. Otherwise, the WAL segments will need to be recompressed with the <setting>compress-type</setting> used by the backup, which can be fairly expensive depending on how much WAL was generated during the backup.</p>

                            <p>On restore, the WAL segments will be present in <path>pg_xlog/pg_wal</path> and <postgres/> will use them in preference to calling the <code>restore_command</code>.</p>

                            <p>The <br-option>archive-check</br-option> option must be enabled if <br-option>archive-copy</br-option> is enabled.</p>
                        </text>

                        <example>y</example>
                    </config-key>

                    <config-key id="archive-mode-check" name="Check Archive Mode">
                        <summary>Check the <postgres/> <setting>archive_mode</setting> setting.</summary>

                        <text>
                            <p>Enabled by default, this option disallows <postgres/> <setting>archive_mode=always</setting>.</p>

                            <p>WAL segments pushed from a standby server might be logically the same as WAL segments pushed from the primary but have different checksums. Disabling archiving from multiple sources is recommended to avoid conflicts.</p>

                            <admonition type="caution">If this option is disabled then it is critical to ensure that only one archiver is writing to the repository via the <cmd>archive-push</cmd> command.</admonition>
                        </text>

                        <example>n</example>
                    </config-key>

                    <config-key id="backup-standby" name="Backup from Standby">
                        <summary>Backup from the standby cluster.</summary>

                        <text>
                            <p>Enable backup from standby to reduce load on the primary cluster. This option requires that both the <host>primary</host> and <host>standby</host> hosts be configured.</p>

                            <p>The following modes are supported:</p>

                            <list>
                                <list-item><id>y</id> - Standby is required for backup.</list-item>
                                <list-item><id>prefer</id> - Backup from standby if available otherwise backup from primary.</list-item>
                                <list-item><id>n</id> - Backup from primary only.</list-item>
                            </list>
                        </text>

                        <example>y</example>
                    </config-key>

                    <config-key id="checksum-page" name="Page Checksums">
                        <summary>Validate data page checksums.</summary>

                        <text>
                            <p>Directs <backrest/> to validate all data page checksums while backing up a cluster. This option is automatically enabled when data page checksums are enabled on the cluster.</p>

                            <p>Failures in checksum validation will not abort a backup. Rather, warnings will be emitted in the log (and to the console with default settings) and the list of invalid pages will be stored in the backup manifest.</p>
                        </text>

                        <example>n</example>
                    </config-key>

                    <config-key id="exclude" name="Path/File Exclusions">
                        <summary>Exclude paths/files from the backup.</summary>

                        <text>
                            <p>All exclusions are relative to <path>$PGDATA</path>. If the exclusion ends with / then only files in the specified directory will be excluded, e.g. <br-option>--exclude=junk/</br-option> will exclude all files in the <path>$PGDATA/junk</path> directory but include the directory itself. If the exclusion does not end with / then the file may match the exclusion exactly or match with / appended to the exclusion, e.g. <br-option>--exclude=junk</br-option> will exclude the <path>$PGDATA/junk</path> directory and all the files it contains.</p>

                            <p><b>Be careful using this feature -- it is very easy to exclude something critical that will make the backup inconsistent. Be sure to test your restores!</b></p>

                            <p>All excluded files will be logged at <id>info</id> level along with the exclusion rule. Be sure to audit the list of excluded files to ensure nothing unexpected is being excluded.</p>

                            <admonition type="note">Exclusions are not honored on delta restores. Any files/directories that were excluded by the backup will be <i>removed</i> on delta restore.</admonition>

                            <p>This option should not be used to exclude <postgres/> logs from a backup. Logs can be moved out of the <id>PGDATA</id> directory using the <postgres/> <setting>log_directory</setting> setting, which has the benefit of allowing logs to be preserved after a restore.</p>

                            <p>Multiple exclusions may be specified on the command-line or in a configuration file.</p>
                        </text>

                        <example>junk/</example>
                    </config-key>

                    <config-key id="manifest-save-threshold" name="Manifest Save Threshold">
                        <summary>Manifest save threshold during backup.</summary>

                        <text>
                            <p>Defines how often the manifest will be saved during a backup. Saving the manifest is important because it stores the checksums and allows the resume function to work efficiently. The actual threshold used is 1% of the backup size or <setting>manifest-save-threshold</setting>, whichever is greater.</p>
                        </text>

                        <example>8GiB</example>
                    </config-key>

                    <config-key id="expire-auto" name="Expire Auto">
                        <summary>Automatically run the <cmd>expire</cmd> command after a successful backup.</summary>

                        <text>
                            <p>The setting is enabled by default. Use caution when disabling this option as doing so will result in retaining all backups and archives indefinitely, which could cause your repository to run out of space. The <cmd>expire</cmd> command will need to be run regularly to prevent this from happening.</p>
                        </text>

                        <example>y</example>
                    </config-key>

                    <config-key id="resume" name="Resume">
                        <summary>Allow resume of failed backup.</summary>

                        <text>
                            <p>Defines whether the resume feature is enabled. Resume can greatly reduce the amount of time required to run a backup after a previous backup of the same type has failed. It adds complexity, however, so it may be desirable to disable in environments that do not require the feature.</p>
                        </text>

                        <example>n</example>
                    </config-key>

                    <config-key id="start-fast" name="Start Fast">
                        <summary>Force a checkpoint to start backup quickly.</summary>

                        <text>
                            <p>Forces a checkpoint (by passing <id>y</id> to the <id>fast</id> parameter of the backup start function) so the backup begins immediately. Otherwise the backup will start after the next regular checkpoint.</p>
                        </text>

                        <example>y</example>
                    </config-key>

                    <config-key id="stop-auto" name="Stop Auto">
                        <summary>Stop prior failed backup on new backup.</summary>

                        <text>
                            <p>This will only be done if an exclusive advisory lock can be acquired to demonstrate that the prior failed backup process has really stopped.</p>

                            <p>This feature is not supported for <postgres/> >= <id>9.6</id> since backups are run in non-exclusive mode.</p>

                            <p>The setting is disabled by default because it assumes that <backrest/> is the only process doing exclusive online backups. It depends on an advisory lock that only <backrest/> sets so it may abort other processes that do exclusive online backups. Note that <cmd>base_backup</cmd> and <cmd>pg_dump</cmd> are safe to use with this setting because they do not call <code>pg_start_backup()</code> so are not exclusive.</p>
                        </text>

                        <example>y</example>
                    </config-key>
                </config-key-list>
            </config-section>

            <config-section id="archive" name="Archive">
                <text>
                    <p>The <setting>archive</setting> section defines options for the <cmd>archive-push</cmd> and <cmd>archive-get</cmd> commands.</p>
                </text>

                <config-key-list>
                    <config-key id="archive-async" name="Asynchronous Archiving">
                        <summary>Push/get WAL segments asynchronously.</summary>

                        <text>
                            <p>Enables asynchronous operation for the <cmd>archive-push</cmd> and <cmd>archive-get</cmd> commands.</p>

                            <p>Asynchronous operation is more efficient because it can reuse connections and take advantage of parallelism. See the <br-option>spool-path</br-option>, <br-option>archive-get-queue-max</br-option>, and <br-option>archive-push-queue-max</br-option> options for more information.</p>
                        </text>

                        <example>y</example>
                    </config-key>

                    <config-key id="archive-get-queue-max" name="Maximum Archive Get Queue Size">
                        <summary>Maximum size of the <backrest/> archive-get queue.</summary>

                        <text>
                            <p>Specifies the maximum size of the <cmd>archive-get</cmd> queue when <br-option>archive-async</br-option> is enabled. The queue is stored in the <br-option>spool-path</br-option> and is used to speed providing WAL to <postgres/>.</p>
                        </text>

                        <example>1GiB</example>
                    </config-key>

                    <config-key id="archive-missing-retry" name="Retry Missing WAL Segment">
                        <summary>Retry missing WAL segment</summary>

                        <text>
                            <p>Retry a WAL segment that was previously reported as missing by the <cmd>archive-get</cmd> command when in asynchronous mode. This prevents notifications in the spool path from a prior restore from being used and possibly causing a recovery failure if consistency has not been reached.</p>

                            <p>Disabling this option allows <postgres/> to more reliably recognize when the end of the WAL in the archive has been reached, which permits it to switch over to streaming from the primary. With retries enabled, a steady stream of WAL being archived will cause <postgres/> to continue getting WAL from the archive rather than switch to streaming.</p>

                            <p>When disabling this option it is important to ensure that the spool path for the stanza is empty. The <cmd>restore</cmd> command does this automatically if the spool path is configured at restore time. Otherwise, it is up to the user to ensure the spool path is empty.</p>
                        </text>

                        <example>n</example>
                    </config-key>

                    <config-key id="archive-push-queue-max" name="Maximum Archive Push Queue Size">
                        <summary>Maximum size of the <postgres/> archive queue.</summary>

                        <text>
                            <p>After the limit is reached, the following will happen:</p>

                            <list>
                                <list-item><backrest/> will notify <postgres/> that the WAL was successfully archived, then <b>DROP IT</b>.</list-item>
                                <list-item>A warning will be output to the <postgres/> log.</list-item>
                            </list>

                            <p>If this occurs then the archive log stream will be interrupted and PITR will not be possible past that point. A new backup will be required to regain full restore capability.</p>

                            <p>In asynchronous mode the entire queue will be dropped to prevent spurts of WAL getting through before the queue limit is exceeded again.</p>

                            <p>The purpose of this feature is to prevent the log volume from filling up at which point <postgres/> will stop completely. Better to lose the backup than have <postgres/> go down.</p>
                        </text>

                        <example>1TiB</example>
                    </config-key>

                    <config-key id="archive-timeout" name="Archive Timeout">
                        <summary>Archive timeout.</summary>

                        <text>
                            <p>Set maximum time, in seconds, to wait for each WAL segment to reach the <backrest/> archive repository. The timeout applies to the <cmd>check</cmd> and <cmd>backup</cmd> commands when waiting for WAL segments required for backup consistency to be archived.</p>
                        </text>

                        <example>30</example>
                    </config-key>
                </config-key-list>
            </config-section>

            <config-section id="restore" name="Restore">
                <text>
                    <p>The <setting>restore</setting> section defines settings used for restoring backups.</p>
                </text>

                <config-key-list>
                    <config-key id="archive-mode" name="Archive Mode">
                        <summary>Preserve or disable archiving on restored cluster.</summary>

                        <text>
                            <p>This option allows archiving to be preserved or disabled on a restored cluster. This is useful when the cluster must be promoted to do some work but is not intended to become the new primary. In this case it is not a good idea to push WAL from the cluster into the repository.</p>

                            <p>The following modes are supported:</p>

                            <list>
                                <list-item><id>off</id> - disable archiving by setting <setting>archive_mode=off</setting>.</list-item>
                                <list-item><id>preserve</id> - preserve current <setting>archive_mode</setting> setting.</list-item>
                            </list>

                            <p><b>NOTE</b>: This option is not available on <postgres/> &lt; 12.</p>
                        </text>

                        <example>off</example>
                    </config-key>

                    <config-key id="db-exclude" name="Exclude Database">
                        <summary>Restore excluding the specified databases.</summary>

                        <text>
                            <p>Databases excluded will be restored as sparse, zeroed files to save space but still allow <postgres/> to perform recovery. After recovery, those databases will not be accessible but can be removed with the <id>drop database</id> command. The <setting>{[dash]}-db-exclude</setting> option can be passed multiple times to specify more than one database to exclude.</p>

                            <p>When used in combination with the <setting>{[dash]}-db-include</setting> option, <setting>{[dash]}-db-exclude</setting> will only apply to standard system databases (<id>template0</id>, <id>template1</id>, and <id>postgres</id>).</p>
                        </text>

                        <example>db_main</example>
                    </config-key>

                    <config-key id="db-include" name="Include Database">
                        <summary>Restore only specified databases.</summary>

                        <text>
                            <p>This feature allows only selected databases to be restored. Databases not specifically included will be restored as sparse, zeroed files to save space but still allow <postgres/> to perform recovery. After recovery, the databases that were not included will not be accessible but can be removed with the <id>drop database</id> command.</p>

                            <admonition type="note">built-in databases (<id>template0</id>, <id>template1</id>, and <id>postgres</id>) are always restored unless specifically excluded.</admonition>

                            <p>The <setting>{[dash]}-db-include</setting> option can be passed multiple times to specify more than one database to include.</p>

                            <p>See <link page="user-guide" section="/restore/option-db-include">Restore Selected Databases</link> for additional information and caveats.</p>
                        </text>

                        <example>db_main</example>
                    </config-key>

                    <config-key id="link-all" name="Link All">
                        <summary>Restore all symlinks.</summary>

                        <text>
                            <p>By default symlinked directories and files are restored as normal directories and files in $PGDATA. This is because it may not be safe to restore symlinks to their original destinations on a system other than where the original backup was performed. This option restores all the symlinks just as they were on the original system where the backup was performed.</p>
                        </text>

                        <example>y</example>
                    </config-key>

                    <config-key id="link-map" name="Link Map">
                        <summary>Modify the destination of a symlink.</summary>

                        <text>
                            <p>Allows the destination file or path of a symlink to be changed on restore. This is useful for restoring to systems that have a different storage layout than the original system where the backup was generated.</p>
                        </text>

                        <example>pg_xlog=/data/xlog</example>
                    </config-key>

                    <config-key id="recovery-option" name="Recovery Option">
                        <summary>Set an option in <file>postgresql.auto.conf</file> or <file>recovery.conf</file>.</summary>

                        <text>
                            <p>See <link url="https://www.postgresql.org/docs/current/runtime-config.html">Server Configuration</link> for details on <file>postgresql.auto.conf</file> or <file>recovery.conf</file> options (be sure to select your <postgres/> version). This option can be used multiple times.</p>

                            <p>For <postgres/> &gt;= 12, options will be written into <file>postgresql.auto.conf</file>. For all other versions, options will be written into <file>recovery.conf</file>.</p>

                            <admonition type="note">The <setting>restore_command</setting> option will be automatically generated but can be overridden with this option. Be careful about specifying your own <setting>restore_command</setting> as <backrest/> is designed to handle this for you. Target Recovery options (recovery_target_name, recovery_target_time, etc.) are generated automatically by <backrest/> and should not be set with this option.</admonition>

                            <p>Since <backrest/> does not start <postgres/> after writing the <file>postgresql.auto.conf</file> or <file>recovery.conf</file> file, it is always possible to edit/check <file>postgresql.auto.conf</file> or <file>recovery.conf</file> before manually restarting.</p>
                        </text>

                        <example>primary_conninfo=db.mydomain.com</example>
                    </config-key>

                    <config-key id="tablespace-map" name="Tablespace Map">
                        <summary>Restore a tablespace into the specified directory.</summary>

                        <text>
                            <p>Moves a tablespace to a new location during the restore. This is useful when tablespace locations are not the same on a replica, or an upgraded system has different mount points.</p>

                            <p>Tablespace locations are not stored in pg_tablespace so moving tablespaces can be done with impunity. However, moving a tablespace to the <setting>data_directory</setting> is not recommended and may cause problems. For more information on moving tablespaces http://www.databasesoup.com/2013/11/moving-tablespaces.html is a good resource.</p>
                        </text>

                        <example>ts_01=/db/ts_01</example>
                    </config-key>

                    <config-key id="tablespace-map-all" name="Map All Tablespaces">
                        <summary>Restore all tablespaces into the specified directory.</summary>

                        <text>
                            <p>Tablespaces are restored into their original locations by default. This behavior can be modified for each tablespace with the <setting>tablespace-map</setting> option, but it is sometimes preferable to remap all tablespaces to a new directory all at once. This is particularly useful for development or staging systems that may not have the same storage layout as the original system where the backup was generated.</p>

                            <p>The path specified will be the parent path used to create all the tablespaces in the backup.</p>

                            <admonition type="caution">Tablespaces created after the backup started will not be mapped. Make a new backup after a tablespace is created if tablespace mapping is required.</admonition>
                        </text>

                        <example>/data/tablespace</example>
                    </config-key>
                </config-key-list>
            </config-section>

            <config-section id="server" name="Server">
                <text>
                    <p>The <setting>server</setting> section defines options used for configuring the <proper>TLS</proper> server.</p>
                </text>

                <config-key-list>
                    <config-key id="tls-server-auth" name="TLS Server Authorized Clients">
                        <summary>TLS server authorized clients.</summary>

                        <text>
                            <p>Clients are authorized on the server by verifying their certificate and checking their certificate CN (Common Name) against a list on the server configured with the <br-option>tls-server-auth</br-option> option.</p>

                            <p>A client CN can be authorized for as many stanzas as needed by providing a comma-separated list to the <br-option>tls-server-auth</br-option> option or for all stanzas by specifying <br-option>tls-server-auth=client-cn=*</br-option>. Wildcards may not be specified for the client CN.</p>
                        </text>

                        <example>client-cn=stanza1,stanza2</example>
                    </config-key>

                    <config-key id="tls-server-ca-file" name="TLS Server Certificate Authorities">
                        <summary>TLS server certificate authorities.</summary>

                        <text>
                            <p>Checks that client certificates are signed by a trusted certificate authority.</p>
                        </text>

                        <example>/path/to/server.ca</example>
                    </config-key>

                    <config-key id="tls-server-cert-file" name="TLS Server Certificate">
                        <summary>TLS server certificate file.</summary>

                        <text>
                            <p>Sent to the client to show the server identity.</p>
                        </text>

                        <example>/path/to/server.crt</example>
                    </config-key>

                    <config-key id="tls-server-key-file" name="TLS Server Key">
                        <summary>TLS server key file.</summary>

                        <text>
                            <p>Proves server certificate was sent by the owner.</p>
                        </text>

                        <example>/path/to/server.key</example>
                    </config-key>

                    <config-key id="tls-server-address" name="TLS Server Address">
                        <summary>TLS server address.</summary>

                        <text>
                            <p>IP address the server will listen on for client requests.</p>
                        </text>

                        <example>*</example>
                    </config-key>

                    <config-key id="tls-server-port" name="TLS Server Port">
                        <summary>TLS server port.</summary>

                        <text>
                            <p>Port the server will listen on for client requests.</p>
                        </text>

                        <example>8000</example>
                    </config-key>
                </config-key-list>
            </config-section>

            <config-section id="stanza" name="Stanza">
                <text>
                    <p>A stanza defines the backup configuration for a specific <postgres/> database cluster. The stanza section must define the database cluster path and host/user if the database cluster is remote. Also, any global configuration sections can be overridden to define stanza-specific settings.</p>

                    <p><b>Indexing</b>: All <setting>pg-</setting> options are indexed to allow for configuring multiple <postgres/> hosts. For example, a single primary is configured with the <setting>pg1-path</setting>, <setting>pg1-port</setting>, etc. options. If a standby is configured then index the <setting>pg-</setting> options on the repository host as <setting>pg2-</setting> (e.g. pg2-host, pg2-path, etc).</p>
                </text>

                <config-key-list>
                    <config-key id="pg-host-cmd" name="PostgreSQL Host Command">
                        <summary><postgres/> host <backrest/> command.</summary>

                        <text>
                            <p>Required only if the path to the <backrest/> command is different on the local and <postgres/> hosts. If not defined, the <postgres/> host command will be set the same as the local command.</p>
                        </text>

                        <example>/usr/lib/backrest/bin/pgbackrest</example>
                    </config-key>

                    <config-key id="pg-host-config" name="PostgreSQL Host Configuration">
                        <summary><backrest/> database host configuration file.</summary>

                        <text>
                            <p>Sets the location of the configuration file on the <postgres/> host. This is only required if the <postgres/> host configuration file is in a different location than the local configuration file.</p>
                        </text>

                        <example>/conf/pgbackrest/pgbackrest.conf</example>
                    </config-key>

                    <config-key id="pg-host-config-include-path" name="PostgreSQL Host Configuration Include Path">
                        <summary><backrest/> database host configuration include path.</summary>

                        <text>
                            <p>Sets the location of the configuration include path on the <postgres/> host. This is only required if the <postgres/> host configuration include path is in a different location than the local configuration include path.</p>
                        </text>

                        <example>/conf/pgbackrest/conf.d</example>
                    </config-key>

                    <config-key id="pg-host-config-path" name="PostgreSQL Host Configuration Path">
                        <summary><backrest/> database host configuration path.</summary>

                        <text>
                            <p>Sets the location of the configuration path on the <postgres/> host. This is only required if the <postgres/> host configuration path is in a different location than the local configuration path.</p>
                        </text>

                        <example>/conf/pgbackrest</example>
                    </config-key>

                    <config-key id="pg-host" name="PostgreSQL Host">
                        <summary><postgres/> host for operating remotely.</summary>

                        <text>
                            <p>Used for backups where the <postgres/> host is different from the repository host.</p>
                        </text>

                        <example>db.domain.com</example>
                    </config-key>

                    <config-key id="pg-host-ca-file" name="PostgreSQL Host Certificate Authority File">
                        <summary><postgres/> host certificate authority file.</summary>

                        <text>
                            <p>Use a CA file other than the system default for connecting to the <postgres/> host.</p>
                        </text>

                        <example>/etc/pki/tls/certs/ca-bundle.crt</example>
                    </config-key>

                    <config-key id="pg-host-ca-path" name="PostgreSQL Host Certificate Authority Path">
                        <summary><postgres/> host certificate authority path.</summary>

                        <text>
                            <p>Use a CA path other than the system default for connecting to the <postgres/> host.</p>
                        </text>

                        <example>/etc/pki/tls/certs</example>
                    </config-key>

                    <config-key id="pg-host-cert-file" name="PostgreSQL Host Certificate File">
                        <summary><postgres/> host certificate file.</summary>

                        <text>
                            <p>Sent to <postgres/> host to prove client identity.</p>
                        </text>

                        <example>/path/to/client.crt</example>
                    </config-key>

                    <config-key id="pg-host-key-file" name="PostgreSQL Host Key File">
                        <summary><postgres/> host key file.</summary>

                        <text>
                            <p>Proves client certificate was sent by owner.</p>
                        </text>

                        <example>/path/to/client.key</example>
                    </config-key>

                    <config-key id="pg-host-type" name="PostgreSQL Host Protocol Type">
                        <summary><postgres/> host protocol type.</summary>

                        <text>
                            <p>The following protocol types are supported:</p>

                            <list>
                                <list-item><id>ssh</id> - Secure Shell.</list-item>
                                <list-item><id>tls</id> - <backrest/> TLS server.</list-item>
                            </list>
                        </text>

                        <example>tls</example>
                    </config-key>

                    <config-key id="pg-host-user" name="PostgreSQL Host User">
                        <summary><postgres/> host logon user when <setting>pg-host</setting> is set.</summary>

                        <text>
                            <p>This user will also own the remote <backrest/> process and will initiate connections to <postgres/>. For this to work correctly the user should be the <postgres/> database cluster owner which is generally <id>postgres</id>, the default.</p>
                        </text>

                        <example>db_owner</example>
                    </config-key>

                    <config-key id="pg-database" name="PostgreSQL Database">
                        <summary><postgres/> database.</summary>

                        <text>
                            <p>The database name used when connecting to <postgres/>. The default is usually best but some installations may not contain this database.</p>

                            <p>Note that for legacy reasons the setting of the <id>PGDATABASE</id> environment variable will be ignored.</p>
                        </text>

                        <example>backupdb</example>
                    </config-key>

                    <config-key id="pg-local" name="PostgreSQL Locality">
                        <summary><postgres/> is local.</summary>

                        <text>
                            <p>Indicates that <postgres/> for the specified index is local and any <postgres/> host settings for that index (e.g. <setting>pg1-host</setting>) should be ignored.</p>
                        </text>

                        <example>y</example>
                    </config-key>

                    <config-key id="pg-path" name="PostgreSQL Path">
                        <summary><postgres/> data directory.</summary>

                        <text>
                            <p>This should be the same as the <setting>data_directory</setting> reported by <postgres/>. Even though this value can be read from various places, it is prudent to set it in case those resources are not available during a restore or offline backup scenario.</p>

                            <p>The <setting>pg-path</setting> option is tested against the value reported by <postgres/> on every online backup so it should always be current.</p>
                        </text>

                        <example>/data/db</example>
                    </config-key>

                    <config-key id="pg-port" name="PostgreSQL Port">
                        <summary><postgres/> port.</summary>

                        <text>
                            <p>Port that <postgres/> is running on. This usually does not need to be specified as most <postgres/> clusters run on the default port.</p>
                        </text>

                        <example>6543</example>
                    </config-key>

                    <config-key id="pg-socket-path" name="PostgreSQL Socket Path">
                        <summary><postgres/> unix socket path.</summary>

                        <text>
                            <p>The unix socket directory that was specified when <postgres/> was started. <backrest/> will automatically look in the standard location for your OS so there is usually no need to specify this setting unless the socket directory was explicitly modified with the <setting>unix_socket_directories</setting> setting in <file>postgresql.conf</file>.</p>
                        </text>

                        <example>/var/run/postgresql</example>
                    </config-key>

                    <config-key id="pg-user" name="PostgreSQL Database User">
                        <summary><postgres/> database user.</summary>

                        <text>
                            <p>The database user name used when connecting to <postgres/>. If not specified <backrest/> will connect with the local OS user or <id>PGUSER</id>.</p>
                        </text>

                        <example>backupuser</example>
                    </config-key>

                    <config-key id="pg-host-port" name="PostgreSQL Host Port">
                        <summary><postgres/> host port when <setting>pg-host</setting> is set.</summary>

                        <text>
                            <p>Use this option to specify a non-default port for the <postgres/> host protocol.</p>
                        </text>

                        <example>25</example>
                    </config-key>
                </config-key-list>
            </config-section>
        </config-section-list>
    </config>

    <operation title="Command Reference">
        <description>The {[project]} Command Reference details all commands and options.</description>

        <text>
            <p>Commands are used to execute the various <backrest/> functions. Here the command options are listed exhaustively, that is, each option applicable to a command is listed with that command even if it applies to one or more other commands. This includes all the options that may also be configured in <file>pgbackrest.conf</file>.</p>

            <p>Non-boolean options configured in <file>pgbackrest.conf</file> can be reset to default on the command-line by using the <id>reset-</id> prefix. This feature may be used to restore a backup directly on a repository host. Normally, <backrest/> will error because it can see that the database host is remote and restores cannot be done remotely. By adding <br-option>--reset-pg1-host</br-option> on the command-line, <backrest/> will ignore the remote database host and restore locally. It may be necessary to pass a new <br-option>--pg1-path</br-option> to force the restore to happen in a specific path, i.e. not the path used on the database host.</p>

            <p>The <id>no-</id> prefix may be used to set a boolean option to false on the command-line.</p>

            <p>Any option may be set in an environment variable using the <id>PGBACKREST_</id> prefix and the option name in all caps replacing <id>-</id> with <id>_</id>, e.g. <br-option>pg1-path</br-option> becomes <id>PGBACKREST_PG1_PATH</id> and <br-option>stanza</br-option> becomes <id>PGBACKREST_STANZA</id>. Boolean options are represented as they would be in a configuration file, e.g. <id>PGBACKREST_COMPRESS="n"</id>, and <id>reset-*</id> variants are not allowed. Options that can be specified multiple times on the command-line or in a config file can be represented by separating the values with colons, e.g. <id>PGBACKREST_DB_INCLUDE="db1:db2"</id>.</p>

            <p>Command-line options override environment options which override config file options.</p>

            <p>See <link page="configuration" section="/introduction">Configuration Introduction</link> for information on option types</p>
        </text>

        <operation-general title="General Options">
            <option-list>
                <option id="cipher-pass" name="Ad Hoc Cipher Passphrase">
                    <summary>Cipher passphrase for current command.</summary>

                    <text>
                        <p>Specify an ad hoc cipher passphrase for the current command.</p>
                    </text>

                    <example>zWaf6XtpjIVZC5444yXB+cgFDFl7MxGlgkZSaoPvTGirhPygu4jOKOXf9LO4vjfO</example>
                </option>

                <option id="config" name="Config">
                    <summary><backrest/> configuration file.</summary>

                    <text>
                        <p>Use this option to specify a different configuration file than the default.</p>
                    </text>

                    <example>/conf/pgbackrest/pgbackrest.conf</example>
                </option>

                <option id="config-include-path" name="Config Include Path">
                    <summary>Path to additional <backrest/> configuration files.</summary>

                    <text>
                        <p>Configuration files existing in the specified location with extension <file>.conf</file> will be concatenated with the <backrest/> configuration file, resulting in one configuration file.</p>
                    </text>

                    <example>/conf/pgbackrest/conf.d</example>
                </option>

                <option id="config-path" name="Config Path">
                    <summary>Base path of <backrest/> configuration files.</summary>

                    <text>
                        <p>This setting is used to override the default base path setting for the <br-option>--config</br-option> and <br-option>--config-include-path</br-option> options unless they are explicitly set on the command-line.</p>

                        <p>For example, passing only <code>--config-path=/conf/pgbackrest</code> results in the <br-option>--config</br-option> default being set to <code>/conf/pgbackrest/pgbackrest.conf</code> and the <br-option>--config-include-path</br-option> default being set to <code>/conf/pgbackrest/conf.d</code>.</p>
                    </text>

                    <example>/conf/pgbackrest</example>
                </option>

                <option id="dry-run" name="Dry Run">
                    <summary>Execute a dry-run for the command.</summary>

                    <text>
                        <p>The <br-option>{[dash]}-dry-run</br-option> option is a command-line only option and can be passed when it is desirable to determine what modifications will be made by the command without the command actually making any modifications.</p>
                    </text>

                    <example>y</example>
                </option>

                <option id="exec-id" name="Execution Identifier">
                    <summary>Unique identifier for the process.</summary>

                    <text>
                        <p>A locally unique identifier used to identify a process when resolving locks on a remote host.</p>

                        <p>The <setting>exec-id</setting> option is generated automatically when needed but it is possible to set it explicitly, which saves a bit of time at startup but introduces the problem of selecting a unique value.</p>
                    </text>

                    <example>y</example>
                </option>

                <option id="raw" name="Raw Data">
                    <summary>Do not transform data.</summary>

                    <text>
                        <p>Do not transform (i.e, encrypt, decompress, etc.) data for the current command.</p>
                    </text>

                    <example>y</example>
                </option>

                <option id="repo" section="repository" name="Set Repository">
                    <summary>Set repository.</summary>

                    <text>
                        <p>Set the repository for a command to operate on.</p>

                        <p>For example, this option may be used to perform a restore from a specific repository, rather than letting <backrest/> choose.</p>
                    </text>

                    <example>1</example>
                </option>

                <option id="stanza" name="Stanza">
                    <summary>Defines the stanza.</summary>

                    <text>
                        <p>A stanza is the configuration for a <postgres/> database cluster that defines where it is located, how it will be backed up, archiving options, etc. Most db servers will only have one <postgres/> database cluster and therefore one stanza, whereas backup servers will have a stanza for every database cluster that needs to be backed up.</p>

                        <p>It is tempting to name the stanza after the primary cluster but a better name describes the databases contained in the cluster. Because the stanza name will be used for the primary and all replicas it is more appropriate to choose a name that describes the actual function of the cluster, such as app or dw, rather than the local cluster name, such as main or prod.</p>
                    </text>

                    <example>main</example>
                </option>
            </option-list>
        </operation-general>

        <command-list title="Commands">
            <command id="annotate" name="Annotate">
                <summary>Add or modify backup annotation.</summary>

                <text>
                    <p>Annotations included with the <cmd>backup</cmd> command can be added, modified, or removed afterwards using the <cmd>annotate</cmd> command.</p>
                </text>

                <option-list>
                    <option id="set" name="Set">
                        <summary>Backup set to annotate.</summary>

                        <text>
                            <p>The backup set to annotate.</p>
                        </text>

                        <example>20150131-153358F_20150131-153401I</example>
                    </option>
                </option-list>
            </command>

            <command id="backup" name="Backup">
                <summary>Backup a database cluster.</summary>

                <text>
                    <p>When multiple repositories are configured, <backrest/> will backup to the highest priority repository (e.g. <id>repo1</id>) unless the <br-option>{[dash]}-repo</br-option> option is specified.</p>

                    <p><backrest/> does not have a built-in scheduler so it's best to run it from cron or some other scheduling mechanism.</p>

                    <p>See <link page="user-guide" section="/quickstart/perform-backup">Perform a Backup</link> for more details and examples.</p>
                </text>

                <option-list>
                    <option id="type" name="Type">
                        <summary>Backup type.</summary>

                        <text>
                            <p>The following backup types are supported:</p>

                            <list>
                                <list-item><id>full</id> - all database cluster files will be copied and there will be no dependencies on previous backups.</list-item>
                                <list-item><id>incr</id> - incremental from the last successful backup.</list-item>
                                <list-item><id>diff</id> - like an incremental backup but always based on the last full backup.</list-item>
                            </list>
                        </text>

                        <example>full</example>
                    </option>

                    <option id="force" name="Force">
                        <summary>Force an offline backup.</summary>

                        <text>
                            <p>When used with <br-option>--no-start-stop</br-option> a backup will be run even if <backrest/> thinks that <postgres/> is running. <b>This option should be used with extreme care as it will likely result in a bad backup.</b></p>

                            <p>There are some scenarios where a backup might still be desirable under these conditions. For example, if a server crashes and the database cluster volume can only be mounted read-only, it would be a good idea to take a backup even if <file>postma&#115;ter.pid</file> is present. In this case it would be better to revert to the prior backup and replay WAL, but possibly there is a very important transaction in a WAL segment that did not get archived.</p>
                        </text>

                        <example>y</example>
                    </option>

                    <option id="online" name="Online">
                        <summary>Perform an online backup.</summary>

                        <text>
                            <p>Specifying --no-online prevents <backrest/> from running the backup start/stop functions on the database cluster. In order for this to work <postgres/> should be shut down and <backrest/> will generate an error if it is not.</p>

                            <p>The purpose of this option is to allow offline backups. The <path>pg_xlog</path>/<path>pg_wal</path> directory is copied as-is and <setting>archive-check</setting> is automatically disabled for the backup.</p>
                        </text>

                        <example>n</example>
                    </option>
                </option-list>
            </command>

            <command id="archive-push" name="Archive Push">
                <summary>Push a WAL segment to the archive.</summary>

                <text>
                    <p>Accepts a WAL segment from <postgres/> and archives it in each repository defined by the indexed <setting>repo-path</setting> option (see the <link page="configuration" section="/section-repository">Repository</link> section for information on configuring repositories). The WAL segment may be pushed immediately to the archive or stored locally depending on the value of <setting>archive-async</setting>. With multiple repositories configured, <cmd>archive-push</cmd> will attempt to push to as many repositories as possible.</p>

                    <p>The <cmd>archive-push</cmd> is intended to be configured and called by <postgres/>. See <link page="user-guide" section="/quickstart/configure-archiving">Configure Archiving</link> for an example.</p>
                </text>
            </command>

            <command id="archive-get" name="Archive Get">
                <summary>Get a WAL segment from the archive.</summary>

                <text>
                    <p>This command is used by <postgres/> to restore a backup, perform PITR, or as an alternative to streaming for keeping a replica up to date. WAL segments are required for <postgres/> recovery or to maintain a replica.</p>

                    <p>When multiple repositories are configured, WAL will be fetched from the repositories in priority order (e.g. <id>repo1</id>, <id>repo2</id>, etc.). In general it is better if faster/cheaper storage has higher priority. If a repository is specified with the <br-option>{[dash]}-repo</br-option> option then only that repository will be searched.</p>

                    <p>The <cmd>archive-get</cmd> command is configured and generated by <backrest/> during a restore for use by <postgres/>. See <link page="user-guide" section="/pitr">Point-in-Time Recovery</link> for an example.</p>
                </text>
            </command>

            <command id="check" name="Check">
                <summary>Check the configuration.</summary>

                <text>
                    <p>The <cmd>check</cmd> command validates that <backrest/> and the <pg-setting>archive_command</pg-setting> setting are configured correctly for archiving and backups for the specified stanza. It will attempt to check all repositories and databases that are configured for the host on which the command is run. It detects misconfigurations, particularly in archiving, that result in incomplete backups because required WAL segments did not reach the archive. The command can be run on the <postgres/> or repository host. The command may also be run on the standby host, however, since <code>pg_switch_xlog()</code>/<code>pg_switch_wal()</code> cannot be performed on the standby, the command will only test the repository configuration.</p>

                    <p>Note that <code>pg_create_restore_point('pgBackRest Archive Check')</code> and <code>pg_switch_xlog()</code>/<code>pg_switch_wal()</code> are called to force <postgres/> to archive a WAL segment.</p>

                    <!-- Note, linking to the User Guide is limited since it can cause a cyclical reference -->
                </text>

                <option-list>
                    <option id="report" name="Report">
                        <summary>Generate a check report.</summary>

                        <text>
                            <p>Generate a report based on the results of the check command.</p>
                        </text>

                        <example>y</example>
                    </option>
                </option-list>
            </command>

            <command id="expire" name="Expire">
                <summary>Expire backups that exceed retention.</summary>

                <text>
                    <p><backrest/> does full backup rotation based on the retention type which can be a count or a time period. When a count is specified, then expiration is not concerned with when the backups were created but with how many must be retained. Differential backups are count-based but will always be expired when the full backup they depend on is expired. Incremental backups are not expired by retention independently &amp;mdash; they are always expired with their related full or differential backup. See sections <link page="user-guide" section="/retention/full">Full Backup Retention</link> and <link page="user-guide" section="/retention/diff">Differential Backup Retention</link> for details and examples.</p>

                    <p>Archived WAL is retained by default for backups that have not expired, however, although not recommended, this schedule can be modified per repository with the retention-archive options. See section <link page="user-guide" section="/retention/archive">Archive Retention</link> for details and examples.</p>

                    <p>The <cmd>expire</cmd> command is run automatically after each successful backup and can also be run by the user. When run by the user, expiration will occur as defined by the retention settings for each configured repository. If the <br-option>{[dash]}-repo</br-option> option is provided, expiration will occur only on the specified repository. Expiration can also be limited by the user to a specific backup set with the <br-option>--set</br-option> option and, unless the <br-option>{[dash]}-repo</br-option> option is specified, all repositories will be searched and any matching the set criteria will be expired. It should be noted that the archive retention schedule will be checked and performed any time the <cmd>expire</cmd> command is run.</p>
                </text>

                <option-list>
                    <option id="set" name="Set">
                        <summary>Backup set to expire.</summary>

                        <text>
                            <p>The specified backup set (i.e. the backup label provided and all of its dependent backups, if any) will be expired regardless of backup retention rules except that at least one full backup must remain in the repository.</p>

                            <admonition type="warning">Use this option with extreme caution &amp;mdash; it will permanently remove all backups and archives not required to make a backup consistent from the <backrest/> repository for the specified backup set. This process may negate the ability to perform PITR. If <br-option>--repo-retention-full</br-option> and/or <br-option>--repo-retention-archive</br-option> options are configured, then it is recommended that you override these options by setting their values to the maximum while performing ad hoc expiration in order to prevent an unintended expiration of archives.</admonition>
                        </text>

                        <example>20150131-153358F_20150131-153401I</example>
                    </option>
                </option-list>
            </command>

            <command id="manifest" name="Query Manifest">
                <summary>Query manifest.</summary>

                <text>
                    <p>Get information from a manifest including the restore strategy.</p>
                </text>

                <option-list>
                    <option id="filter" name="Filter Output">
                        <summary>Filter files in output.</summary>

                        <text>
                            <p>The filter currently only applies to files and must be specified relative to <id>PGDATA</id>.</p>
                        </text>

                        <example>base/13398/16397</example>
                    </option>

                    <option id="output" name="Output">
                        <summary>Output format.</summary>

                        <text>
                            <p>The following output types are supported:</p>

                            <list>
                                <list-item><id>text</id> - Human-readable summary of manifest information.</list-item>
                                <list-item><id>json</id> - Exhaustive machine-readable manifest information in JSON format.</list-item>
                            </list>
                        </text>

                        <example>json</example>
                    </option>

                    <option id="pg" name="PostgreSQL Cluster">
                        <summary>PostgreSQL Cluster</summary>

                        <text>
                            <p>Specify the PostgreSQL cluster to compare the manifest against.</p>
                        </text>

                        <example>1</example>
                    </option>

                    <option id="reference" name="Filter on Reference">
                        <summary>Filter on reference.</summary>

                        <text>
                            <p>Show only files with the specified reference. Use <id>latest</id> for files that were updated in the backup specified by <br-option>--set</br-option>.</p>
                        </text>

                        <example>20150131-153358F_20150131-153401I</example>
                    </option>

                    <option id="set" name="Set">
                        <summary>Manifest to query.</summary>

                        <text>
                            <p>When not specified the latest manifest will be queried.</p>
                        </text>

                        <example>20150131-153358F_20150131-153401I</example>
                    </option>
                </option-list>
            </command>

            <command id="repo-get" name="Repository Get">
                <summary>Get a file from a repository.</summary>

                <text>
                    <p>Similar to the unix <cmd>cat</cmd> command but works on any supported repository type. This command requires a fully qualified file name and is primarily for administration, investigation, and testing. It is not a required part of a normal <backrest/> setup.</p>

                    <p>If the repository is encrypted then <cmd>repo-get</cmd> will automatically decrypt the file. Files are not automatically decompressed but the output can be piped through the appropriate decompression command, e.g. <id>gzip -d</id>.</p>

                    <p>If more than one repository is configured, the command will default to the highest priority repository (e.g. <id>repo1</id>) unless the <br-option>{[dash]}-repo</br-option> option is specified.</p>
                </text>

                <option-list>
                    <option id="ignore-missing" name="Ignore Missing">
                        <summary>Ignore missing source file.</summary>

                        <text>
                            <p>Exit with 1 if the source file is missing but don't throw an error.</p>
                        </text>

                        <example>y</example>
                    </option>
                </option-list>
            </command>

            <command id="repo-ls" name="Repository List">
                <summary>List files in a repository.</summary>

                <text>
                    <p>Similar to the unix <cmd>ls</cmd> command but works on any supported repository type. This command accepts a path, absolute or relative to the repository path defined by the <br-option>{[dash]}-repo-path</br-option> option, and is primarily for administration, investigation, and testing. It is not a required part of a normal <backrest/> setup.</p>

                    <p>The default text output prints one file name per line. JSON output is available by specifying <br-option>--output=json</br-option>.</p>

                    <p>If more than one repository is configured, the command will default to the highest priority repository (e.g. <id>repo1</id>) unless the <br-option>{[dash]}-repo</br-option> option is specified.</p>
                </text>

                <option-list>
                    <option id="filter" name="Filter Output">
                        <summary>Filter output with a regular expression.</summary>

                        <text>
                            <p>The filter is applied against the file/path names before they are output.</p>
                        </text>

                        <example>"(F|D|I)$"</example>
                    </option>

                    <option id="output" name="Output">
                        <summary>Output format.</summary>

                        <text>
                            <p>The following output types are supported:</p>

                            <list>
                                <list-item><id>text</id> - Simple list with one file/link/path name on each line.</list-item>
                                <list-item><id>json</id> - Detailed file/link/path information in JSON format.</list-item>
                            </list>

                            <p>In JSON format the available fields are:</p>

                            <list>
                                <list-item><id>name</id> - file/link/path name (and partial path when recursing).</list-item>
                                <list-item><id>type</id> - <id>file</id>, <id>path</id>, or <id>link</id>.</list-item>
                                <list-item><id>size</id> - size in bytes (files only).</list-item>
                                <list-item><id>time</id> - time last modified (files only).</list-item>
                                <list-item><id>destination</id> - link destination (links only).</list-item>
                            </list>
                        </text>

                        <example>json</example>
                    </option>

                    <option id="recurse" name="Recurse Subpaths">
                        <summary>Include all subpaths in output.</summary>

                        <text>
                            <p>All subpaths and their files will be included in the output.</p>
                        </text>

                        <example>y</example>
                    </option>

                    <option id="sort" name="Sort Output">
                        <summary>Sort output ascending, descending, or none.</summary>

                        <text>
                            <p>The following sort types are supported:</p>

                            <list>
                                <list-item><id>asc</id> - sort ascending.</list-item>
                                <list-item><id>desc</id> - sort descending.</list-item>
                                <list-item><id>none</id> - no sorting.</list-item>
                            </list>
                        </text>

                        <example>desc</example>
                    </option>
                </option-list>
            </command>

            <command id="repo-put" name="Repository Put File">
                <summary>Put a file in the repository.</summary>

                <text>
                    <p>Similar to the unix <cmd>tee</cmd> command by copying from stdin to a file but options and behavior are different. This command requires a fully qualified file name and is primarily for administration, investigation, and testing. It is not a required part of a normal <backrest/> setup.</p>

                    <p>If more than one repository is configured, the command will default to the highest priority repository (e.g. <id>repo1</id>) unless the <br-option>{[dash]}-repo</br-option> option is specified.</p>
                </text>
            </command>

            <command id="repo-rm" name="Repository Remove Paths/Files">
                <summary>Remove paths/files in the repository.</summary>

                <text>
                    <p>Similar to the unix <cmd>rm</cmd> command but options are different. This command accepts a path, absolute or relative to the repository path defined by the <br-option>{[dash]}-repo-path</br-option> option, and is primarily for administration, investigation, and testing. It is not a required part of a normal <backrest/> setup.</p>

                    <p>If more than one repository is configured, the command will default to the highest priority repository (e.g. <id>repo1</id>) unless the <br-option>{[dash]}-repo</br-option> option is specified.</p>
                </text>

                <option-list>
                    <option id="recurse" name="Recurse Subpaths">
                        <summary>Remove all sub file/paths.</summary>

                        <text>
                            <p>All subpaths and their files will be removed.</p>
                        </text>

                        <example>y</example>
                    </option>
                </option-list>
            </command>

            <command id="restore" name="Restore">
                <summary>Restore a database cluster.</summary>

                <text>
                    <p>The restore command automatically defaults to selecting the latest backup from the first repository where backups exist (see <link page="user-guide" section="/quickstart/perform-restore">Quick Start - Restore a Backup</link>). The order in which the repositories are checked is dictated by the <file>pgbackrest.conf</file> (e.g. repo1 will be checked before repo2). To select from a specific repository, the <br-option>{[dash]}-repo</br-option> option can be passed (e.g. <br-option>{[dash]}-repo=1</br-option>). The <br-option>{[dash]}-set</br-option> option can be passed if a backup other than the latest is desired.</p>

                    <p>When PITR of <br-option>{[dash]}-type=time</br-option> or <br-option>{[dash]}-type=lsn</br-option> is specified, then the target time or target lsn must be specified with the <br-option>{[dash]}-target</br-option> option. If a backup is not specified via the <br-option>{[dash]}-set</br-option> option, then the configured repositories will be checked, in order, for a backup that contains the requested time or lsn. If no matching backup is found, the latest backup from the first repository containing backups will be used for <br-option>{[dash]}-type=time</br-option> while no backup will be selected for <br-option>{[dash]}-type=lsn</br-option>. For other types of PITR, e.g. <id>xid</id>, the <br-option>{[dash]}-set</br-option> option must be provided if the target is prior to the latest backup. See <link page="user-guide" section="/pitr">Point-in-Time Recovery</link> for more details and examples.</p>

                    <p>Replication slots are not included per recommendation of <postgres/>. See <link url="https://www.postgresql.org/docs/current/continuous-archiving.html#BACKUP-LOWLEVEL-BASE-BACKUP-DATA">Backing Up The Data Directory</link> in the <postgres/> documentation for more information.</p>
                </text>

                <option-list>
                    <option id="set" name="Set">
                        <summary>Backup set to restore.</summary>

                        <text>
                            <p>The backup set to be restored. <id>latest</id> will restore the latest backup, otherwise provide the name of the backup to restore.</p>
                        </text>

                        <example>20150131-153358F_20150131-153401I</example>
                    </option>

                    <option id="force" name="Force">
                        <summary>Force a restore.</summary>

                        <text>
                            <p>By itself this option forces the <postgres/> data and tablespace paths to be completely overwritten. In combination with <br-option>--delta</br-option> a timestamp/size delta will be performed instead of using checksums.</p>
                        </text>

                        <example>y</example>
                    </option>

                    <option id="type" name="Type">
                        <summary>Recovery type.</summary>

                        <text>
                            <p>The following recovery types are supported:</p>

                            <list>
                                <list-item><id>default</id> - recover to the end of the archive stream.</list-item>
                                <list-item><id>immediate</id> - recover only until the database becomes consistent.</list-item>
                                <list-item><id>lsn</id> - recover to the LSN (Log Sequence Number) specified in <br-option>--target</br-option>. This option is only supported on <postgres/> &gt;= 10.</list-item>
                                <list-item><id>name</id> - recover the restore point specified in <br-option>--target</br-option>.</list-item>
                                <list-item><id>xid</id> - recover to the transaction id specified in <br-option>--target</br-option>.</list-item>
                                <list-item><id>time</id> - recover to the time specified in <br-option>--target</br-option>.</list-item>
                                <list-item><id>preserve</id> - preserve the existing <file>postgresql.auto.conf</file> or <file>recovery.conf</file> file.</list-item>
                                <list-item><id>standby</id> - add <setting>standby_mode=on</setting> to the <file>postgresql.auto.conf</file> or <file>recovery.conf</file> file so cluster will start in standby mode.</list-item>
                                <list-item><id>none</id> - no <file>postgresql.auto.conf</file> or <file>recovery.conf</file> file is written so <postgres/> will attempt to achieve consistency using WAL segments present in <path>pg_xlog</path>/<path>pg_wal</path>. Provide the required WAL segments or use the <setting>archive-copy</setting> setting to include them with the backup.</list-item>
                            </list>

                            <admonition type="warning">Recovery <br-option>type=none</br-option> should be avoided because the timeline will not be incremented at the end of recovery. This can lead to, for example, <postgres/> attempting to archive duplicate WAL, which will be rejected, and may cause the disk to fill up and result in a <postgres/> panic. In addition, tools like <id>pg_rewind</id> may not work correctly or may cause corruption.</admonition>

                            <p>Note that the default restore <br-option>type</br-option> for offline backups is <id>none</id> since Point-in-Time-Recovery is not possible if <setting>wal_level=minimal</setting>. If <br-option>type</br-option> is set explicitly then it will be honored since Point-in-Time-Recovery is possible from offline backups as long as <setting>wal_level > minimal</setting>.</p>
                        </text>

                        <example>xid</example>
                    </option>

                    <option id="target" name="Target">
                        <summary>Recovery target.</summary>

                        <text>
                            <p>Defines the recovery target when <br-option>--type</br-option> is <id>lsn</id>, <id>name</id>, <id>xid</id>, or <id>time</id>. If the target is prior to the latest backup and <br-option>--type</br-option> is not <id>time</id> or <id>lsn</id>, then use the <br-option>--set</br-option> option to specify the backup set.</p>
                        </text>

                        <example>2015-01-30 14:15:11 EST</example>
                    </option>

                    <option id="target-exclusive" name="Target Exclusive">
                        <summary>Stop just before the recovery target is reached.</summary>

                        <text>
                            <p>Defines whether recovery to the target would be exclusive (the default is inclusive) and is only valid when <br-option>--type</br-option> is <id>lsn</id>, <id>time</id> or <id>xid</id>. For example, using <br-option>--target-exclusive</br-option> would exclude the contents of transaction <id>1007</id> when <br-option>--type=xid</br-option> and <br-option>--target=1007</br-option>. See the <setting>recovery_target_inclusive</setting> option in the <postgres/> docs for more information.</p>
                        </text>

                        <example>n</example>
                    </option>

                    <option id="target-action" name="Target Action">
                        <summary>Action to take when recovery target is reached.</summary>

                        <text>
                            <p>When <setting>hot_standby=on</setting>, the default since <postgres/> 10, this option consistently controls what the cluster does when the target is reached or there is no more WAL in the archive.</p>

                            <p>When <setting>hot_standby=off</setting> in <postgres/> &gt;= 12, <id>pause</id> acts like <id>shutdown</id>. When <setting>hot_standby=off</setting> in <postgres/> &lt; 12, <id>pause</id> acts like <id>promote</id>.</p>

                            <p>The following actions are supported:</p>

                            <list>
                                <list-item><id>pause</id> - pause when recovery target is reached.</list-item>
                                <list-item><id>promote</id> - promote and switch timeline when recovery target is reached.</list-item>
                                <list-item><id>shutdown</id> - shutdown server when recovery target is reached. (<postgres/> &gt;= 9.5)</list-item>
                            </list>
                        </text>

                        <example>promote</example>
                    </option>

                    <option id="target-timeline" name="Target Timeline">
                        <summary>Recover along a timeline.</summary>

                        <text>
                            <p>See <setting>recovery_target_timeline</setting> in the <postgres/> docs for more information.</p>
                        </text>

                        <example>3</example>
                    </option>
                </option-list>
            </command>

            <command id="info" name="Info">
                <summary>Retrieve information about backups.</summary>

                <text>
                    <p>The <cmd>info</cmd> command operates on a single stanza or all stanzas. Text output is the default and gives a human-readable summary of backups for the stanza(s) requested. This format is subject to change with any release.</p>

                    <p>For machine-readable output use <br-option>--output=json</br-option>. The JSON output contains far more information than the text output and is kept stable unless a bug is found.</p>

                    <p>Each stanza has a separate section and it is possible to limit output to a single stanza with the <br-option>--stanza</br-option> option. The stanza '<id>status</id>' gives a brief indication of the stanza's health. If this is '<id>ok</id>' then <backrest/> is functioning normally. If there are multiple repositories, then a status of '<id>mixed</id>' indicates that the stanza is not in a healthy state on one or more of the repositories; in this case the state of the stanza will be detailed per repository. For cases in which an error on a repository occurred that is not one of the known error codes, then an error code of '<id>other</id>' will be used and the full error details will be provided. The '<id>wal archive min/max</id>' shows the minimum and maximum WAL currently stored in the archive and, in the case of multiple repositories, will be reported across all repositories unless the <br-option>{[dash]}-repo</br-option> option is set. Note that there may be gaps due to archive retention policies or other reasons.</p>

                    <p>The '<id>backup/expire running</id>' message will appear beside the '<id>status</id>' information if one of those commands is currently running on the host.</p>

                    <p>The backups are displayed oldest to newest. The oldest backup will <i>always</i> be a full backup (indicated by an <id>F</id> at the end of the label) but the newest backup can be full, differential (ends with <id>D</id>), or incremental (ends with <id>I</id>).</p>

                    <p>The '<id>timestamp start/stop</id>' defines the time period when the backup ran. The '<id>timestamp stop</id>' can be used to determine the backup to use when performing Point-In-Time Recovery. More information about Point-In-Time Recovery can be found in the <link page="user-guide" section="/pitr">Point-In-Time Recovery</link> section.</p>

                    <p>The '<id>wal start/stop</id>' defines the WAL range that is required to make the database consistent when restoring. The <cmd>backup</cmd> command will ensure that this WAL range is in the archive before completing.</p>

                    <p>The '<id>database size</id>' is the full uncompressed size of the database while '<id>database backup size</id>' is the amount of data in the database to actually back up (these will be the same for full backups).</p>

                    <p>The '<id>repo</id>' indicates in which repository this backup resides. The '<id>backup set size</id>' includes all the files from this backup and any referenced backups in the repository that are required to restore the database from this backup while '<id>backup size</id>' includes only the files in this backup (these will also be the same for full backups). Repository sizes reflect compressed file sizes if compression is enabled in <backrest/>.</p>

                    <p>The '<id>backup reference total</id>' summarizes the list of additional backups that are required to restore this backup. Use the <br-option>--set</br-option> option to display the complete reference list.</p>

                    <!-- Note, linking to the User Guide is limited since it can cause a cyclical reference -->
                </text>

                <option-list>
                    <option id="output" name="Output">
                        <summary>Output format.</summary>

                        <text>
                            <p>The following output types are supported:</p>

                            <list>
                                <list-item><id>text</id> - Human-readable summary of backup information.</list-item>
                                <list-item><id>json</id> - Exhaustive machine-readable backup information in JSON format.</list-item>
                            </list>
                        </text>

                        <example>json</example>
                    </option>

                    <option id="set" name="Set">
                        <summary>Backup set to detail.</summary>

                        <text>
                            <p>Details include a complete list of additional backups that are required to restore this backup, a list of databases (with OIDs) in the backup set (excluding template databases), tablespaces (with OIDs) with the destination where they will be restored by default, and symlinks with the destination where they will be restored when <setting>--link-all</setting> is specified.</p>
                        </text>

                        <example>20150131-153358F_20150131-153401I</example>
                    </option>

                    <option id="type" name="Type">
                        <summary>Filter on backup type.</summary>

                        <text>
                            <p>Filter the output using one of the following backup types:</p>

                            <list>
                                <list-item><id>full</id> - Output only full backups.</list-item>
                                <list-item><id>diff</id> - Output only differential backups.</list-item>
                                <list-item><id>incr</id> - Output only incremental backups.</list-item>
                            </list>
                        </text>

                        <example>full</example>
                    </option>
                </option-list>
            </command>

            <command id="help" name="Help">
                <summary>Get help.</summary>

                <text>
                    <p>Three levels of help are provided. If no command is specified then general help will be displayed. If a command is specified (e.g. <cmd>pgbackrest help backup</cmd>) then a full description of the command will be displayed along with a list of valid options. If an option is specified in addition to a command (e.g. <cmd>pgbackrest help backup type</cmd>) then a full description of the option as it applies to the command will be displayed.</p>
                </text>

                <option-list>
                    <option id="help" name="Display Help">
                        <summary>Display help.</summary>

                        <text>
                            <p>Displays help even if the <cmd>help</cmd> command is not specified and overrides the <br-option>--version</br-option> option.</p>
                        </text>

                        <example>y</example>
                    </option>

                    <option id="version" name="Display Version">
                        <summary>Display version.</summary>

                        <text>
                            <p>Displays version even if the <cmd>version</cmd> or <cmd>help</cmd> command is not specified.</p>
                        </text>

                        <example>y</example>
                    </option>
                </option-list>
            </command>

            <command id="server" name="Server">
                <summary><backrest/> server.</summary>

                <text>
                    <p>The <backrest/> server allows access to remote hosts without using the <proper>SSH</proper> protocol.</p>
                </text>
            </command>

            <command id="server-ping" name="Server Ping">
                <summary>Ping <backrest/> server.</summary>

                <text>
                    <p>Ping a <backrest/> <proper>TLS</proper> server to ensure it is accepting connections. This serves as an aliveness check only since no authentication is attempted.</p>

                    <p>If no host is specified on the command-line then the <br-option>tls-server-host</br-option> option will be used.</p>
                </text>
            </command>

            <command id="start" name="Start">
                <summary>Allow <backrest/> processes to run.</summary>

                <text>
                    <p>If the <backrest/> processes were previously stopped using the <cmd>stop</cmd> command then they can be started again using the <cmd>start</cmd> command. Note that this will not immediately start up any <backrest/> processes but they are allowed to run. See <link page="user-guide" section="/start-stop">Starting and Stopping</link> for more information and examples.</p>
                </text>
            </command>

            <command id="stop" name="Stop">
                <summary>Stop <backrest/> processes from running.</summary>

                <text>
                    <p>Does not allow any new <backrest/> processes to run. By default running processes will be allowed to complete successfully. Use the <setting>--force</setting> option to terminate running processes.</p>

                    <p><backrest/> processes will return an error if they are run after the stop command completes. See <link page="user-guide" section="/start-stop">Starting and Stopping</link> for more information and examples.</p>
                </text>

                <option-list>
                    <option id="force" name="Force">
                        <summary>Force all <backrest/> processes to stop.</summary>

                        <text>
                            <p>This option will send TERM signals to all running <backrest/> processes to effect a graceful but immediate shutdown. Note that this will also shutdown processes that were initiated on another system but have remotes running on the current system. For instance, if a backup was started on the backup server then running <cmd>stop --force</cmd> on the database server will shutdown the backup process on the backup server.</p>
                        </text>

                        <example>y</example>
                    </option>
                </option-list>
            </command>

            <command id="verify" name="Verify">
                <summary>Verify contents of a repository.</summary>

                <text>
                    <p>Verify determines if the backups and archives in a repository are valid.</p>
                </text>

                <option-list>
                    <option id="set" name="Set">
                        <summary>Backup set to verify.</summary>

                        <text>
                            <p>Verify all database and archive files associated with the specified backup set.</p>
                        </text>

                        <example>20150131-153358F_20150131-153401I</example>
                    </option>

                    <option id="output" name="Output">
                        <summary>Output type.</summary>

<<<<<<< HEAD
                        <text> <p>Output may be none (default), text or json. Requesting text generates output to stdout.</p>
=======
                        <text>
                            <p>The following output types are supported:</p>
                                <list>
                                    <list-item><id>none</id> - No verify output.</list-item>
                                    <list-item><id>text</id> - Output verify information to stdout.</list-item>
                                </list>
>>>>>>> 2e76e9fc
                        </text>

                        <example>text</example>
                    </option>

                    <option id="verbose" name="Verbose">
                        <summary>Verbose output.</summary>

                        <text>
                            <p>Verbose defaults to false, providing a minimal response with important information about errors in the repository. Specifying true provides more information about what was successfully verified.</p>
                        </text>

                        <example>y</example>
                    </option>
                </option-list>
            </command>

            <command id="version" name="Version">
                <summary>Get version.</summary>

                <text>
                    <p>Displays installed <backrest/> version.</p>
                </text>

                <option-list>
                    <option id="output" name="Output">
                        <summary>Output type.</summary>

                        <text>
                            <p>The following output types are supported:</p>
                            <list>
                                <list-item><id>text</id> - Display the installed <backrest/> version as text.</list-item>
                                <list-item><id>num</id> - Display the installed <backrest/> version as an integer.</list-item>
                            </list>
                        </text>

                        <example>num</example>
                    </option>
                </option-list>
            </command>

            <command id="stanza-create" name="Stanza Create">
                <summary>Create the required stanza data.</summary>

                <text>
                    <p>The <cmd>stanza-create</cmd> command must be run after the stanza has been configured in <file>pgbackrest.conf</file>. If there is more than one repository configured, the stanza will be created on each. Stanzas that have already been created will be skipped so it is always safe to run <cmd>stanza-create</cmd>, even when a new repository has been configured.</p>

                    <p>See <link page="user-guide" section="/quickstart/create-stanza">Create the Stanza</link> for more information and an example.</p>
                </text>

                <option-list>
                    <option id="force" name="Force">
                        <summary>Force stanza creation.</summary>

                        <text>
                            <p>This option is no longer supported.</p>
                        </text>

                        <example>n</example>
                    </option>

                    <option id="online" name="Online">
                        <summary>Create on an online cluster.</summary>

                        <text>
                            <p>Specifying --no-online prevents <backrest/> from connecting to <postgres/> when creating the stanza.</p>
                        </text>

                        <example>n</example>
                    </option>
                </option-list>
            </command>

            <command id="stanza-upgrade" name="Stanza Upgrade">
                <summary>Upgrade a stanza.</summary>

                <text>
                    <p>Immediately after upgrading <postgres/> to a newer major version, the <br-option>pg-path</br-option> for all <backrest/> configurations must be set to the new database location and the <cmd>stanza-upgrade</cmd> command run. If there is more than one repository configured on the host, the stanza will be upgraded on each. If the database is offline use the <br-option>--no-online</br-option> option.</p>

                    <!-- Note, linking to the User Guide is limited since it can cause a cyclical reference -->
                </text>

                <option-list>
                    <option id="online" name="Online">
                        <summary>Update an online cluster.</summary>

                        <text>
                            <p>Specifying --no-online prevents <backrest/> from connecting to <postgres/> when upgrading the stanza.</p>
                        </text>

                        <example>n</example>
                    </option>
                </option-list>
            </command>

            <command id="stanza-delete" name="Stanza Delete">
                <summary>Delete a stanza.</summary>

                <text>
                    <p>The <cmd>stanza-delete</cmd> command removes data in the repository associated with a stanza.</p>

                    <admonition type="warning">Use this command with caution &amp;mdash; it will permanently remove all backups and archives from the <backrest/> repository for the specified stanza.</admonition>

                    <p>To delete a stanza:</p>

                    <list>
                        <list-item>Shut down the <postgres/> cluster associated with the stanza (or use --force to override).</list-item>
                        <list-item>Run the <cmd>stop</cmd> command on the host where the <cmd>stanza-delete</cmd> command will be run.</list-item>
                        <list-item>Run the <cmd>stanza-delete</cmd> command.</list-item>
                    </list>

                    <p>Once the command successfully completes, it is the responsibility of the user to remove the stanza from all <backrest/> configuration files and/or environment variables.</p>

                    <p>A stanza may only be deleted from one repository at a time. To delete the stanza from multiple repositories, repeat the <cmd>stanza-delete</cmd> command for each repository while specifying the <br-option>{[dash]}-repo</br-option> option.</p>

                    <!-- Note, linking to the User Guide is limited since it can cause a cyclical reference -->
                </text>

                <option-list>
                    <option id="force" name="Force">
                        <summary>Force stanza delete.</summary>

                        <text>
                            <p>If <postgres/> is still running for the stanza, then this option can be used to force the stanza to be deleted from the repository.</p>
                        </text>

                        <example>n</example>
                    </option>
                </option-list>
            </command>
        </command-list>
    </operation>
</doc><|MERGE_RESOLUTION|>--- conflicted
+++ resolved
@@ -2725,16 +2725,13 @@
                     <option id="output" name="Output">
                         <summary>Output type.</summary>
 
-<<<<<<< HEAD
-                        <text> <p>Output may be none (default), text or json. Requesting text generates output to stdout.</p>
-=======
                         <text>
                             <p>The following output types are supported:</p>
                                 <list>
                                     <list-item><id>none</id> - No verify output.</list-item>
                                     <list-item><id>text</id> - Output verify information to stdout.</list-item>
+                                    <list-item><id>json</id> - Output verify information to stdout in json format.</list-item>
                                 </list>
->>>>>>> 2e76e9fc
                         </text>
 
                         <example>text</example>
