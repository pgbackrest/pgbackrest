<?xml version="1.0" encoding="UTF-8"?>
<!DOCTYPE doc SYSTEM "doc.dtd">
<doc title="{[project]} Command &amp; Configuration Reference">
    <!-- CONFIG -->
    <config title="{[project]} Configuration Reference">
        <description>The {[project]} Configuration Reference details all configuration options.</description>

        <text>
            <p><backrest/> can be used entirely with command-line parameters but a configuration file is more practical for installations that are complex or set a lot of options. The default location for the configuration file is <file>/etc/pgbackrest/pgbackrest.conf</file>. If no file exists in that location then the old default of <file>/etc/pgbackrest.conf</file> will be checked.</p>
        </text>

        <config-section-list title="Settings">
            <!-- CONFIG - LOG -->
            <config-section id="log" name="Log">
                <text>
                    <p>The <setting>log</setting> section defines logging-related settings.</p>

                    <admonition type="caution">Trace-level logging may expose secrets such as keys and passwords. Use with caution!</admonition>
                </text>

                <!-- CONFIG - LOG SECTION - LOG-LEVEL-FILE KEY -->
                <config-key-list>
                    <config-key id="log-level-file" name="File Log Level">
                        <summary>Level for file logging.</summary>

                        <text>
                            <p>The following log levels are supported:</p>

                            <list>
                                <list-item><id>off</id> - No logging at all (not recommended)</list-item>
                                <list-item><id>error</id> - Log only errors</list-item>
                                <list-item><id>warn</id> - Log warnings and errors</list-item>
                                <list-item><id>info</id> - Log info, warnings, and errors</list-item>
                                <list-item><id>detail</id> - Log detail, info, warnings, and errors</list-item>
                                <list-item><id>debug</id> - Log debug, detail, info, warnings, and errors</list-item>
                                <list-item><id>trace</id> - Log trace (very verbose debugging), debug, info, warnings, and errors</list-item>
                            </list>
                        </text>

                        <example>debug</example>
                    </config-key>

                    <!-- CONFIG - LOG SECTION - LOG-LEVEL-CONSOLE KEY -->
                    <config-key id="log-level-console" name="Console Log Level">
                        <summary>Level for console logging.</summary>

                        <text>
                            <p>The following log levels are supported:</p>

                            <list>
                                <list-item><id>off</id> - No logging at all (not recommended)</list-item>
                                <list-item><id>error</id> - Log only errors</list-item>
                                <list-item><id>warn</id> - Log warnings and errors</list-item>
                                <list-item><id>info</id> - Log info, warnings, and errors</list-item>
                                <list-item><id>detail</id> - Log detail, info, warnings, and errors</list-item>
                                <list-item><id>debug</id> - Log debug, detail, info, warnings, and errors</list-item>
                                <list-item><id>trace</id> - Log trace (very verbose debugging), debug, info, warnings, and errors</list-item>
                            </list>
                        </text>

                        <example>error</example>
                    </config-key>

                    <!-- CONFIG - LOG SECTION - LOG-LEVEL-STDERR KEY -->
                    <config-key id="log-level-stderr" name="Std Error Log Level">
                        <summary>Level for stderr logging.</summary>

                        <text>
                            <p>Specifies which log levels will output to <id>stderr</id> rather than <id>stdout</id> (specified by <br-option>log-level-console</br-option>). The timestamp and process will not be output to <id>stderr</id>.</p>

                            <p>The following log levels are supported:</p>

                            <list>
                                <list-item><id>off</id> - No logging at all (not recommended)</list-item>
                                <list-item><id>error</id> - Log only errors</list-item>
                                <list-item><id>warn</id> - Log warnings and errors</list-item>
                                <list-item><id>info</id> - Log info, warnings, and errors</list-item>
                                <list-item><id>detail</id> - Log detail, info, warnings, and errors</list-item>
                                <list-item><id>debug</id> - Log debug, detail, info, warnings, and errors</list-item>
                                <list-item><id>trace</id> - Log trace (very verbose debugging), debug, info, warnings, and errors</list-item>
                            </list>
                        </text>

                        <example>error</example>
                    </config-key>

                    <!-- CONFIG - GENERAL SECTION - LOG-PATH KEY -->
                    <config-key id="log-path" name="Log Path">
                        <summary>Path where log files are stored.</summary>

                        <text>
                            <p>The log path provides a location for <backrest/> to store log files. Note that if <setting>log-level-file=off</setting> then no log path is required.</p>
                        </text>

                        <example>/backup/db/log</example>
                    </config-key>

                    <!-- CONFIG - LOG SECTION - LOG-TIMESTAMP KEY -->
                    <config-key id="log-timestamp" name="Log Timestamp">
                        <summary>Enable timestamp in logging.</summary>

                        <text>
                            <p>Enables the timestamp in console and file logging. This option is disabled in special situations such as generating documentation.</p>
                        </text>

                        <example>n</example>
                    </config-key>

                    <!-- CONFIG - LOG SECTION - LOG-SUBPROCESS KEY -->
                    <config-key id="log-subprocess" name="Log Subprocesses">
                        <summary>Enable logging in subprocesses.</summary>

                        <text>
                            <p>Enable file logging for any subprocesses created by this process using the log level specified by <br-option>log-level-file</br-option>.</p>
                        </text>

                        <example>y</example>
                    </config-key>
                </config-key-list>
            </config-section>

            <!-- CONFIG - GENERAL -->
            <config-section id="general" name="General">
                <text>
                    <p>The <setting>general</setting> section defines options that are common for many commands.</p>
                </text>

                <config-key-list>
                    <config-key id="buffer-size" name="Buffer Size">
                        <summary>Buffer size for I/O operations.</summary>

                        <text>
                            <p>Buffer size used for copy, compress, encrypt, and other operations. The number of buffers used depends on options and each operation may use additional memory, e.g. <id>gz</id> compression may use an additional 256KiB of memory.</p>

                            <p>Size can be entered in bytes (default) or KB, MB, GB, TB, or PB where the multiplier is a power of 1024. For example, the case-insensitive value 32k (or 32KB) can be used instead of 32768.</p>

                            <p>Allowed values, in bytes, are <id>16384</id>, <id>32768</id>, <id>65536</id>, <id>131072</id>, <id>262144</id>, <id>524288</id>, <id>1048576</id>, <id>2097152</id>, <id>4194304</id>, <id>8388608</id>, and <id>16777216</id>.</p>
                        </text>

                        <example>32K</example>
                    </config-key>

                    <!-- CONFIG - GENERAL SECTION - CMD KEY -->
                    <config-key id="cmd" name="{[project]} Command">
                        <summary><backrest/> command.</summary>

                        <text>
<<<<<<< HEAD
                            <p><backrest/> may generate a command string when creating the <code>restore_command</code> during the restore process. The command used to trigger the <backrest/> process will then also be used in this case, unless the <br-option>cmd</br-option> option is provided.</p>
=======
                            <p><backrest/> may generate or invoke commands (to e.g. create the <code>restore_command</code> during the restore process). The command used to trigger the <backrest/> process will be used in those cases unless the <br-option>cmd</br-option> option is provided.</p>
>>>>>>> c023f88a
                        </text>

                        <example>/var/lib/pgsql/bin/pgbackrest_wrapper.sh</example>
                    </config-key>

                    <!-- CONFIG - GENERAL SECTION - CMD-SSH KEY -->
                    <config-key id="cmd-ssh" name="SSH Client Command">
                        <summary>SSH client command.</summary>

                        <text>
                            <p>Use a specific SSH client command when an alternate is desired or the <file>ssh</file> command is not in $PATH.</p>
                        </text>

                        <example>/usr/bin/ssh</example>
                    </config-key>

                    <!-- CONFIG - GENERAL SECTION - COMPRESS -->
                    <config-key id="compress" name="Compress">
                        <summary>Use file compression.</summary>

                        <text>
                            <p>Backup files are compatible with command-line compression tools.</p>

                            <p>This option is now deprecated. The <setting>compress-type</setting> option should be used instead.</p>
                        </text>

                        <example>n</example>
                    </config-key>

                    <!-- CONFIG - GENERAL SECTION - COMPRESS-TYPE -->
                    <config-key id="compress-type" name="Compress Type">
                        <summary>File compression type.</summary>

                        <text>
                            <p>The following compression types are supported:</p>

                            <list>
                                <list-item><id>none</id> - no compression</list-item>
                                <list-item><id>bz2</id> - bzip2 compression format</list-item>
                                <list-item><id>gz</id> - gzip compression format</list-item>
                                <list-item><id>lz4</id> - lz4 compression format (not available on all platforms)</list-item>
                                <list-item><id>zst</id> - Zstandard compression format (not available on all platforms)</list-item>
                            </list>
                        </text>

                        <example>none</example>
                    </config-key>

                    <!-- CONFIG - GENERAL SECTION - COMPRESS-LEVEL KEY -->
                    <config-key id="compress-level" name="Compress Level">
                        <summary>File compression level.</summary>

                        <text>
                            <p>Sets the level to be used for file compression when <setting>compress-type</setting> does not equal <id>none</id> or <setting>compress=y</setting> (deprecated).</p>

                            <p>The following are the defaults levels based on <setting>compress-type</setting> when <setting>compress-level</setting> is not specified:</p>

                            <list>
                                <list-item><id>bz2</id> - 9</list-item>
                                <list-item><id>gz</id> - 6</list-item>
                                <list-item><id>lz4</id> - 1</list-item>
                                <list-item><id>zst</id> - 3</list-item>
                            </list>
                        </text>

                        <allow>0-9</allow>
                        <example>9</example>
                    </config-key>

                    <!-- CONFIG - GENERAL SECTION - COMPRESS-LEVEL-NETWORK KEY -->
                    <config-key id="compress-level-network" name="Network Compress Level">
                        <summary>Network compression level.</summary>

                        <text>
                            <p>Sets the network compression level when <setting>compress-type=none</setting> and the command is not run on the same host as the repository. Compression is used to reduce network traffic but can be disabled by setting <setting>compress-level-network=0</setting>. When <setting>compress-type</setting> does not equal <id>none</id> the <setting>compress-level-network</setting> setting is ignored and <setting>compress-level</setting> is used instead so that the file is only compressed once. SSH compression is always disabled.</p>
                        </text>

                        <allow>0-9</allow>
                        <example>1</example>
                    </config-key>

                    <!-- CONFIG - GENERAL SECTION - DB-TIMEOUT KEY -->
                    <config-key id="db-timeout" name="Database Timeout">
                        <summary>Database query timeout.</summary>

                        <text>
                            <p>Sets the timeout, in seconds, for queries against the database. This includes the <code>pg_start_backup()</code> and <code>pg_stop_backup()</code> functions which can each take a substantial amount of time. Because of this the timeout should be kept high unless you know that these functions will return quickly (i.e. if you have set <setting>startfast=y</setting> and you know that the database cluster will not generate many WAL segments during the backup).</p>

                            <admonition type="note">The <br-option>db-timeout</br-option> option must be less than the <br-option>protocol-timeout</br-option> option.</admonition>
                        </text>

                        <example>600</example>
                    </config-key>

                    <!-- CONFIG - GENERAL SECTION - DELTA OPTION -->
                    <config-key id="delta" name="Delta">
                        <summary>Restore or backup using checksums.</summary>

                        <text>
                            <p>During a restore, by default the <postgres/> data and tablespace directories are expected to be present but empty. This option performs a delta restore using checksums.</p>

                            <p>During a backup, this option will use checksums instead of the timestamps to determine if files will be copied.</p>
                        </text>

                        <example>y</example>
                    </config-key>

                    <!-- CONFIG - GENERAL SECTION - IO-TIMEOUT KEY -->
                    <config-key id="io-timeout" name="I/O Timeout">
                        <summary>I/O timeout.</summary>

                        <text>
                            <p>Timeout, in seconds, used for connections and read/write operations.</p>

                            <p>Note that the entire read/write operation does not need to complete within this timeout but <i>some</i> progress must be made, even if it is only a single byte.</p>
                        </text>

                        <example>120</example>
                    </config-key>

                    <!-- ======================================================================================================= -->
                    <config-key id="job-retry" name="Job Retry Count">
                        <summary>Retry count for local jobs.</summary>

                        <text>
                            <p>The number of retries for jobs run in the local process, e.g. file backup.</p>
                        </text>

                        <example>5</example>
                    </config-key>

                    <!-- ======================================================================================================= -->
                    <config-key id="job-retry-interval" name="Job Retry Interval">
                        <summary>Retry interval after first retry.</summary>

                        <text>
                            <p>The first retry is always performed immediately. This option specifies the interval to wait (in seconds) before performing each additional retry.</p>
                        </text>

                        <example>30</example>
                    </config-key>

                    <!-- CONFIG - GENERAL SECTION - LOCK-PATH KEY -->
                    <config-key id="lock-path" name="Lock Path">
                        <summary>Path where lock files are stored.</summary>

                        <text>
                            <p>The lock path provides a location for <backrest/> to create lock files to prevent conflicting operations from being run concurrently.</p>
                        </text>

                        <example>/backup/db/lock</example>
                    </config-key>

                    <!-- CONFIG - GENERAL SECTION - NEUTRAL-UMASK -->
                    <config-key id="neutral-umask" name="Neutral Umask">
                        <summary>Use a neutral umask.</summary>

                        <text>
                            <p>Sets the umask to 0000 so modes in the repository are created in a sensible way. The default directory mode is 0750 and default file mode is 0640. The lock and log directories set the directory and file mode to 0770 and 0660 respectively.</p>

                            <p>To use the executing user's umask instead specify <setting>neutral-umask=n</setting> in the config file or <setting>--no-neutral-umask</setting> on the command line.</p>
                        </text>

                        <example>n</example>
                    </config-key>

                    <!-- CONFIG - GENERAL SECTION - LOG-PATH KEY -->
                    <config-key id="spool-path" name="Spool Path">
                        <summary>Path where transient data is stored.</summary>

                        <text>
                            <p>This path is used to store data for the asynchronous <cmd>archive-push</cmd> and <cmd>archive-get</cmd> command.</p>

                            <p>The asynchronous <cmd>archive-push</cmd> command writes acknowledgements into the spool path when it has successfully stored WAL in the archive (and errors on failure) so the foreground process can quickly notify <postgres/>. Acknowledgement files are very small (zero on success and a few hundred bytes on error).</p>

                            <p>The asynchronous <cmd>archive-get</cmd> command queues WAL in the spool path so it can be provided very quickly when <postgres/> requests it. Moving files to <postgres/> is most efficient when the spool path is on the same filesystem as <path>pg_xlog</path>/<path>pg_wal</path>.</p>

                            <p>The data stored in the spool path is not strictly temporary since it can and should survive a reboot. However, loss of the data in the spool path is not a problem. <backrest/> will simply recheck each WAL segment to ensure it is safely archived for <cmd>archive-push</cmd> and rebuild the queue for <cmd>archive-get</cmd>.</p>

                            <p>The spool path is intended to be located on a local Posix-compatible filesystem, not a remote filesystem such as <proper>NFS</proper> or <proper>CIFS</proper>.</p>
                        </text>

                        <example>/backup/db/spool</example>
                    </config-key>

                    <!-- CONFIG - GENERAL SECTION - PROCESS-MAX -->
                    <config-key id="process-max" name="Process Maximum">
                        <summary>Max processes to use for compress/transfer.</summary>

                        <text>
                            <p>Each process will perform compression and transfer to make the command run faster, but don't set <setting>process-max</setting> so high that it impacts database performance.</p>
                        </text>

                        <example>4</example>
                    </config-key>

                    <!-- CONFIG - GENERAL SECTION - PROTOCOL-TIMEOUT KEY -->
                    <config-key id="protocol-timeout" name="Protocol Timeout">
                        <summary>Protocol timeout.</summary>

                        <text>
                            <p>Sets the timeout, in seconds, that the local or remote process will wait for a new message to be received on the protocol layer. This prevents processes from waiting indefinitely for a message.</p>

                            <admonition type="note">The <br-option>protocol-timeout</br-option> option must be greater than the <br-option>db-timeout</br-option> option.</admonition>
                        </text>

                        <example>630</example>
                    </config-key>

                    <!-- ======================================================================================================= -->
                    <config-key id="sck-block" name="Socket Blocking">
                        <summary>Socket blocking enable.</summary>

                        <text>
                            <p>Enable blocking on socket connections.</p>
                        </text>

                        <example>y</example>
                    </config-key>

                    <!-- CONFIG - GENERAL SECTION - SCK-KEEP-ALIVE KEY -->
                    <config-key id="sck-keep-alive" name="Keep Alive">
                        <summary>Keep-alive enable.</summary>

                        <text>
                            <p>Enables keep-alive messages on socket connections.</p>
                        </text>

                        <example>n</example>
                    </config-key>

                    <!-- CONFIG - GENERAL SECTION - TCP-KEEP-ALIVE-COUNT KEY -->
                    <config-key id="tcp-keep-alive-count" name="Keep Alive Count">
                        <summary>Keep-alive count.</summary>

                        <text>
                            <p>Specifies the number of TCP keep-alive messages that can be lost before the connection is considered dead.</p>

                            <p>This option is available on systems that support the <code>TCP_KEEPCNT</code> socket option.</p>
                        </text>

                        <example>3</example>
                    </config-key>

                    <!-- CONFIG - GENERAL SECTION - TCP-KEEP-ALIVE-IDLE KEY -->
                    <config-key id="tcp-keep-alive-idle" name="Keep Alive Idle">
                        <summary>Keep-alive idle time.</summary>

                        <text>
                            <p>Specifies the amount of time (in seconds) with no network activity after which the operating system should send a TCP keep-alive message.</p>

                            <p>This option is available on systems that support the <code>TCP_KEEPIDLE</code> socket option.</p>
                        </text>

                        <example>60</example>
                    </config-key>

                    <!-- CONFIG - GENERAL SECTION - TCP-KEEP-ALIVE-INTERVAL KEY -->
                    <config-key id="tcp-keep-alive-interval" name="Keep Alive Interval">
                        <summary>Keep-alive interval time.</summary>

                        <text>
                            <p>Specifies the amount of time (in seconds) after which a TCP keep-alive message that has not been acknowledged should be retransmitted.</p>

                            <p>This option is available on systems that support the <code>TCP_KEEPINTVL</code> socket option.</p>
                        </text>

                        <example>30</example>
                    </config-key>
                </config-key-list>
            </config-section>

            <!-- CONFIG - REPO -->
            <config-section id="repository" name="Repository">
                <text>
                    <p>The <setting>repository</setting> section defines options used to configure the repository.</p>

                    <p><b>Indexing</b>: All <setting>repo-</setting> options are indexed to allow for configuring multiple repositories. For example, a single repository is configured with the <setting>repo1-path</setting>, <setting>repo1-host</setting>, etc. options. If there is more than one repository configured and the <br-option>{[dash]}-repo</br-option> option is not specified for a command, the repositories will be acted upon in highest priority order (e.g. repo1 then repo2).</p>

                    <p>The <setting>repo-retention-*</setting> options define how long backups will be retained. Expiration only occurs when the count of complete backups exceeds the allowed retention. In other words, if <setting>repo1-retention-full-type</setting> is set to <setting>count</setting> (default) and <setting>repo1-retention-full</setting> is set to 2, then there must be 3 complete backups before the oldest will be expired. If <setting>repo1-retention-full-type</setting> is set to <setting>time</setting> then <setting>repo1-retention-full</setting> represents days so there must be at least that many days worth of full backups before expiration can occur. Make sure you always have enough space for retention + 1 backups.</p>
                </text>

                <config-key-list>
                    <!-- ======================================================================================================= -->
                    <config-key id="repo-azure-account" name="Azure Repository Account">
                        <summary>Azure repository account.</summary>

                        <text>
                            <p>Azure account used to store the repository.</p>
                        </text>

                        <example>pg-backup</example>
                    </config-key>

                    <!-- ======================================================================================================= -->
                    <config-key id="repo-azure-container" name="Azure Repository Container">
                        <summary>Azure repository container.</summary>

                        <text>
                            <p>Azure container used to store the repository.</p>

                            <p><backrest/> repositories can be stored in the container root by setting <br-option>repo-path=/</br-option> but it is usually best to specify a prefix, such as <path>/repo</path>, so logs and other Azure-generated content can also be stored in the container.</p>
                        </text>

                        <example>pg-backup</example>
                    </config-key>

                    <!-- ======================================================================================================= -->
                    <config-key id="repo-azure-endpoint" name="Azure Repository Endpoint">
                        <summary>Azure repository endpoint.</summary>

                        <text>
                            <p>Endpoint used to connect to the blob service. The default is generally correct unless using Azure Government.</p>

                            <p>For custom/test configurations the <setting>repo-storage-ca-file</setting>, <setting>repo-storage-ca-path</setting>, <setting>repo-storage-host</setting>, <setting>repo-storage-port</setting>, and <setting>repo-storage-verify-tls</setting> options may be useful.</p>
                        </text>

                        <example>blob.core.usgovcloudapi.net</example>
                    </config-key>

                    <!-- ======================================================================================================= -->
                    <config-key id="repo-azure-key" name="Azure Repository Key">
                        <summary>Azure repository key.</summary>

                        <text>
                            <p>A shared key or shared access signature depending on the <br-option>repo-azure-key-type</br-option> option.</p>
                        </text>

                        <example>T+9+aov82qNhrcXSNGZCzm9mjd4d75/oxxOr6r1JVpgTLA==</example>
                    </config-key>

                    <!-- ======================================================================================================= -->
                    <config-key id="repo-azure-key-type" name="Azure Repository Key Type">
                        <summary>Azure repository key type.</summary>

                        <text>
                            <p>The following types are supported for authorization:</p>

                            <list>
                                <list-item><id>shared</id> - Shared key</list-item>
                                <list-item><id>sas</id> - Shared access signature</list-item>
                            </list>
                        </text>

                        <example>sas</example>
                    </config-key>

                    <!-- ======================================================================================================= -->
                    <config-key id="repo-azure-uri-style" name="Azure Repository URI Style">
                        <summary>Azure URI Style.</summary>

                        <text>
                            <p>The following URI styles are supported:</p>

                            <list>
                                <list-item><id>host</id> - Connect to <id>account.endpoint</id> host.</list-item>
                                <list-item><id>path</id> - Connect to <id>endpoint</id> host and prepend account to URIs.</list-item>
                            </list>
                        </text>

                        <example>path</example>
                    </config-key>

                    <!-- ======================================================================================================= -->
                    <config-key id="repo-gcs-bucket" name="GCS Repository Bucket">
                        <summary>GCS repository bucket.</summary>

                        <text>
                            <p>GCS bucket used to store the repository.</p>

                            <p><backrest/> repositories can be stored in the bucket root by setting <br-option>repo-path=/</br-option> but it is usually best to specify a prefix, such as <path>/repo</path>, so logs and other GCS-generated content can also be stored in the bucket.</p>
                        </text>

                        <example>/pg-backup</example>
                    </config-key>

                    <!-- ======================================================================================================= -->
                    <config-key id="repo-gcs-endpoint" name="GCS Repository Endpoint">
                        <summary>GCS repository endpoint.</summary>

                        <text>
                            <p>Endpoint used to connect to the storage service. May be updated to use a local GCS server or alternate endpoint.</p>
                        </text>

                        <example>localhost</example>
                    </config-key>

                    <!-- ======================================================================================================= -->
                    <config-key id="repo-gcs-key" name="GCS Repository Key">
                        <summary>GCS repository key.</summary>

                        <text>
                            <p>A token or service key file depending on the <br-option>repo-gcs-key-type</br-option> option.</p>
                        </text>

                        <example>/etc/pgbackrest/gcs-key.json</example>
                    </config-key>

                    <!-- ======================================================================================================= -->
                    <config-key id="repo-gcs-key-type" name="GCS Repository Key Type">
                        <summary>GCS repository key type.</summary>

                        <text>
                            <p>The following types are supported for authorization:</p>

                            <list>
                                <list-item><id>auto</id> - Authorize using the instance service account.</list-item>
                                <list-item><id>service</id> - Service account from locally stored key.</list-item>
                                <list-item><id>token</id> - For local testing, e.g. <file>fakegcs</file>.</list-item>
                            </list>
                        </text>

                        <example>none</example>
                    </config-key>

                    <!-- ======================================================================================================= -->
                    <config-key id="repo-host-type" name="Repository Host Protocol Type">
                        <summary>Repository host protocol type.</summary>

                        <text>
                            <p>The following protocol types are supported:</p>

                            <list>
                                <list-item><id>ssh</id> - Secure Shell.</list-item>
                                <list-item><id>tls</id> - <backrest/> TLS server.</list-item>
                            </list>
                        </text>

                        <example>tls</example>
                    </config-key>

                    <!-- CONFIG - REPO SECTION - REPO-HOST KEY -->
                    <config-key id="repo-host" name="Repository Host">
                        <summary>Repository host when operating remotely via SSH.</summary>

                        <text>
                            <p>Make sure that trusted SSH authentication is configured between the <postgres/> host and the repository host.</p>

                            <p>When backing up and archiving to a locally mounted filesystem this setting is not required.</p>
                        </text>

                        <example>repo1.domain.com</example>
                    </config-key>

                    <!-- ======================================================================================================= -->
                    <config-key id="repo-host-ca-file" name="Repository Host Certificate Authority File">
                        <summary>Repository host certificate authority file.</summary>

                        <text>
                            <p>Use a CA file other than the system default for connecting to the repository host.</p>
                        </text>

                        <example>/etc/pki/tls/certs/ca-bundle.crt</example>
                    </config-key>

                    <!-- ======================================================================================================= -->
                    <config-key id="repo-host-ca-path" name="Repository Host Certificate Authority Path">
                        <summary>Repository host certificate authority path.</summary>

                        <text>
                            <p>Use a CA path other than the system default for connecting to the repository host.</p>
                        </text>

                        <example>/etc/pki/tls/certs</example>
                    </config-key>

                    <!-- ======================================================================================================= -->
                    <config-key id="repo-host-cert-file" name="Repository Host Certificate File">
                        <summary>Repository host certificate file.</summary>

                        <text>
                            <p>Sent to repository host to prove client indentity.</p>
                        </text>

                        <example>/path/to/client.crt</example>
                    </config-key>

                    <!-- ======================================================================================================= -->
                    <config-key id="repo-host-key-file" name="Repository Host Key File">
                        <summary>Repository host key file.</summary>

                        <text>
                            <p>Proves client certificate was sent by owner.</p>
                        </text>

                        <example>/path/to/client.key</example>
                    </config-key>

                    <!-- CONFIG - REPO SECTION - REPO-HOST-CMD KEY -->
                    <config-key id="repo-host-cmd" name="Repository Host Command">
                        <summary>Repository host <backrest/> command.</summary>

                        <text>
                            <p>Required only if the path to the <backrest/> command is different on the local and repository hosts. If not defined, the repository host command will be set the same as the local command.</p>
                        </text>

                        <default>same as local</default>
                        <example>/usr/lib/backrest/bin/pgbackrest</example>
                    </config-key>

                    <!-- CONFIG - REPO SECTION - REPO-HOST-CONFIG KEY -->
                    <config-key id="repo-host-config" name="Repository Host Configuration">
                        <summary><backrest/> repository host configuration file.</summary>

                        <text>
                            <p>Sets the location of the configuration file on the repository host. This is only required if the repository host configuration file is in a different location than the local configuration file.</p>
                        </text>

                        <example>/conf/pgbackrest/pgbackrest.conf</example>
                    </config-key>

                    <!-- CONFIG - REPO SECTION - REPO-HOST-CONFIG-INCLUDE-PATH KEY -->
                    <config-key id="repo-host-config-include-path" name="Repository Host Configuration Include Path">
                        <summary><backrest/> repository host configuration include path.</summary>

                        <text>
                            <p>Sets the location of the configuration include path on the repository host. This is only required if the repository host configuration include path is in a different location than the local configuration include path.</p>
                        </text>

                        <example>/conf/pgbackrest/conf.d</example>
                    </config-key>

                    <!-- CONFIG - REPO SECTION - REPO-HOST-CONFIG-PATH KEY -->
                    <config-key id="repo-host-config-path" name="Repository Host Configuration Path">
                        <summary><backrest/> repository host configuration path.</summary>

                        <text>
                            <p>Sets the location of the configuration path on the repository host. This is only required if the repository host configuration path is in a different location than the local configuration path.</p>
                        </text>

                        <example>/conf/pgbackrest</example>
                    </config-key>

                    <!-- CONFIG - REPO SECTION - REPO-HOST-USER KEY -->
                    <config-key id="repo-host-user" name="Repository Host User">
                        <summary>Repository host user when <setting>repo-host</setting> is set.</summary>

                        <text>
                            <p>Defines the user that will be used for operations on the repository host. Preferably this is not the <id>postgres</id> user but rather some other user like <id>pgbackrest</id>. If <postgres/> runs on the repository host the <id>postgres</id> user can be placed in the <id>pgbackrest</id> group so it has read permissions on the repository without being able to damage the contents accidentally.</p>
                        </text>

                        <example>repo-user</example>
                    </config-key>

                    <!-- CONFIG - REPO SECTION - REPO-HOST-PORT KEY -->
                    <config-key id="repo-host-port" name="Repository Host Port">
                        <summary>Repository host port when <setting>repo-host</setting> is set.</summary>

                        <text>
                            <p>Use this option to specify a non-default port for the repository host protocol. Currently only SSH is supported.</p>
                        </text>

                        <example>25</example>
                    </config-key>

                    <!-- CONFIG - REPO SECTION - REPO-HARDLINK -->
                    <config-key id="repo-hardlink" name="Repository Hardlink">
                        <summary>Hardlink files between backups in the repository.</summary>

                        <text>
                            <p>Enable hard-linking of files in differential and incremental backups to their full backups. This gives the appearance that each backup is a full backup at the file-system level. Be careful, though, because modifying files that are hard-linked can affect all the backups in the set.</p>
                        </text>

                        <example>y</example>
                    </config-key>

                    <!-- ======================================================================================================= -->
                    <config-key id="repo-local" name="Repository Locality">
                        <summary>Repository is local.</summary>

                        <text>
                            <p>Indicates that the repository for the specified index is local and any repository host settings for that index (e.g. <setting>repo1-host</setting>) should be ignored.</p>
                        </text>

                        <example>y</example>
                    </config-key>

                    <!-- CONFIG - REPO SECTION - REPO-PATH KEY -->
                    <config-key id="repo-path" name="Repository Path">
                        <summary>Path where backups and archive are stored.</summary>

                        <text>
                            <p>The repository is where <backrest/> stores backups and archives WAL segments.</p>

                            <p>It may be difficult to estimate in advance how much space you'll need. The best thing to do is take some backups then record the size of different types of backups (full/incr/diff) and measure the amount of WAL generated per day. This will give you a general idea of how much space you'll need, though of course requirements will likely change over time as your database evolves.</p>
                        </text>

                        <example>/backup/db/backrest</example>
                    </config-key>

                    <!-- CONFIG - RETENTION SECTION - REPO-RETENTION-FULL KEY -->
                    <config-key id="repo-retention-full" name="Full Retention">
                        <summary>Full backup retention count/time.</summary>

                        <text>
                            <p>When a full backup expires, all differential and incremental backups associated with the full backup will also expire. When the option is not defined a warning will be issued. If indefinite retention is desired then set the option to the max value.</p>
                        </text>

                        <example>2</example>
                    </config-key>

                    <!-- CONFIG - RETENTION SECTION - REPO-RETENTION-FULL-TYPE KEY -->
                    <config-key id="repo-retention-full-type" name="Full Retention Type">
                        <summary>Retention type for full backups.</summary>

                        <text>
                            <p>Determines whether the <setting>repo-retention-full</setting> setting represents a time period (days) or count of full backups to keep. If set to <setting>time</setting> then full backups older than <setting>repo-retention-full</setting> will be removed from the repository if there is at least one backup that is equal to or greater than the <setting>repo-retention-full</setting> setting. For example, if <setting>repo-retention-full</setting> is 30 (days) and there are 2 full backups: one 25 days old and one 35 days old, no full backups will be expired because expiring the 35 day old backup would leave only the 25 day old backup, which would violate the 30 day retention policy of having at least one backup 30 days old before an older one can be expired. Archived WAL older than the oldest full backup remaining will be automatically expired unless <setting>repo-retention-archive-type</setting> and <setting>repo-retention-archive</setting> are explicitly set.</p>
                        </text>

                        <example>time</example>
                    </config-key>

                    <!-- CONFIG - RETENTION SECTION - REPO-DIFFERENTIAL-RETENTION KEY -->
                    <config-key id="repo-retention-diff" name="Differential Retention">
                        <summary>Number of differential backups to retain.</summary>

                        <text>
                            <p>When a differential backup expires, all incremental backups associated with the differential backup will also expire. When not defined all differential backups will be kept until the full backups they depend on expire.</p>
                        </text>

                        <example>3</example>
                    </config-key>

                    <!-- CONFIG - RETENTION SECTION - REPO-ARCHIVE-RETENTION-TYPE KEY -->
                    <config-key id="repo-retention-archive-type" name="Archive Retention Type">
                        <summary>Backup type for WAL retention.</summary>

                        <text>
                            <p>If set to <setting>full</setting> <backrest/> will keep archive logs for the number of full backups defined by <setting>repo-retention-archive</setting>. If set to <setting>diff</setting> (differential) <backrest/> will keep archive logs for the number of full and differential backups defined by <setting>repo-retention-archive</setting>, meaning if the last backup taken was a full backup, it will be counted as a differential for the purpose of repo-retention. If set to <setting>incr</setting> (incremental) <backrest/> will keep archive logs for the number of full, differential, and incremental backups defined by <setting>repo-retention-archive</setting>. It is recommended that this setting not be changed from the default which will only expire WAL in conjunction with expiring full backups.</p>
                        </text>

                        <example>diff</example>
                    </config-key>

                    <!-- CONFIG - RETENTION SECTION - REPO-ARCHIVE-RETENTION KEY -->
                    <config-key id="repo-retention-archive" name="Archive Retention">
                        <summary>Number of backups worth of continuous WAL to retain.</summary>

                        <text>
                            <admonition type="note">WAL segments required to make a backup consistent are always retained until the backup is expired regardless of how this option is configured.</admonition>

                            <p>If this value is not set and <setting>repo-retention-full-type</setting> is <setting>count</setting> (default), then the archive to expire will default to the <setting>repo-retention-full</setting> (or <setting>repo-retention-diff</setting>) value corresponding to the <setting>repo-retention-archive-type</setting> if set to <setting>full</setting> (or <setting>diff</setting>). This will ensure that WAL is only expired for backups that are already expired. If <setting>repo-retention-full-type</setting> is <setting>time</setting>, then this value will default to removing archives that are earlier than the oldest full backup retained after satisfying the <setting>repo-retention-full</setting> setting.</p>

                            <p>This option must be set if <setting>repo-retention-archive-type</setting> is set to <setting>incr</setting>. If disk space is at a premium, then this setting, in conjunction with <setting>repo-retention-archive-type</setting>, can be used to aggressively expire WAL segments. However, doing so negates the ability to perform PITR from the backups with expired WAL and is therefore <b>not</b> recommended.</p>
                        </text>

                        <example>2</example>
                    </config-key>

                    <!-- ======================================================================================================= -->
                    <config-key id="repo-retention-history" name="Backup History Retention">
                        <summary>Days of backup history manifests to retain.</summary>

                        <text>
                            <p>A copy of the backup manifest is stored in the <path>backup.history</path> path when a backup completes. By default these files are never expired since they are useful for data mining, e.g. measuring backup and WAL growth over time.</p>

                            <p>Set <setting>repo-retention-history</setting> to define the number of days of backup history manifests to retain. Unexpired backups are always kept in the backup history. Specify <br-option>repo-retention-history=0</br-option> to retain the backup history only for unexpired backups.</p>

                            <p>When a full backup history manifest is expired, all differential and incremental backup history manifests associated with the full backup also expire.</p>
                        </text>

                        <example>365</example>
                    </config-key>

                    <!-- CONFIG - REPO SECTION - REPO-S3-KEY KEY -->
                    <config-key id="repo-s3-key" name="S3 Repository Access Key">
                        <summary>S3 repository access key.</summary>

                        <text>
                            <p>AWS key used to access this bucket.</p>
                        </text>

                        <example>AKIAIOSFODNN7EXAMPLE</example>
                    </config-key>

                    <!-- CONFIG - REPO SECTION - REPO-S3-KEY-SECRET KEY -->
                    <config-key id="repo-s3-key-secret" name="S3 Repository Secret Access Key">
                        <summary>S3 repository secret access key.</summary>

                        <text>
                            <p>AWS secret key used to access this bucket.</p>
                        </text>

                        <example>wJalrXUtnFEMI/K7MDENG/bPxRfiCYEXAMPLEKEY</example>
                    </config-key>

                    <!-- ======================================================================================================= -->
                    <config-key id="repo-s3-key-type" name="S3 Repository Key Type">
                        <summary>S3 repository key type.</summary>

                        <text>
                            <p>The following types are supported:</p>

                            <list>
                                <list-item><id>shared</id> - Shared keys</list-item>
                                <list-item><id>auto</id> - Automatically retrieve temporary credentials</list-item>
                                <list-item><id>web-id</id> - Automatically retrieve web identity credentials</list-item>
                            </list>
                        </text>

                        <example>auto</example>
                    </config-key>

                    <!-- CONFIG - REPO SECTION - REPO-S3-TOKEN KEY -->
                    <config-key id="repo-s3-token" name="S3 Repository Security Token">
                        <summary>S3 repository security token.</summary>

                        <text>
                            <p>AWS security token used with temporary credentials.</p>
                        </text>

                        <example>AQoDYXdzEPT//////////wEXAMPLEtc764bNrC9SAPBSM22 ...</example>
                    </config-key>

                    <!-- CONFIG - REPO SECTION - REPO-S3-BUCKET KEY -->
                    <config-key id="repo-s3-bucket" name="S3 Repository Bucket">
                        <summary>S3 repository bucket.</summary>

                        <text>
                            <p>S3 bucket used to store the repository.</p>

                            <p><backrest/> repositories can be stored in the bucket root by setting <br-option>repo-path=/</br-option> but it is usually best to specify a prefix, such as <path>/repo</path>, so logs and other AWS generated content can also be stored in the bucket.</p>
                        </text>

                        <example>pg-backup</example>
                    </config-key>

                    <!-- CONFIG - REPO SECTION - REPO-S3-ENDPOINT KEY -->
                    <config-key id="repo-s3-endpoint" name="S3 Repository Endpoint">
                        <summary>S3 repository endpoint.</summary>

                        <text>
                            <p>The AWS endpoint should be valid for the selected region.</p>

                            <p>For custom/test configurations the <setting>repo-storage-ca-file</setting>, <setting>repo-storage-ca-path</setting>, <setting>repo-storage-host</setting>, <setting>repo-storage-port</setting>, and <setting>repo-storage-verify-tls</setting> options may be useful.</p>
                        </text>

                        <example>s3.amazonaws.com</example>
                    </config-key>

                    <!-- ======================================================================================================= -->
                    <config-key id="repo-s3-role" name="S3 Repository Role">
                        <summary>S3 repository role.</summary>

                        <text>
                            <p>The AWS role name (not the full ARN) used to retrieve temporary credentials when <br-option>repo-s3-key-type=auto</br-option>.</p>
                        </text>

                        <example>authrole</example>
                    </config-key>

                    <!-- CONFIG - REPO SECTION - REPO-S3-REGION KEY -->
                    <config-key id="repo-s3-region" name="S3 Repository Region">
                        <summary>S3 repository region.</summary>

                        <text>
                            <p>The AWS region where the bucket was created.</p>
                        </text>

                        <example>us-east-1</example>
                    </config-key>

                    <!-- CONFIG - REPO SECTION - REPO-S3-URI-STYLE KEY -->
                    <config-key id="repo-s3-uri-style" name="S3 Repository URI Style">
                        <summary>S3 URI Style.</summary>

                        <text>
                            <p>The following URI styles are supported:</p>

                            <list>
                                <list-item><id>host</id> - Connect to <id>bucket.endpoint</id> host.</list-item>
                                <list-item><id>path</id> - Connect to <id>endpoint</id> host and prepend bucket to URIs.</list-item>
                            </list>
                        </text>

                        <example>path</example>
                    </config-key>

                    <!-- ======================================================================================================= -->
                    <config-key id="repo-storage-ca-file" name="Repository Storage CA File">
                        <summary>Repository storage CA file.</summary>

                        <text>
                            <p>Use a CA file other than the system default for storage (e.g. S3, Azure) certificates.</p>
                        </text>

                        <example>/etc/pki/tls/certs/ca-bundle.crt</example>
                    </config-key>

                    <!-- ======================================================================================================= -->
                    <config-key id="repo-storage-ca-path" name="Repository Storage TLS CA Path">
                        <summary>Repository storage CA path.</summary>

                        <text>
                            <p>Use a CA path other than the system default for storage (e.g. S3, Azure) certificates.</p>
                        </text>

                        <example>/etc/pki/tls/certs</example>
                    </config-key>

                    <!-- ======================================================================================================= -->
                    <config-key id="repo-storage-host" name="Repository Storage Host">
                        <summary>Repository storage host.</summary>

                        <text>
                            <p>Connect to a host other than the storage (e.g. S3, Azure) endpoint. This is typically used for testing.</p>
                        </text>

                        <example>127.0.0.1</example>
                    </config-key>

                    <!-- ======================================================================================================= -->
                    <config-key id="repo-storage-port" name="Repository Storage Port">
                        <summary>Repository storage port.</summary>

                        <text>
                            <p>Port to use when connecting to the storage (e.g. S3, Azure) endpoint (or host if specified).</p>
                        </text>

                        <example>9000</example>
                    </config-key>

                    <!-- ======================================================================================================= -->
                    <config-key id="repo-storage-verify-tls" name="Repository Storage Certificate Verify">
                        <summary>Repository storage certificate verify.</summary>

                        <text>
                            <p>This option provides the ability to enable/disable verification of the storage (e.g. S3, Azure) server TLS certificate. Disabling should only be used for testing or other scenarios where a certificate has been self-signed.</p>
                        </text>

                        <example>n</example>
                    </config-key>

                    <!-- CONFIG - REPO SECTION - REPO-TYPE KEY -->
                    <config-key id="repo-type" name="Repository Type">
                        <summary>Type of storage used for the repository.</summary>

                        <text>
                            <p>The following repository types are supported:</p>

                            <list>
                                <list-item><id>azure</id> - Azure Blob Storage Service</list-item>
                                <list-item><id>cifs</id> - Like <id>posix</id>, but disables links and directory fsyncs</list-item>
                                <list-item><id>gcs</id> - Google Cloud Storage</list-item>
                                <list-item><id>posix</id> - Posix-compliant file systems</list-item>
                                <list-item><id>s3</id> - AWS Simple Storage Service</list-item>
                            </list>

                            <p>When an <proper>NFS</proper> mount is used as a <id>posix</id> repository, the same rules apply to <backrest/> as described in the <postgres/> documentation: <link url="https://www.postgresql.org/docs/current/creating-cluster.html#CREATING-CLUSTER-FILESYSTEM">Creating a Database Cluster - File Systems</link>.</p>
                        </text>

                        <example>cifs</example>
                    </config-key>

                    <!-- CONFIG - REPO SECTION - REPO-CIPHER-TYPE KEY -->
                    <config-key id="repo-cipher-type" name="Repository Cipher Type">
                        <summary>Cipher used to encrypt the repository.</summary>

                        <text>
                            <p>The following cipher types are supported:</p>

                            <list>
                                <list-item><id>none</id> - The repository is not encrypted</list-item>
                                <list-item><id>aes-256-cbc</id> - Advanced Encryption Standard with 256 bit key length</list-item>
                            </list>

                            <p>Note that encryption is always performed client-side even if the repository type (e.g. S3) supports encryption.</p>
                        </text>

                        <default>none</default>
                        <example>aes-256-cbc</example>
                    </config-key>

                    <!-- CONFIG - REPO SECTION - REPO-CIPHER-PASS KEY -->
                    <config-key id="repo-cipher-pass" name="Repository Cipher Passphrase">
                        <summary>Repository cipher passphrase.</summary>

                        <text>
                            <p>Passphrase used to encrypt/decrypt files of the repository.</p>
                        </text>

                        <example>zWaf6XtpjIVZC5444yXB+cgFDFl7MxGlgkZSaoPvTGirhPygu4jOKOXf9LO4vjfO</example>
                    </config-key>
                </config-key-list>
            </config-section>

            <!-- CONFIG - BACKUP -->
            <config-section id="backup" name="Backup">
                <text>
                    <p>The <setting>backup</setting> section defines settings related to backup.</p>
                </text>

                <config-key-list>
                    <!-- CONFIG - BACKUP SECTION - ARCHIVE-CHECK -->
                    <config-key id="archive-check" name="Check Archive">
                        <summary>Check that WAL segments are in the archive before backup completes.</summary>

                        <text>
                            <p>Checks that all WAL segments required to make the backup consistent are present in the WAL archive. It's a good idea to leave this as the default unless you are using another method for archiving.</p>

                            <p>This option must be enabled if <br-option>archive-copy</br-option> is enabled.</p>
                        </text>

                        <example>n</example>
                    </config-key>

                    <!-- CONFIG - BACKUP SECTION - ARCHIVE-COPY -->
                    <config-key id="archive-copy" name="Copy Archive">
                        <summary>Copy WAL segments needed for consistency to the backup.</summary>

                        <text>
                            <p>This slightly paranoid option protects against corruption in the WAL segment archive by storing the WAL segments required for consistency directly in the backup. WAL segments are still stored in the archive so this option will use additional space.</p>

                            <p>It is best if the <cmd>archive-push</cmd> and <cmd>backup</cmd> commands have the same <setting>compress-type</setting> (e.g. <id>lz4</id>) when using this option. Otherwise, the WAL segments will need to be recompressed with the <setting>compress-type</setting> used by the backup, which can be fairly expensive depending on how much WAL was generated during the backup.</p>

                            <p>On restore, the WAL segments will be present in <path>pg_xlog/pg_wal</path> and <postgres/> will use them in preference to calling the <code>restore_command</code>.</p>

                            <p>The <br-option>archive-check</br-option> option must be enabled if <br-option>archive-copy</br-option> is enabled.</p>
                        </text>

                        <example>y</example>
                    </config-key>

                    <!-- ======================================================================================================= -->
                    <config-key id="archive-mode-check" name="Check Archive Mode">
                        <summary>Check the <postgres/> <setting>archive_mode</setting> setting.</summary>

                        <text>
                            <p>Enabled by default, this option disallows <postgres/> <setting>archive_mode=always</setting>.</p>

                            <p>WAL segments pushed from a standby server might be logically the same as WAL segments pushed from the primary but have different checksums. Disabling archiving from multiple sources is recommended to avoid conflicts.</p>

                            <admonition type="caution">If this option is disabled then it is critical to ensure that only one archiver is writing to the repository via the <cmd>archive-push</cmd> command.</admonition>
                        </text>

                        <example>n</example>
                    </config-key>

                    <!-- CONFIG - BACKUP SECTION - BACKUP-STANDBY KEY -->
                    <config-key id="backup-standby" name="Backup from Standby">
                        <summary>Backup from the standby cluster.</summary>

                        <text>
                            <p>Enable backup from standby to reduce load on the primary cluster. This option requires that both the <host>primary</host> and <host>standby</host> hosts be configured.</p>
                        </text>

                        <example>y</example>
                    </config-key>

                    <!-- CONFIG - BACKUP SECTION - CHECKSUM-PAGE KEY -->
                    <config-key id="checksum-page" name="Page Checksums">
                        <summary>Validate data page checksums.</summary>

                        <text>
                            <p>Directs <backrest/> to validate all data page checksums while backing up a cluster. This option is automatically enabled when data page checksums are enabled on the cluster.</p>

                            <p>Failures in checksum validation will not abort a backup. Rather, warnings will be emitted in the log (and to the console with default settings) and the list of invalid pages will be stored in the backup manifest.</p>
                        </text>

                        <example>n</example>
                    </config-key>

                    <!-- CONFIG - BACKUP SECTION - EXCLUDE KEY -->
                    <config-key id="exclude" name="Path/File Exclusions">
                        <summary>Exclude paths/files from the backup.</summary>

                        <text>
                            <p>All exclusions are relative to <path>$PGDATA</path>. If the exclusion ends with / then only files in the specified directory will be excluded, e.g. <br-option>--exclude=junk/</br-option> will exclude all files in the <path>$PGDATA/junk</path> directory but include the directory itself. If the exclusion does not end with / then the file may match the exclusion exactly or match with / appended to the exclusion, e.g. <br-option>--exclude=junk</br-option> will exclude the <path>$PGDATA/junk</path> directory and all the files it contains.</p>

                            <p><b>Be careful using this feature -- it is very easy to exclude something critical that will make the backup inconsistent. Be sure to test your restores!</b></p>

                            <p>All excluded files will be logged at <id>info</id> level along with the exclusion rule. Be sure to audit the list of excluded files to ensure nothing unexpected is being excluded.</p>

                            <admonition type="note">Exclusions are not honored on delta restores. Any files/directories that were excluded by the backup will be <i>removed</i> on delta restore.</admonition>

                            <p>This option should not be used to exclude <postgres/> logs from a backup. Logs can be moved out of the <id>PGDATA</id> directory using the <postgres/> <setting>log_directory</setting> setting, which has the benefit of allowing logs to be preserved after a restore.</p>

                            <p>Multiple exclusions may be specified on the command-line or in a configuration file.</p>
                        </text>

                        <example>junk/</example>
                    </config-key>

                    <!-- CONFIG - BACKUP SECTION - MANIFEST-SAVE-THRESHOLD -->
                    <config-key id="manifest-save-threshold" name="Manifest Save Threshold">
                        <summary>Manifest save threshold during backup.</summary>

                        <text>
                            <p>Defines how often the manifest will be saved during a backup. Saving the manifest is important because it stores the checksums and allows the resume function to work efficiently. The actual threshold used is 1% of the backup size or <setting>manifest-save-threshold</setting>, whichever is greater.</p>

                            <p>Size can be entered in bytes (default) or KB, MB, GB, TB, or PB where the multiplier is a power of 1024.</p>
                        </text>

                        <example>5G</example>
                    </config-key>

                    <!-- CONFIG - BACKUP SECTION - EXPIRE-AUTO -->
                    <config-key id="expire-auto" name="Expire Auto">
                        <summary>Automatically run the <cmd>expire</cmd> command after a successful backup.</summary>

                        <text>
                            <p>The setting is enabled by default. Use caution when disabling this option as doing so will result in retaining all backups and archives indefinitely, which could cause your repository to run out of space. The <cmd>expire</cmd> command will need to be run regularly to prevent this from happening.</p>
                        </text>

                        <example>y</example>
                    </config-key>

                    <!-- CONFIG - BACKUP SECTION - RESUME -->
                    <config-key id="resume" name="Resume">
                        <summary>Allow resume of failed backup.</summary>

                        <text>
                            <p>Defines whether the resume feature is enabled. Resume can greatly reduce the amount of time required to run a backup after a previous backup of the same type has failed. It adds complexity, however, so it may be desirable to disable in environments that do not require the feature.</p>
                        </text>

                        <example>n</example>
                    </config-key>

                    <!-- CONFIG - BACKUP SECTION - START-FAST -->
                    <config-key id="start-fast" name="Start Fast">
                        <summary>Force a checkpoint to start backup quickly.</summary>

                        <text>
                            <p>Forces a checkpoint (by passing <id>y</id> to the <id>fast</id> parameter of <code>pg_start_backup()</code>) so the backup begins immediately. Otherwise the backup will start after the next regular checkpoint.</p>

                            <p>This feature only works in <postgres/> &gt;= <id>8.4</id>.</p>
                        </text>

                        <example>y</example>
                    </config-key>

                    <!-- CONFIG - BACKUP SECTION - STOP-AUTO -->
                    <config-key id="stop-auto" name="Stop Auto">
                        <summary>Stop prior failed backup on new backup.</summary>

                        <text>
                            <p>This will only be done if an exclusive advisory lock can be acquired to demonstrate that the prior failed backup process has really stopped.</p>

                            <p>This feature relies on pg_is_in_backup() so only works on <postgres/> >= <id>9.3</id>.</p>

                            <p>This feature is not supported for <postgres/> >= <id>9.6</id> since backups are run in non-exclusive mode.</p>

                            <p>The setting is disabled by default because it assumes that <backrest/> is the only process doing exclusive online backups. It depends on an advisory lock that only <backrest/> sets so it may abort other processes that do exclusive online backups. Note that <cmd>base_backup</cmd> and <cmd>pg_dump</cmd> are safe to use with this setting because they do not call <code>pg_start_backup()</code> so are not exclusive.</p>
                        </text>

                        <example>y</example>
                    </config-key>
                </config-key-list>
            </config-section>

            <!-- CONFIG - ARCHIVE -->
            <config-section id="archive" name="Archive">
                <text>
                    <p>The <setting>archive</setting> section defines options for the <cmd>archive-push</cmd> and <cmd>archive-get</cmd> commands.</p>
                </text>

                <config-key-list>
                    <!-- CONFIG - ARCHIVE SECTION - ARCHIVE-ASYNC KEY -->
                    <config-key id="archive-async" name="Asynchronous Archiving">
                        <summary>Push/get WAL segments asynchronously.</summary>

                        <text>
                            <p>Enables asynchronous operation for the <cmd>archive-push</cmd> and <cmd>archive-get</cmd> commands.</p>

                            <p>Asynchronous operation is more efficient because it can reuse connections and take advantage of parallelism. See the <br-option>spool-path</br-option>, <br-option>archive-get-queue-max</br-option>, and <br-option>archive-push-queue-max</br-option> options for more information.</p>
                        </text>

                        <example>y</example>
                    </config-key>

                    <!-- CONFIG - ARCHIVE SECTION - ARCHIVE-GET-QUEUE-MAX KEY -->
                    <config-key id="archive-get-queue-max" name="Maximum Archive Get Queue Size">
                        <summary>Maximum size of the <backrest/> archive-get queue.</summary>

                        <text>
                            <p>Specifies the maximum size of the <cmd>archive-get</cmd> queue when <br-option>archive-async</br-option> is enabled. The queue is stored in the <br-option>spool-path</br-option> and is used to speed providing WAL to <postgres/>.</p>

                            <p>Size can be entered in bytes (default) or KB, MB, GB, TB, or PB where the multiplier is a power of 1024.</p>
                        </text>

                        <example>1073741824</example>
                    </config-key>

                    <!-- ======================================================================================================= -->
                    <config-key id="archive-header-check" name="Check WAL Headers">
                        <summary>Check PostgreSQL version/id in WAL headers.</summary>

                        <text>
                            <p>Enabled by default, this option checks the WAL header against the <postgres/> version and system identifier to ensure that the WAL is being copied to the correct stanza. This is in addition to checking <file>pg_control</file> against the stanza and verifying that WAL is being copied from the same <postgres/> data directory where <file>pg_control</file> is located.</p>

                            <p>Therefore, disabling this check is fairly safe but should only be done when needed, e.g. if the WAL is encrypted.</p>
                        </text>

                        <example>n</example>
                    </config-key>

                    <!-- CONFIG - ARCHIVE SECTION - ARCHIVE-QUEUE-MAX KEY -->
                    <config-key id="archive-push-queue-max" name="Maximum Archive Push Queue Size">
                        <summary>Maximum size of the <postgres/> archive queue.</summary>

                        <text>
                            <p>After the limit is reached, the following will happen:</p>

                            <list>
                                <list-item><backrest/> will notify <postgres/> that the WAL was successfully archived, then <b>DROP IT</b>.</list-item>
                                <list-item>A warning will be output to the Postgres log.</list-item>
                            </list>

                            <p>If this occurs then the archive log stream will be interrupted and PITR will not be possible past that point. A new backup will be required to regain full restore capability.</p>

                            <p>In asynchronous mode the entire queue will be dropped to prevent spurts of WAL getting through before the queue limit is exceeded again.</p>

                            <p>The purpose of this feature is to prevent the log volume from filling up at which point Postgres will stop completely. Better to lose the backup than have <postgres/> go down.</p>

                            <p>Size can be entered in bytes (default) or KB, MB, GB, TB, or PB where the multiplier is a power of 1024.</p>
                        </text>

                        <example>1GB</example>
                    </config-key>

                    <!-- ======================================================================================================= -->
                    <config-key id="archive-timeout" name="Archive Timeout">
                        <summary>Archive timeout.</summary>

                        <text>
                            <p>Set maximum time, in seconds, to wait for each WAL segment to reach the <backrest/> archive repository. The timeout applies to the <cmd>check</cmd> and <cmd>backup</cmd> commands when waiting for WAL segments required for backup consistency to be archived.</p>
                        </text>

                        <example>30</example>
                    </config-key>
                </config-key-list>
            </config-section>

            <!-- CONFIG - RESTORE -->
            <config-section id="restore" name="Restore">
                <text>
                    <p>The <setting>restore</setting> section defines settings used for restoring backups.</p>
                </text>

                <config-key-list>
                    <!-- ======================================================================================================= -->
                    <config-key id="archive-mode" name="Archive Mode">
                        <summary>Preserve or disable archiving on restored cluster.</summary>

                        <text>
                            <p>This option allows archiving to be preserved or disabled on a restored cluster. This is useful when the cluster must be promoted to do some work but is not intended to become the new primary. In this case it is not a good idea to push WAL from the cluster into the repository.</p>

                            <p>The following modes are supported:</p>

                            <list>
                                <list-item><id>off</id> - disable archiving by setting <setting>archive_mode=off</setting>.</list-item>
                                <list-item><id>preserve</id> - preserve current <setting>archive_mode</setting> setting.</list-item>
                            </list>

                            <p><b>NOTE</b>: This option is not available on <postgres/> &amp;lt; 12.</p>
                        </text>

                        <example>off</example>
                    </config-key>

                    <!-- CONFIG - RESTORE SECTION - DB-EXCLUDE KEY -->
                    <config-key id="db-exclude" name="Exclude Database">
                        <summary>Restore excluding the specified databases.</summary>

                        <text>
                            <p>Databases excluded will be restored as sparse, zeroed files to save space but still allow <postgres/> to perform recovery. After recovery, those databases will not be accessible but can be removed with the <id>drop database</id> command. The <setting>{[dash]}-db-exclude</setting> option can be passed multiple times to specify more than one database to exclude.</p>

                            <p>When used in combination with the <setting>{[dash]}-db-include</setting> option, <setting>{[dash]}-db-exclude</setting> will only apply to standard system databases (<id>template0</id>, <id>template1</id>, and <id>postgres</id>).</p>
                        </text>

                        <example>db_main</example>
                    </config-key>

                    <!-- CONFIG - RESTORE SECTION - DB-INCLUDE KEY -->
                    <config-key id="db-include" name="Include Database">
                        <summary>Restore only specified databases.</summary>

                        <text>
                            <p>This feature allows only selected databases to be restored. Databases not specifically included will be restored as sparse, zeroed files to save space but still allow <postgres/> to perform recovery. After recovery, the databases that were not included will not be accessible but can be removed with the <id>drop database</id> command.</p>

                            <admonition type="note">built-in databases (<id>template0</id>, <id>template1</id>, and <id>postgres</id>) are always restored unless specifically excluded.</admonition>

                            <p>The <setting>{[dash]}-db-include</setting> option can be passed multiple times to specify more than one database to include.</p>

                            <p>See <link page="user-guide" section="/restore/option-db-include">Restore Selected Databases</link> for additional information and caveats.</p>
                        </text>

                        <example>db_main</example>
                    </config-key>

                    <!-- CONFIG - RESTORE SECTION - LINK-ALL KEY -->
                    <config-key id="link-all" name="Link All">
                        <summary>Restore all symlinks.</summary>

                        <text>
                            <p>By default symlinked directories and files are restored as normal directories and files in $PGDATA. This is because it may not be safe to restore symlinks to their original destinations on a system other than where the original backup was performed. This option restores all the symlinks just as they were on the original system where the backup was performed.</p>
                        </text>

                        <example>y</example>
                    </config-key>

                    <!-- CONFIG - RESTORE SECTION - LINK-MAP KEY -->
                    <config-key id="link-map" name="Link Map">
                        <summary>Modify the destination of a symlink.</summary>

                        <text>
                            <p>Allows the destination file or path of a symlink to be changed on restore. This is useful for restoring to systems that have a different storage layout than the original system where the backup was generated.</p>
                        </text>

                        <example>pg_xlog=/data/xlog</example>
                    </config-key>

                    <!-- CONFIG - RESTORE SECTION - RECOVERY-OPTION KEY -->
                    <config-key id="recovery-option" name="Recovery Option">
                        <summary>Set an option in <file>recovery.conf</file>.</summary>

                        <text>
                            <p>See http://www.postgresql.org/docs/X.X/static/recovery-config.html for details on recovery.conf options (replace X.X with your <postgres/> version). This option can be used multiple times.</p>

                            <admonition type="note">The <setting>restore_command</setting> option will be automatically generated but can be overridden with this option. Be careful about specifying your own <setting>restore_command</setting> as <backrest/> is designed to handle this for you. Target Recovery options (recovery_target_name, recovery_target_time, etc.) are generated automatically by <backrest/> and should not be set with this option.</admonition>

                            <p>Since <backrest/> does not start <postgres/> after writing the <file>recovery.conf</file> file, it is always possible to edit/check <file>recovery.conf</file> before manually restarting.</p>
                        </text>

                        <example>primary_conninfo=db.mydomain.com</example>
                    </config-key>

                    <!-- CONFIG - RESTORE SECTION - TABLESPACE-MAP KEY -->
                    <config-key id="tablespace-map" name="Tablespace Map">
                        <summary>Restore a tablespace into the specified directory.</summary>

                        <text>
                            <p>Moves a tablespace to a new location during the restore. This is useful when tablespace locations are not the same on a replica, or an upgraded system has different mount points.</p>

                            <p>Since <postgres/> 9.2 tablespace locations are not stored in pg_tablespace so moving tablespaces can be done with impunity. However, moving a tablespace to the <setting>data_directory</setting> is not recommended and may cause problems. For more information on moving tablespaces http://www.databasesoup.com/2013/11/moving-tablespaces.html is a good resource.</p>
                        </text>

                        <example>ts_01=/db/ts_01</example>
                    </config-key>

                    <!-- CONFIG - RESTORE SECTION - TABLESPACE KEY -->
                    <config-key id="tablespace-map-all" name="Map All Tablespaces">
                        <summary>Restore all tablespaces into the specified directory.</summary>

                        <text>
                            <p>By default tablespaces are restored into their original locations and while this behavior can be modified by with the <setting>tablespace-map</setting> open it is sometime preferable to remap all tablespaces to a new directory all at once. This is particularly useful for development or staging systems that may not have the same storage layout as the original system where the backup was generated.</p>

                            <p>The path specified will be the parent path used to create all the tablespaces in the backup.</p>
                        </text>

                        <example>/data/tablespace</example>
                    </config-key>

                    <!-- For now the server options must be here so they do not show up in the documentation -->
                    <!-- ======================================================================================================= -->
                    <config-key id="tls-server-auth" name="TLS Server Authorized Clients">
                        <summary>TLS server authorized clients.</summary>

                        <text>
                            <p>Clients are authorized on the server by verifying their certificate and checking the certificate CN (Common name) against a list on the server configured with the <br-option>tls-server-auth</br-option>.</p>

                            <p>A CN can be authorized for as many stanzas as needed by repeating the <br-option>tls-server-auth</br-option> option, or for all stanzas by specifying <br-option>tls-server-auth=*</br-option>.</p>
                        </text>

                        <example>stanza1</example>
                    </config-key>

                    <!-- ======================================================================================================= -->
                    <config-key id="tls-server-ca-file" name="TLS Server Certificate Authorities">
                        <summary>TLS server certificate authorities.</summary>

                        <text>
                            <p>Checks that client certificates are signed by a trusted certificate authority.</p>
                        </text>

                        <example>/path/to/server.ca</example>
                    </config-key>

                    <!-- ======================================================================================================= -->
                    <config-key id="tls-server-cert-file" name="TLS Server Certificate">
                        <summary>TLS server certificate file.</summary>

                        <text>
                            <p>Sent to the client to show the server identity.</p>
                        </text>

                        <example>/path/to/server.crt</example>
                    </config-key>

                    <!-- ======================================================================================================= -->
                    <config-key id="tls-server-key-file" name="TLS Server Key">
                        <summary>TLS server key file.</summary>

                        <text>
                            <p>Proves server certificate was sent by the owner.</p>
                        </text>

                        <example>/path/to/server.key</example>
                    </config-key>

                    <!-- ======================================================================================================= -->
                    <config-key id="tls-server-address" name="TLS Server Address">
                        <summary>TLS server address.</summary>

                        <text>
                            <p>IP address the server will listen on for client requests.</p>
                        </text>

                        <example>::*</example>
                    </config-key>

                    <!-- ======================================================================================================= -->
                    <config-key id="tls-server-port" name="TLS Server Port">
                        <summary>TLS server port.</summary>

                        <text>
                            <p>Port the server will listen on for client requests.</p>
                        </text>

                        <example>8000</example>
                    </config-key>
                </config-key-list>
            </config-section>

            <!-- CONFIG - STANZA -->
            <config-section id="stanza" name="Stanza">
                <text>
                    <p>A stanza defines the backup configuration for a specific <postgres/> database cluster. The stanza section must define the database cluster path and host/user if the database cluster is remote. Also, any global configuration sections can be overridden to define stanza-specific settings.</p>

                    <p><b>Indexing</b>: All <setting>pg-</setting> options are indexed to allow for configuring multiple <postgres/> hosts. For example, a single primary is configured with the <setting>pg1-path</setting>, <setting>pg1-port</setting>, etc. options. If a standby is configured then index the <setting>pg-</setting> options on the repository host as <setting>pg2-</setting> (e.g. pg2-host, pg2-path, etc).</p>
                </text>

                <config-key-list>
                    <!-- CONFIG - STANZA SECTION - PG-HOST-CMD KEY -->
                    <config-key id="pg-host-cmd" name="PostgreSQL Host Command">
                        <summary><postgres/> host <backrest/> command.</summary>

                        <text>
                            <p>Required only if the path to the <backrest/> command is different on the local and <postgres/> hosts. If not defined, the <postgres/> host command will be set the same as the local command.</p>
                        </text>

                        <default>same as local</default>
                        <example>/usr/lib/backrest/bin/pgbackrest</example>
                    </config-key>

                    <!-- CONFIG - STANZA SECTION - PG-HOST-CONFIG KEY -->
                    <config-key id="pg-host-config" name="PostgreSQL Host Configuration">
                        <summary><backrest/> database host configuration file.</summary>

                        <text>
                            <p>Sets the location of the configuration file on the <postgres/> host. This is only required if the <postgres/> host configuration file is in a different location than the local configuration file.</p>
                        </text>

                        <example>/conf/pgbackrest/pgbackrest.conf</example>
                    </config-key>

                    <!-- CONFIG - STANZA SECTION - PG-HOST-CONFIG-INCLUDE-PATH KEY -->
                    <config-key id="pg-host-config-include-path" name="PostgreSQL Host Configuration Include Path">
                        <summary><backrest/> database host configuration include path.</summary>

                        <text>
                            <p>Sets the location of the configuration include path on the <postgres/> host. This is only required if the <postgres/> host configuration include path is in a different location than the local configuration include path.</p>
                        </text>

                        <example>/conf/pgbackrest/conf.d</example>
                    </config-key>

                    <!-- CONFIG - STANZA SECTION - PG-HOST-CONFIG-PATH KEY -->
                    <config-key id="pg-host-config-path" name="PostgreSQL Host Configuration Path">
                        <summary><backrest/> database host configuration path.</summary>

                        <text>
                            <p>Sets the location of the configuration path on the <postgres/> host. This is only required if the <postgres/> host configuration path is in a different location than the local configuration path.</p>
                        </text>

                        <example>/conf/pgbackrest</example>
                    </config-key>

                    <!-- CONFIG - STANZA SECTION - PG-HOST KEY -->
                    <config-key id="pg-host" name="PostgreSQL Host">
                        <summary><postgres/> host for operating remotely via SSH.</summary>

                        <text>
                            <p>Used for backups where the <postgres/> host is different from the repository host.</p>
                        </text>

                        <example>db.domain.com</example>
                    </config-key>

                    <!-- ======================================================================================================= -->
                    <config-key id="pg-host-ca-file" name="PostgreSQL Host Certificate Authority File">
                        <summary><postgres/> host certificate authority file.</summary>

                        <text>
                            <p>Use a CA file other than the system default for connecting to the <postgres/> host.</p>
                        </text>

                        <example>/etc/pki/tls/certs/ca-bundle.crt</example>
                    </config-key>

                    <!-- ======================================================================================================= -->
                    <config-key id="pg-host-ca-path" name="PostgreSQL Host Certificate Authority Path">
                        <summary><postgres/> host certificate authority path.</summary>

                        <text>
                            <p>Use a CA path other than the system default for connecting to the <postgres/> host.</p>
                        </text>

                        <example>/etc/pki/tls/certs</example>
                    </config-key>

                    <!-- ======================================================================================================= -->
                    <config-key id="pg-host-cert-file" name="PostgreSQL Host Certificate File">
                        <summary><postgres/> host certificate file.</summary>

                        <text>
                            <p>Sent to <postgres/> host to prove client indentity.</p>
                        </text>

                        <example>/path/to/client.crt</example>
                    </config-key>

                    <!-- ======================================================================================================= -->
                    <config-key id="pg-host-key-file" name="PostgreSQL Host Key File">
                        <summary><postgres/> host key file.</summary>

                        <text>
                            <p>Proves client certificate was sent by owner.</p>
                        </text>

                        <example>/path/to/client.key</example>
                    </config-key>

                    <!-- ======================================================================================================= -->
                    <config-key id="pg-host-type" name="PostgreSQL Host Protocol Type">
                        <summary><postgres/> host protocol type.</summary>

                        <text>
                            <p>The following protocol types are supported:</p>

                            <list>
                                <list-item><id>ssh</id> - Secure Shell.</list-item>
                                <list-item><id>tls</id> - <backrest/> TLS server.</list-item>
                            </list>
                        </text>

                        <example>tls</example>
                    </config-key>

                    <!-- CONFIG - STANZA SECTION - PG-HOST-USER KEY -->
                    <config-key id="pg-host-user" name="PostgreSQL Host User">
                        <summary><postgres/> host logon user when <setting>pg-host</setting> is set.</summary>

                        <text>
                            <p>This user will also own the remote <backrest/> process and will initiate connections to <postgres/>. For this to work correctly the user should be the <postgres/> database cluster owner which is generally <id>postgres</id>, the default.</p>
                        </text>

                        <example>db_owner</example>
                    </config-key>

                    <!-- ======================================================================================================= -->
                    <config-key id="pg-database" name="PostgreSQL Database">
                        <summary><postgres/> database.</summary>

                        <text>
                            <p>The database name used when connecting to <postgres/>. The default is usually best but some installations may not contain this database.</p>

                            <p>Note that for legacy reasons the setting of the <id>PGDATABASE</id> environment variable will be ignored.</p>
                        </text>

                        <example>backupdb</example>
                    </config-key>

                    <!-- ======================================================================================================= -->
                    <config-key id="pg-local" name="PostgreSQL Locality">
                        <summary><postgres/> is local.</summary>

                        <text>
                            <p>Indicates that <postgres/> for the specified index is local and any <postgres/> host settings for that index (e.g. <setting>pg1-host</setting>) should be ignored.</p>
                        </text>

                        <example>y</example>
                    </config-key>

                    <!-- CONFIG - STANZA SECTION - PG-PATH KEY -->
                    <config-key id="pg-path" name="PostgreSQL Path">
                        <summary><postgres/> data directory.</summary>

                        <text>
                            <p>This should be the same as the <setting>data_directory</setting> setting in <file>postgresql.conf</file>. Even though this value can be read from <file>postgresql.conf</file> or <postgres/> it is prudent to set it in case those resources are not available during a restore or offline backup scenario.</p>

                            <p>The <setting>pg-path</setting> option is tested against the value reported by <postgres/> on every online backup so it should always be current.</p>
                        </text>

                        <example>/data/db</example>
                    </config-key>

                    <!-- CONFIG - STANZA SECTION - PG-PORT KEY -->
                    <config-key id="pg-port" name="PostgreSQL Port">
                        <summary><postgres/> port.</summary>

                        <text>
                            <p>Port that <postgres/> is running on. This usually does not need to be specified as most <postgres/> clusters run on the default port.</p>
                        </text>

                        <example>6543</example>
                    </config-key>

                    <!-- CONFIG - STANZA SECTION - PG-SOCKET-PATH KEY -->
                    <config-key id="pg-socket-path" name="PostgreSQL Socket Path">
                        <summary><postgres/> unix socket path.</summary>

                        <text>
                            <p>The unix socket directory that was specified when <postgres/> was started. <backrest/> will automatically look in the standard location for your OS so there is usually no need to specify this setting unless the socket directory was explicitly modified with the <setting>unix_socket_directory</setting> setting in <file>postgresql.conf</file>.</p>
                        </text>

                        <example>/var/run/postgresql</example>
                    </config-key>

                    <!-- CONFIG - STANZA SECTION - PG-USER KEY -->
                    <config-key id="pg-user" name="PostgreSQL Database User">
                        <summary><postgres/> database user.</summary>

                        <text>
                            <p>The database user name used when connecting to <postgres/>. If not specified <backrest/> will connect with the local OS user or <id>PGUSER</id>.</p>
                        </text>

                        <example>backupuser</example>
                    </config-key>

                    <!-- CONFIG - STANZA SECTION - PG-HOST-PORT KEY -->
                    <config-key id="pg-host-port" name="PostgreSQL Host Port">
                        <summary><postgres/> host port when <setting>pg-host</setting> is set.</summary>

                        <text>
                            <p>Use this option to specify a non-default port for the <postgres/> host protocol. Currently only SSH is supported.</p>
                        </text>

                        <example>25</example>
                    </config-key>
                </config-key-list>
            </config-section>
        </config-section-list>
    </config>

    <!-- COMMAND -->
    <operation title="{[project]} Command Reference">
        <description>The {[project]} Command Reference details all commands and options.</description>

        <text>
            <p>Commands are used to execute the various <backrest/> functions. Here the command options are listed exhaustively, that is, each option applicable to a command is listed with that command even if it applies to one or more other commands. This includes all the options that may also configured in <file>pgbackrest.conf</file>.</p>

            <p>Non-boolean options configured in <file>pgbackrest.conf</file> can be reset to default on the command-line by using the <id>reset-</id> prefix. This feature may be used to restore a backup directly on a repository host. Normally, <backrest/> will error because it can see that the database host is remote and restores cannot be done remotely. By adding <br-option>--reset-pg1-host</br-option> on the command-line, <backrest/> will ignore the remote database host and restore locally. It may be necessary to pass a new <br-option>--pg1-path</br-option> to force the restore to happen in a specific path, i.e. not the path used on the database host.</p>

            <p>The <id>no-</id> prefix may be used to set a boolean option to false on the command-line.</p>

            <p>Any option may be set in an environment variable using the <id>PGBACKREST_</id> prefix and the option name in all caps replacing <id>-</id> with <id>_</id>, e.g. <br-option>pg1-path</br-option> becomes <id>PGBACKREST_PG1_PATH</id> and <br-option>stanza</br-option> becomes <id>PGBACKREST_STANZA</id>. Boolean options are represented as they would be in a configuration file, e.g. <id>PGBACKREST_COMPRESS="n"</id>, and <id>reset-*</id> variants are not allowed. Options that that can be specified multiple times on the command-line or in a config file can be represented by separating the values with colons, e.g. <id>PGBACKREST_DB_INCLUDE="db1:db2"</id>.</p>

            <p>Command-line options override environment options which override config file options.</p>
        </text>

        <operation-general title="General Options">
            <option-list>
                <!-- OPERATION - GENERAL - CIPHER-PASS OPTION -->
                <option id="cipher-pass" name="Ad Hoc Cipher Passphrase">
                    <summary>Cipher passphrase for current command.</summary>

                    <text>
                        <p>Specify an ad hoc cipher passphrase for the current command.</p>
                    </text>

                    <example>zWaf6XtpjIVZC5444yXB+cgFDFl7MxGlgkZSaoPvTGirhPygu4jOKOXf9LO4vjfO</example>
                </option>

                <!-- OPERATION - GENERAL - CONFIG OPTION -->
                <option id="config" name="Config">
                    <summary><backrest/> configuration file.</summary>

                    <text>
                        <p>Use this option to specify a different configuration file than the default.</p>
                    </text>

                    <example>/conf/pgbackrest/pgbackrest.conf</example>
                </option>

                <!-- OPERATION - GENERAL - CONFIG INCLUDE PATH OPTION -->
                <option id="config-include-path" name="Config Include Path">
                    <summary>Path to additional <backrest/> configuration files.</summary>

                    <text>
                        <p>Configuration files existing in the specified location with extension <file>.conf</file> will be concatenated with the <backrest/> configuration file, resulting in one configuration file.</p>
                    </text>

                    <example>/conf/pgbackrest/conf.d</example>
                </option>

                <!-- OPERATION - GENERAL - CONFIG PATH OPTION -->
                <option id="config-path" name="Config Path">
                    <summary>Base path of <backrest/> configuration files.</summary>

                    <text>
                        <p>This setting is used to override the default base path setting for the <br-option>--config</br-option> and <br-option>--config-include-path</br-option> options unless they are explicitly set on the command-line.</p>

                        <p>For example, passing only <code>--config-path=/conf/pgbackrest</code> results in the <br-option>--config</br-option> default being set to <code>/conf/pgbackrest/pgbackrest.conf</code> and the <br-option>--config-include-path</br-option> default being set to <code>/conf/pgbackrest/conf.d</code>.</p>
                    </text>

                    <example>/conf/pgbackrest</example>
                </option>

                <!-- OPERATION - GENERAL - DRY-RUN OPTION -->
                <option id="dry-run" name="Dry Run">
                    <summary>Execute a dry-run for the command.</summary>

                    <text>
                        <p>The <br-option>{[dash]}-dry-run</br-option> option is a command-line only option and can be passed when it is desirable to determine what modifications will be made by the command without the command actually making any modifications.</p>
                    </text>

                    <example>y</example>
                </option>

                <!-- =========================================================================================================== -->
                <option id="exec-id" name="Execution Identifier">
                    <summary>Unique identifier for the process.</summary>

                    <text>
                        <p>A locally unique identifier used to identify a process when resolving locks on a remote host.</p>

                        <p>The <setting>exec-id</setting> option is generated automatically when needed but it is possible to set it explicitly, which saves a bit of time at startup but introduces the problem of selecting a unique value.</p>
                    </text>

                    <example>y</example>
                </option>

                <!-- OPERATION - GENERAL - RAW -->
                <option id="raw" name="Raw Data">
                    <summary>Do not transform data.</summary>

                    <text>
                        <p>Do not transform (i.e, encrypt, decompress, etc.) data for the current command.</p>
                    </text>

                    <example>y</example>
                </option>

                <!-- =========================================================================================================== -->
                <option id="repo" section="repository" name="Set Repository">
                    <summary>Set repository.</summary>

                    <text>
                        <p>Set the repository for a command to operate on.</p>

                        <p>For example, this option may be used to perform a restore from a specific repository, rather than letting <backrest/> choose.</p>
                    </text>

                    <example>1</example>
                </option>

                <!-- OPERATION - GENERAL - STANZA OPTION -->
                <option id="stanza" name="Stanza">
                    <summary>Defines the stanza.</summary>

                    <text>
                        <p>A stanza is the configuration for a <postgres/> database cluster that defines where it is located, how it will be backed up, archiving options, etc. Most db servers will only have one Postgres database cluster and therefore one stanza, whereas backup servers will have a stanza for every database cluster that needs to be backed up.</p>

                        <p>It is tempting to name the stanza after the primary cluster but a better name describes the databases contained in the cluster. Because the stanza name will be used for the primary and all replicas it is more appropriate to choose a name that describes the actual function of the cluster, such as app or dw, rather than the local cluster name, such as main or prod.</p>
                    </text>

                    <example>main</example>
                </option>
            </option-list>
        </operation-general>

        <command-list title="Commands">
            <!-- OPERATION - BACKUP COMMAND -->
            <command id="backup" name="Backup">
                <summary>Backup a database cluster.</summary>

                <text>
                    <p>When multiple repositories are configured, <backrest/> will backup to the highest priority repository (e.g. <id>repo1</id>) unless the <br-option>{[dash]}-repo</br-option> option is specified.</p>

                    <p><backrest/> does not have a built-in scheduler so it's best to run it from cron or some other scheduling mechanism.</p>

                    <p>See <link page="user-guide" section="/quickstart/perform-backup">Perform a Backup</link> for more details and examples.</p>
                </text>

                <option-list>
                    <!-- OPERATION - BACKUP COMMAND - TYPE OPTION -->
                    <option id="type" name="Type">
                        <summary>Backup type.</summary>

                        <text>
                            <p>The following backup types are supported:</p>

                            <list>
                                <list-item><id>full</id> - all database cluster files will be copied and there will be no dependencies on previous backups.</list-item>
                                <list-item><id>incr</id> - incremental from the last successful backup.</list-item>
                                <list-item><id>diff</id> - like an incremental backup but always based on the last full backup.</list-item>
                            </list>
                        </text>

                        <example>full</example>
                    </option>

                    <!-- OPERATION - BACKUP COMMAND - FORCE OPTION -->
                    <option id="force" name="Force">
                        <summary>Force an offline backup.</summary>

                        <text>
                            <p>When used with <br-option>--no-start-stop</br-option> a backup will be run even if <backrest/> thinks that <postgres/> is running. <b>This option should be used with extreme care as it will likely result in a bad backup.</b></p>

                            <p>There are some scenarios where a backup might still be desirable under these conditions. For example, if a server crashes and the database cluster volume can only be mounted read-only, it would be a good idea to take a backup even if <file>postma&#115;ter.pid</file> is present. In this case it would be better to revert to the prior backup and replay WAL, but possibly there is a very important transaction in a WAL segment that did not get archived.</p>
                        </text>

                        <example>y</example>
                    </option>

                    <!-- ======================================================================================================= -->
                    <option id="online" name="Online">
                        <summary>Perform an online backup.</summary>

                        <text>
                            <p>Specifying --no-online prevents <backrest/> from running <code>pg_start_backup()</code> and <code>pg_stop_backup()</code> on the database cluster. In order for this to work <postgres/> should be shut down and <backrest/> will generate an error if it is not.</p>

                            <p>The purpose of this option is to allow offline backups. The <path>pg_xlog</path>/<path>pg_wal</path> directory is copied as-is and <setting>archive-check</setting> is automatically disabled for the backup.</p>
                        </text>

                        <example>n</example>
                    </option>
                </option-list>
            </command>

            <!-- OPERATION - ARCHIVE-PUSH COMMAND -->
            <command id="archive-push" name="Archive Push">
                <summary>Push a WAL segment to the archive.</summary>

                <text>
                    <p>Accepts a WAL segment from <postgres/> and archives it in each repository defined by the indexed <setting>repo-path</setting> option (see the <link page="configuration" section="/section-repository">Repository</link> section for information on configuring repositories). The WAL segment may be pushed immediately to the archive or stored locally depending on the value of <setting>archive-async</setting>. With multiple repositories configured, <cmd>archive-push</cmd> will attempt to push to as many repositories as possible.</p>

                    <p>The <cmd>archive-push</cmd> is intended to be configured and called by <postgres/>. See <link page="user-guide" section="/quickstart/configure-archiving">Configure Archiving</link> for an example.</p>
                </text>
            </command>

            <!-- OPERATION - ARCHIVE-GET COMMAND -->
            <command id="archive-get" name="Archive Get">
                <summary>Get a WAL segment from the archive.</summary>

                <text>
                    <p>This command is used by <postgres/> to restore a backup, perform PITR, or as an alternative to streaming for keeping a replica up to date. WAL segments are required for <postgres/> recovery or to maintain a replica.</p>

                    <p>When multiple repositories are configured, WAL will be fetched from the repositories in priority order (e.g. <id>repo1</id>, <id>repo2</id>, etc.). In general it is better if faster/cheaper storage has higher priority. If a repository is specified with the <br-option>{[dash]}-repo</br-option> option then only that repository will be searched.</p>

                    <p>The <cmd>archive-get</cmd> command is configured and generated by <backrest/> during a restore for use by <postgres/>. See <link page="user-guide" section="/pitr">Point-in-Time Recovery</link> for an example.</p>
                </text>
            </command>

            <!-- OPERATION - CHECK COMMAND -->
            <command id="check" name="Check">
                <summary>Check the configuration.</summary>

                <text>
                    <p>The <cmd>check</cmd> command validates that <backrest/> and the <pg-setting>archive_command</pg-setting> setting are configured correctly for archiving and backups for the specified stanza. It will attempt to check all repositories and databases that are configured for the host on which the command is run. It detects misconfigurations, particularly in archiving, that result in incomplete backups because required WAL segments did not reach the archive. The command can be run on the <postgres/> or repository host. The command may also be run on the standby host, however, since <code>pg_switch_xlog()</code>/<code>pg_switch_wal()</code> cannot be performed on the standby, the command will only test the repository configuration.</p>

                    <p>Note that <code>pg_create_restore_point('pgBackRest Archive Check')</code> and <code>pg_switch_xlog()</code>/<code>pg_switch_wal()</code> are called to force <postgres/> to archive a WAL segment. Restore points are only supported in <postgres/> &gt;= 9.1 so for older versions the <cmd>check</cmd> command may fail if there has been no write activity since the last log rotation, therefore it is recommended that activity be generated by the user if there have been no writes since the last WAL switch before running the <cmd>check</cmd> command.</p>

                    <!-- Note, linking to the User Guide is limited since it can cause a cyclical reference -->
                </text>
            </command>

            <!-- OPERATION - EXPIRE COMMAND -->
            <command id="expire" name="Expire">
                <summary>Expire backups that exceed retention.</summary>

                <text>
                    <p><backrest/> does full backup rotation based on the retention type which can be a count or a time period. When a count is specified, then expiration is not concerned with when the backups were created but with how many must be retained. Differential and Incremental backups are count-based but will always be expired when the backup they depend on is expired. See sections <link page="user-guide" section="/retention/full">Full Backup Retention</link> and <link page="user-guide" section="/retention/diff">Differential Backup Retention</link> for details and examples. Archived WAL is retained by default for backups that have not expired, however, although not recommended, this schedule can be modified per repository with the retention-archive options. See section <link page="user-guide" section="/retention/archive">Archive Retention</link> for details and examples.</p>

                    <p>The <cmd>expire</cmd> command is run automatically after each successful backup and can also be run by the user. When run by the user, expiration will occur as defined by the retention settings for each configured repository. If the <br-option>{[dash]}-repo</br-option> option is provided, expiration will occur only on the specified repository. Expiration can also be limited by the user to a specific backup set with the <br-option>--set</br-option> option and, unless the <br-option>{[dash]}-repo</br-option> option is specified, all repositories will be searched and any matching the set criteria will be expired. It should be noted that the archive retention schedule will be checked and performed any time the <cmd>expire</cmd> command is run.</p>
                </text>

                <option-list>
                    <!-- OPERATION - EXPIRE COMMAND - SET OPTION -->
                    <option id="set" name="Set">
                        <summary>Backup set to expire.</summary>

                        <text>
                            <p>The specified backup set (i.e. the backup label provided and all of its dependent backups, if any) will be expired regardless of backup retention rules except that at least one full backup must remain in the repository.</p>

                            <admonition type="warning">Use this option with extreme caution &amp;mdash; it will permanently remove all backups and archives not required to make a backup consistent from the <backrest/> repository for the specified backup set. This process may negate the ability to perform PITR. If <br-option>--repo-retention-full</br-option> and/or <br-option>--repo-retention-archive</br-option> options are configured, then it is recommended that you override these options by setting their values to the maximum while performing adhoc expiration in order to prevent an unintended expiration of archives.</admonition>
                        </text>

                        <example>20150131-153358F_20150131-153401I</example>
                    </option>
                </option-list>
            </command>

            <!-- OPERATION - REPO-CREATE COMMAND -->
            <command id="repo-create" name="Create Repository">
                <summary>Create the repository.</summary>

                <text>
                    <p>Create the repository (path, bucket, etc.) on the default repository. If more than one repository is configured, the command will default to the highest priority repository (e.g. <id>repo1</id>) unless the <br-option>{[dash]}-repo</br-option> option is specified. If <setting>repo-type=s3</setting> the bucket will be created.</p>
                </text>
            </command>

            <!-- OPERATION - REPO-GET COMMAND -->
            <command id="repo-get" name="Repository Get">
                <summary>Get a file from a repository.</summary>

                <text>
                    <p>Similar to the unix <cmd>cat</cmd> command but works on any supported repository type. This command requires a fully qualified file name and is primarily for administration, investigation, and testing. It is not a required part of a normal <backrest/> setup.</p>

                    <p>If the repository is encrypted then <cmd>repo-get</cmd> will automatically decrypt the file. Files are not automatically decompressed but the output can be piped through the appropriate decompression command, e.g. <id>gzip -d</id>.</p>

                    <p>If more than one repository is configured, the command will default to the highest priority repository (e.g. <id>repo1</id>) unless the <br-option>{[dash]}-repo</br-option> option is specified.</p>
                </text>

                <option-list>
                    <!-- OPERATION - REPO-GET COMMAND - IGNORE-MISSING OPTION -->
                    <option id="ignore-missing" name="Ignore Missing">
                        <summary>Ignore missing source file.</summary>

                        <text>
                            <p>Exit with 1 if the source file is missing but don't throw an error.</p>
                        </text>

                        <example>y</example>
                    </option>
                </option-list>
            </command>

            <!-- OPERATION - REPO-LS COMMAND -->
            <command id="repo-ls" name="Repository List">
                <summary>List files in a repository.</summary>

                <text>
                    <p>Similar to the unix <cmd>ls</cmd> command but works on any supported repository type. This command accepts a path, absolute or relative to the repository path defined by the <br-option>{[dash]}-repo-path</br-option> option, and is primarily for administration, investigation, and testing. It is not a required part of a normal <backrest/> setup.</p>

                    <p>The default text output prints one file name per line. JSON output is available by specifying <br-option>--output=json</br-option>.</p>

                    <p>If more than one repository is configured, the command will default to the highest priority repository (e.g. <id>repo1</id>) unless the <br-option>{[dash]}-repo</br-option> option is specified.</p>
                </text>

                <option-list>
                    <!-- OPERATION - LS COMMAND - FILTER OPTION -->
                    <option id="filter" name="Filter Output">
                        <summary>Filter output with a regular expression.</summary>

                        <text>
                            <p>The filter is applied against the file/path names before they are output.</p>
                        </text>

                        <example>"(F|D|I)$"</example>
                    </option>

                    <!-- OPERATION - LS COMMAND - OUTPUT OPTION -->
                    <option id="output" name="Output">
                        <summary>Output format.</summary>

                        <text>
                            <p>The following output types are supported:</p>

                            <list>
                                <list-item><id>text</id> - Simple list with one file/link/path name on each line.</list-item>
                                <list-item><id>json</id> - Detailed file/link/path information in JSON format.</list-item>
                            </list>

                            <p>In JSON format the available fields are:</p>

                            <list>
                                <list-item><id>name</id> - file/link/path name (and partial path when recursing).</list-item>
                                <list-item><id>type</id> - <id>file</id>, <id>path</id>, or <id>link</id>.</list-item>
                                <list-item><id>size</id> - size in bytes (files only).</list-item>
                                <list-item><id>time</id> - time last modified (files only).</list-item>
                                <list-item><id>destination</id> - link destination (links only).</list-item>
                            </list>
                        </text>

                        <example>json</example>
                    </option>

                    <!-- OPERATION - LS COMMAND - RECURSE OPTION -->
                    <option id="recurse" name="Recurse Subpaths">
                        <summary>Include all subpaths in output.</summary>

                        <text>
                            <p>All subpaths and their files will be included in the output.</p>
                        </text>

                        <example>y</example>
                    </option>

                    <!-- OPERATION - LS COMMAND - SORT OPTION -->
                    <option id="sort" name="Sort Output">
                        <summary>Sort output ascending, descending, or none.</summary>

                        <text>
                            <p>The following sort types are supported:</p>

                            <list>
                                <list-item><id>asc</id> - sort ascending.</list-item>
                                <list-item><id>desc</id> - sort descending.</list-item>
                                <list-item><id>none</id> - no sorting.</list-item>
                            </list>
                        </text>

                        <example>desc</example>
                    </option>
                </option-list>
            </command>

            <!-- OPERATION - REPO-PUT COMMAND -->
            <command id="repo-put" name="Repository Put File">
                <summary>Put a file in the repository.</summary>

                <text>
                    <p>Similar to the unix <cmd>tee</cmd> command by copying from stdin to a file but options and behavior are different. This command requires a fully qualified file name and is primarily for administration, investigation, and testing. It is not a required part of a normal <backrest/> setup.</p>

                    <p>If more than one repository is configured, the command will default to the highest priority repository (e.g. <id>repo1</id>) unless the <br-option>{[dash]}-repo</br-option> option is specified.</p>
                </text>
            </command>

            <!-- OPERATION - REPO-RM COMMAND -->
            <command id="repo-rm" name="Repository Remove Paths/Files">
                <summary>Remove paths/files in the repository.</summary>

                <text>
                    <p>Similar to the unix <cmd>rm</cmd> command but options are different. This command accepts a path, absolute or relative to the repository path defined by the <br-option>{[dash]}-repo-path</br-option> option, and is primarily for administration, investigation, and testing. It is not a required part of a normal <backrest/> setup.</p>

                    <p>If more than one repository is configured, the command will default to the highest priority repository (e.g. <id>repo1</id>) unless the <br-option>{[dash]}-repo</br-option> option is specified.</p>
                </text>

                <option-list>
                    <!-- OPERATION - REPO-RM COMMAND - RECURSE OPTION -->
                    <option id="recurse" name="Recurse Subpaths">
                        <summary>Remove all sub file/paths.</summary>

                        <text>
                            <p>All subpaths and their files will be removed.</p>
                        </text>

                        <example>y</example>
                    </option>
                </option-list>
            </command>

            <!-- OPERATION - RESTORE COMMAND -->
            <command id="restore" name="Restore">
                <summary>Restore a database cluster.</summary>

                <text>
                    <p>The restore command automatically defaults to selecting the latest backup from the first repository where backups exist (see <link page="user-guide" section="/quickstart/perform-restore">Quick Start - Restore a Backup</link>). The order in which the repositories are checked is dictated by the <file>pgbackrest.conf</file> (e.g. repo1 will be checked before repo2). To select from a specific repository, the <br-option>{[dash]}-repo</br-option> option can be passed (e.g. <br-option>{[dash]}-repo=1</br-option>). The <br-option>{[dash]}-set</br-option> option can be passed if a backup other than the latest is desired.</p>

                    <p>When PITR of <br-option>{[dash]}-type=time</br-option> is specified, then the target time must be specified with the <br-option>{[dash]}-target</br-option> option. If a backup is not specified via the <br-option>{[dash]}-set</br-option> option, then the configured repositories will be checked, in order, for a backup that contains the requested time. If no backup can be found, the latest backup from the first repository containing backups will be used. For other types of PITR, e.g. <id>xid</id>, the <br-option>{[dash]}-set</br-option> option must be provided if the target is prior to the latest backup. See <link page="user-guide" section="/pitr">Point-in-Time Recovery</link> for more details and examples.</p>
                </text>

                <option-list>
                    <!-- OPERATION - RESTORE COMMAND - SET OPTION -->
                    <option id="set" name="Set">
                        <summary>Backup set to restore.</summary>

                        <text>
                            <p>The backup set to be restored. <id>latest</id> will restore the latest backup, otherwise provide the name of the backup to restore.</p>
                        </text>

                        <example>20150131-153358F_20150131-153401I</example>
                    </option>

                    <!-- OPERATION - RESTORE COMMAND - FORCE OPTION -->
                    <option id="force" name="Force">
                        <summary>Force a restore.</summary>

                        <text>
                            <p>By itself this option forces the <postgres/> data and tablespace paths to be completely overwritten. In combination with <br-option>--delta</br-option> a timestamp/size delta will be performed instead of using checksums.</p>
                        </text>

                        <example>y</example>
                    </option>

                    <!-- OPERATION - RESTORE COMMAND - TYPE OPTION -->
                    <option id="type" name="Type">
                        <summary>Recovery type.</summary>

                        <text>
                            <p>The following recovery types are supported:</p>

                            <list>
                                <list-item><id>default</id> - recover to the end of the archive stream.</list-item>
                                <list-item><id>immediate</id> - recover only until the database becomes consistent. This option is only supported on <postgres/> &gt;= 9.4.</list-item>
                                <list-item><id>lsn</id> - recover to the LSN (Log Sequence Number) specified in <br-option>--target</br-option>. This option is only supported on <postgres/> &gt;= 10.</list-item>
                                <list-item><id>name</id> - recover the restore point specified in <br-option>--target</br-option>.</list-item>
                                <list-item><id>xid</id> - recover to the transaction id specified in <br-option>--target</br-option>.</list-item>
                                <list-item><id>time</id> - recover to the time specified in <br-option>--target</br-option>.</list-item>
                                <list-item><id>preserve</id> - preserve the existing <file>recovery.conf</file> file.</list-item>
                                <list-item><id>standby</id> - add <setting>standby_mode=on</setting> to <file>recovery.conf</file> file so cluster will start in standby mode.</list-item>
                                <list-item><id>none</id> - no <file>recovery.conf</file> file is written so <postgres/> will attempt to achieve consistency using WAL segments present in <path>pg_xlog</path>/<path>pg_wal</path>. Provide the required WAL segments or use the <setting>archive-copy</setting> setting to include them with the backup.</list-item>
                            </list>
                        </text>

                        <example>xid</example>
                    </option>

                    <!-- OPERATION - RESTORE COMMAND - TARGET OPTION -->
                    <option id="target" name="Target">
                        <summary>Recovery target.</summary>

                        <text>
                            <p>Defines the recovery target when <br-option>--type</br-option> is <id>lsn</id>, <id>name</id>, <id>xid</id>, or <id>time</id>. If the target is prior to the latest backup and <br-option>--type</br-option> is not <id>time</id>, then use the <br-option>--set</br-option> option to specify the backup set.</p>
                        </text>

                        <example>2015-01-30 14:15:11 EST</example>
                    </option>

                    <!-- OPERATION - RESTORE COMMAND - TARGET-EXCLUSIVE OPTION -->
                    <option id="target-exclusive" name="Target Exclusive">
                        <summary>Stop just before the recovery target is reached.</summary>

                        <text>
                            <p>Defines whether recovery to the target would be exclusive (the default is inclusive) and is only valid when <br-option>--type</br-option> is <id>lsn</id>, <id>time</id> or <id>xid</id>. For example, using <br-option>--target-exclusive</br-option> would exclude the contents of transaction <id>1007</id> when <br-option>--type=xid</br-option> and <br-option>--target=1007</br-option>. See the <setting>recovery_target_inclusive</setting> option in the <postgres/> docs for more information.</p>
                        </text>

                        <example>n</example>
                    </option>

                    <!-- OPERATION - RESTORE COMMAND - TARGET-RESUME OPTION -->
                    <option id="target-action" name="Target Action">
                        <summary>Action to take when recovery target is reached.</summary>

                        <text>
                            <p>This option is effective when <setting>hot_standby=on</setting> is configured in <file>postgresql.conf</file>, otherwise the cluster will be promoted when the target is reached or there is no more WAL in the archive.</p>

                            <p>The following actions are supported:</p>

                            <list>
                                <list-item><id>pause</id> - pause when recovery target is reached. (<postgres/> &gt;= 9.1)</list-item>
                                <list-item><id>promote</id> - promote and switch timeline when recovery target is reached. (<postgres/> &gt;= 9.1)</list-item>
                                <list-item><id>shutdown</id> - shutdown server when recovery target is reached. (<postgres/> &gt;= 9.5)</list-item>
                            </list>
                        </text>

                        <example>promote</example>
                    </option>

                    <!-- OPERATION - RESTORE COMMAND - TARGET-TIMELINE OPTION -->
                    <option id="target-timeline" name="Target Timeline">
                        <summary>Recover along a timeline.</summary>

                        <text>
                            <p>See <setting>recovery_target_timeline</setting> in the <postgres/> docs for more information.</p>
                        </text>

                        <example>3</example>
                    </option>
                </option-list>
            </command>

            <!-- OPERATION - INFO COMMAND -->
            <command id="info" name="Info">
                <summary>Retrieve information about backups.</summary>

                <text>
                    <p>The <cmd>info</cmd> command operates on a single stanza or all stanzas. Text output is the default and gives a human-readable summary of backups for the stanza(s) requested. This format is subject to change with any release.</p>

                    <p>For machine-readable output use <br-option>--output=json</br-option>. The JSON output contains far more information than the text output and is kept stable unless a bug is found.</p>

                    <p>Each stanza has a separate section and it is possible to limit output to a single stanza with the <br-option>--stanza</br-option> option. The stanza '<id>status</id>' gives a brief indication of the stanza's health. If this is '<id>ok</id>' then <backrest/> is functioning normally. If there are multiple repositories, then a status of '<id>mixed</id>' indicates that the stanza is not in a healthy state on one or more of the repositories; in this case the state of the stanza will be detailed per repository. For cases in which an error on a repository occurred that is not one of the known error codes, then an error code of '<id>other</id>' will be used and the full error details will be provided. The '<id>wal archive min/max</id>' shows the minimum and maximum WAL currently stored in the archive and, in the case of multiple repositories, will be reported across all repositories unless the <br-option>{[dash]}-repo</br-option> option is set. Note that there may be gaps due to archive retention policies or other reasons.</p>

                    <p>The '<id>backup/expire running</id>' message will appear beside the '<id>status</id>' information if one of those commands is currently running on the host.</p>

                    <p>The backups are displayed oldest to newest. The oldest backup will <i>always</i> be a full backup (indicated by an <id>F</id> at the end of the label) but the newest backup can be full, differential (ends with <id>D</id>), or incremental (ends with <id>I</id>).</p>

                    <p>The '<id>timestamp start/stop</id>' defines the time period when the backup ran. The '<id>timestamp stop</id>' can be used to determine the backup to use when performing Point-In-Time Recovery. More information about Point-In-Time Recovery can be found in the <link page="user-guide" section="/pitr">Point-In-Time Recovery</link> section.</p>

                    <p>The '<id>wal start/stop</id>' defines the WAL range that is required to make the database consistent when restoring. The <cmd>backup</cmd> command will ensure that this WAL range is in the archive before completing.</p>

                    <p>The '<id>database size</id>' is the full uncompressed size of the database while '<id>database backup size</id>' is the amount of data in the database to actually back up (these will be the same for full backups).</p>

                    <p>The '<id>repo</id>' indicates in which repository this backup resides. The '<id>backup set size</id>' includes all the files from this backup and any referenced backups in the repository that are required to restore the database from this backup while '<id>backup size</id>' includes only the files in this backup (these will also be the same for full backups). Repository sizes reflect compressed file sizes if compression is enabled in <backrest/> or the filesystem.</p>

                    <p>The '<id>backup reference list</id>' contains the additional backups that are required to restore this backup.</p>

                    <!-- Note, linking to the User Guide is limited since it can cause a cyclical reference -->
                </text>

                <option-list>
                    <!-- OPERATION - INFO COMMAND - OUTPUT OPTION -->
                    <option id="output" name="Output">
                        <summary>Output format.</summary>

                        <text>
                            <p>The following output types are supported:</p>

                            <list>
                                <list-item><id>text</id> - Human-readable summary of backup information.</list-item>
                                <list-item><id>json</id> - Exhaustive machine-readable backup information in JSON format.</list-item>
                            </list>
                        </text>

                        <example>json</example>
                    </option>

                    <option id="set" name="Set">
                        <summary>Backup set to detail.</summary>

                        <text>
                            <p>Details include a list of databases (with OIDs) in the backup set (excluding template databases), tablespaces (with OIDs) with the destination where they will be restored by default, and symlinks with the destination where they will be restored when <setting>--link-all</setting> is specified.</p>
                        </text>

                        <example>20150131-153358F_20150131-153401I</example>
                    </option>
                </option-list>
            </command>

            <!-- OPERATION - HELP COMMAND -->
            <command id="help" name="Help">
                <summary>Get help.</summary>

                <text>
                    <p>Three levels of help are provided. If no command is specified then general help will be displayed. If a command is specified (e.g. <cmd>pgbackrest help backup</cmd>) then a full description of the command will be displayed along with a list of valid options. If an option is specified in addition to a command (e.g. <cmd>pgbackrest help backup type</cmd>) then a full description of the option as it applies to the command will be displayed.</p>
                </text>
            </command>

            <!-- =============================================================================================================== -->
            <command id="server-start" name="Server Start">
                <summary>Start <backrest/> server.</summary>

                <text>
                    <p>The <backrest/> server allows access to remote hosts without using the <proper>SSH</proper> protocol.</p>
                </text>
            </command>

            <!-- =============================================================================================================== -->
            <command id="server-ping" name="Server Ping">
                <summary>Ping <backrest/> server.</summary>

                <text>
                    <p>Ping a <backrest/> <proper>TLS</proper> server to ensure it is accepting connections. This serves as an aliveness check only since no authentication is attempted.</p>

                    <p>If no host is specified on the command-line then the <br-option>tls-server-host</br-option> option will be used.</p>
                </text>
            </command>

            <!-- OPERATION - START COMMAND -->
            <command id="start" name="Start">
                <summary>Allow <backrest/> processes to run.</summary>

                <text>
                    <p>If the <backrest/> processes were previously stopped using the <cmd>stop</cmd> command then they can be started again using the <cmd>start</cmd> command. Note that this will not immediately start up any <backrest/> processes but they are allowed to run. See <link page="user-guide" section="/start-stop">Starting and Stopping</link> for more information and examples.</p>
                </text>
            </command>

            <!-- OPERATION - STOP COMMAND -->
            <command id="stop" name="Stop">
                <summary>Stop <backrest/> processes from running.</summary>

                <text>
                    <p>Does not allow any new <backrest/> processes to run. By default running processes will be allowed to complete successfully. Use the <setting>--force</setting> option to terminate running processes.</p>

                    <p><backrest/> processes will return an error if they are run after the stop command completes. See <link page="user-guide" section="/start-stop">Starting and Stopping</link> for more information and examples.</p>
                </text>

                <option-list>
                    <!-- OPERATION - STOP COMMAND - FORCE OPTION -->
                    <option id="force" name="Force">
                        <summary>Force all <backrest/> processes to stop.</summary>

                        <text>
                            <p>This option will send TERM signals to all running <backrest/> processes to effect a graceful but immediate shutdown. Note that this will also shutdown processes that were initiated on another system but have remotes running on the current system. For instance, if a backup was started on the backup server then running <cmd>stop --force</cmd> on the database server will shutdown the backup process on the backup server.</p>
                        </text>

                        <example>y</example>
                    </option>
                </option-list>
            </command>

            <!-- OPERATION - VERIFY COMMAND -->
            <command id="verify" name="Verify">
                <summary>Verify the contents of the repository.</summary>

                <text>
                    <p>Verify will attempt to determine if the backups and archives in the repository are valid.</p>
                </text>

                <option-list>
                    <!-- OPERATION - VERIFY COMMAND - SET OPTION -->
                    <option id="set" name="Set">
                        <summary>Backup set to verify.</summary>

                        <text>
                            <p>Verify all database and archive files associated with the specified backup set.</p>
                        </text>

                        <example>20150131-153358F_20150131-153401I</example>
                    </option>
                </option-list>
            </command>

            <!-- OPERATION - VERSION COMMAND -->
            <command id="version" name="Version">
                <summary>Get version.</summary>

                <text>
                    <p>Displays installed <backrest/> version.</p>
                </text>
            </command>

            <!-- OPERATION - STANZA-CREATE COMMAND -->
            <command id="stanza-create" name="Stanza Create">
                <summary>Create the required stanza data.</summary>

                <text>
                    <p>The <cmd>stanza-create</cmd> command must be run after the stanza has been configured in <file>pgbackrest.conf</file>. If there is more than one repository configured, the stanza will be created on each. See <link page="user-guide" section="/quickstart/create-stanza">Create the Stanza</link> for more information and an example.</p>
                </text>

                <option-list>
                    <!-- OPERATION - STANZA-CREATE COMMAND - FORCE OPTION -->
                    <option id="force" name="Force">
                        <summary>Force stanza creation.</summary>

                        <text>
                            <p>This option is no longer supported.</p>
                        </text>

                        <example>n</example>
                    </option>

                    <!-- ======================================================================================================= -->
                    <option id="online" name="Online">
                        <summary>Create on an online cluster.</summary>

                        <text>
                            <p>Specifying --no-online prevents <backrest/> from connecting to <postgres/> when creating the stanza.</p>
                        </text>

                        <example>n</example>
                    </option>
                </option-list>
            </command>

            <!-- OPERATION - STANZA-UPGRADE COMMAND -->
            <command id="stanza-upgrade" name="Stanza Upgrade">
                <summary>Upgrade a stanza.</summary>

                <text>
                    <p>Immediately after upgrading <postgres/> to a newer major version, the <br-option>pg-path</br-option> for all <backrest/> configurations must be set to the new database location and the <cmd>stanza-upgrade</cmd> command run. If there is more than one repository configured on the host, the stanza will be created on each. If the database is offline use the <br-option>--no-online</br-option> option.</p>

                    <!-- Note, linking to the User Guide is limited since it can cause a cyclical reference -->
                </text>

                <option-list>
                    <!-- ======================================================================================================= -->
                    <option id="online" name="Online">
                        <summary>Update an online cluster.</summary>

                        <text>
                            <p>Specifying --no-online prevents <backrest/> from connecting to <postgres/> when upgrading the stanza.</p>
                        </text>

                        <example>n</example>
                    </option>
                </option-list>
            </command>

            <!-- OPERATION - STANZA-DELETE COMMAND -->
            <command id="stanza-delete" name="Stanza Delete">
                <summary>Delete a stanza.</summary>

                <text>
                    <p>The <cmd>stanza-delete</cmd> command removes data in the repository associated with a stanza.</p>

                    <admonition type="warning">Use this command with caution &amp;mdash; it will permanently remove all backups and archives from the <backrest/> repository for the specified stanza.</admonition>

                    <p>To delete a stanza:</p>

                    <list>
                        <list-item>Shut down the <postgres/> cluster associated with the stanza (or use --force to override).</list-item>
                        <list-item>Run the <cmd>stop</cmd> command on the host where the <cmd>stanza-delete</cmd> command will be run.</list-item>
                        <list-item>Run the <cmd>stanza-delete</cmd> command.</list-item>
                    </list>

                    <p>Once the command successfully completes, it is the responsibility of the user to remove the stanza from all <backrest/> configuration files and/or environment variables.</p>

                    <p>A stanza may only be deleted from one repository at a time. To delete the stanza from multiple repositories, repeat the <cmd>stanza-delete</cmd> command for each repository while specifying the <br-option>{[dash]}-repo</br-option> option.</p>

                    <!-- Note, linking to the User Guide is limited since it can cause a cyclical reference -->
                </text>

                <option-list>
                    <!-- OPERATION - STANZA-CREATE COMMAND - FORCE OPTION -->
                    <option id="force" name="Force">
                        <summary>Force stanza delete.</summary>

                        <text>
                            <p>If <postgres/> is still running for the stanza, then this option can be used to force the stanza to be deleted from the repository.</p>
                        </text>

                        <example>n</example>
                    </option>
                </option-list>
            </command>
        </command-list>
    </operation>
</doc><|MERGE_RESOLUTION|>--- conflicted
+++ resolved
@@ -145,11 +145,7 @@
                         <summary><backrest/> command.</summary>
 
                         <text>
-<<<<<<< HEAD
                             <p><backrest/> may generate a command string when creating the <code>restore_command</code> during the restore process. The command used to trigger the <backrest/> process will then also be used in this case, unless the <br-option>cmd</br-option> option is provided.</p>
-=======
-                            <p><backrest/> may generate or invoke commands (to e.g. create the <code>restore_command</code> during the restore process). The command used to trigger the <backrest/> process will be used in those cases unless the <br-option>cmd</br-option> option is provided.</p>
->>>>>>> c023f88a
                         </text>
 
                         <example>/var/lib/pgsql/bin/pgbackrest_wrapper.sh</example>
